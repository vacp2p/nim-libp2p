## Nim-LibP2P
## Copyright (c) 2020 Status Research & Development GmbH
## Licensed under either of
##  * Apache License, version 2.0, ([LICENSE-APACHE](LICENSE-APACHE))
##  * MIT license ([LICENSE-MIT](LICENSE-MIT))
## at your option.
## This file may not be copied, modified, or distributed except according to
## those terms.

{.used.}

import unittest, tables
import chronos
import chronicles
import nimcrypto/sysrand
import ../libp2p/crypto/crypto
import ../libp2p/[switch,
                  errors,
                  multistream,
                  stream/bufferstream,
                  protocols/identify,
                  connection,
                  transports/transport,
                  transports/tcptransport,
                  multiaddress,
                  peerinfo,
                  crypto/crypto,
                  protocols/protocol,
                  muxers/muxer,
                  muxers/mplex/mplex,
                  muxers/mplex/types,
                  protocols/secure/noise,
                  protocols/secure/secure]
import ./helpers

const
  TestCodec = "/test/proto/1.0.0"

type
  TestProto = ref object of LPProtocol

method init(p: TestProto) {.gcsafe.} =
  proc handle(conn: Connection, proto: string) {.async, gcsafe.} =
    let msg = cast[string](await conn.readLp(1024))
    check "Hello!" == msg
    await conn.writeLp("Hello!")
    await conn.close()

  p.codec = TestCodec
  p.handler = handle

proc createSwitch(ma: MultiAddress; outgoing: bool): (Switch, PeerInfo) =
  var peerInfo: PeerInfo = PeerInfo.init(PrivateKey.random(ECDSA).get())
  peerInfo.addrs.add(ma)
  let identify = newIdentify(peerInfo)

  proc createMplex(conn: Connection): Muxer =
    result = newMplex(conn)

  let mplexProvider = newMuxerProvider(createMplex, MplexCodec)
  let transports = @[Transport(TcpTransport.init())]
  let muxers = [(MplexCodec, mplexProvider)].toTable()
  let secureManagers = [(NoiseCodec, Secure(newNoise(peerInfo.privateKey, outgoing = outgoing)))].toTable()
  let switch = newSwitch(peerInfo,
                         transports,
                         identify,
                         muxers,
                         secureManagers)
  result = (switch, peerInfo)

suite "Noise":
  teardown:
    for tracker in testTrackers():
      # echo tracker.dump()
      check tracker.isLeaked() == false

  test "e2e: handle write + noise":
    proc testListenerDialer(): Future[bool] {.async.} =
      let
<<<<<<< HEAD
        server: MultiAddress = Multiaddress.init("/ip4/0.0.0.0/tcp/0").tryGet()
        serverInfo = PeerInfo.init(PrivateKey.random(RSA).get(), [server])
=======
        server: MultiAddress = Multiaddress.init("/ip4/0.0.0.0/tcp/0")
        serverInfo = PeerInfo.init(PrivateKey.random(ECDSA).get(), [server])
>>>>>>> 7c9e5c2f
        serverNoise = newNoise(serverInfo.privateKey, outgoing = false)

      proc connHandler(conn: Connection) {.async, gcsafe.} =
        let sconn = await serverNoise.secure(conn, false)
        defer:
          await sconn.close()
          await conn.close()
        await sconn.write(cstring("Hello!"), 6)

      let
        transport1: TcpTransport = TcpTransport.init()
      asyncCheck await transport1.listen(server, connHandler)

      let
        transport2: TcpTransport = TcpTransport.init()
        clientInfo = PeerInfo.init(PrivateKey.random(ECDSA).get(), [transport1.ma])
        clientNoise = newNoise(clientInfo.privateKey, outgoing = true)
        conn = await transport2.dial(transport1.ma)
        sconn = await clientNoise.secure(conn, true)

      var msg = newSeq[byte](6)
      await sconn.readExactly(addr msg[0], 6)

      await sconn.close()
      await conn.close()
      await transport1.close()
      await transport2.close()

      result = cast[string](msg) == "Hello!"

    check:
      waitFor(testListenerDialer()) == true

  test "e2e: handle read + noise":
    proc testListenerDialer(): Future[bool] {.async.} =
      let
<<<<<<< HEAD
        server: MultiAddress = Multiaddress.init("/ip4/0.0.0.0/tcp/0").tryGet()
        serverInfo = PeerInfo.init(PrivateKey.random(RSA).get(), [server])
=======
        server: MultiAddress = Multiaddress.init("/ip4/0.0.0.0/tcp/0")
        serverInfo = PeerInfo.init(PrivateKey.random(ECDSA).get(), [server])
>>>>>>> 7c9e5c2f
        serverNoise = newNoise(serverInfo.privateKey, outgoing = false)
        readTask = newFuture[void]()

      proc connHandler(conn: Connection) {.async, gcsafe.} =
        let sconn = await serverNoise.secure(conn, false)
        defer:
          await sconn.close()
          await conn.close()
        var msg = newSeq[byte](6)
        await sconn.readExactly(addr msg[0], 6)
        check cast[string](msg) == "Hello!"
        readTask.complete()

      let
        transport1: TcpTransport = TcpTransport.init()
      asyncCheck await transport1.listen(server, connHandler)

      let
        transport2: TcpTransport = TcpTransport.init()
        clientInfo = PeerInfo.init(PrivateKey.random(ECDSA).get(), [transport1.ma])
        clientNoise = newNoise(clientInfo.privateKey, outgoing = true)
        conn = await transport2.dial(transport1.ma)
        sconn = await clientNoise.secure(conn, true)

      await sconn.write("Hello!".cstring, 6)
      await readTask
      await sconn.close()
      await conn.close()
      await transport1.close()
      await transport2.close()

      result = true

    check:
      waitFor(testListenerDialer()) == true

  test "e2e: handle read + noise fragmented":
    proc testListenerDialer(): Future[bool] {.async.} =
      let
<<<<<<< HEAD
        server: MultiAddress = Multiaddress.init("/ip4/0.0.0.0/tcp/0").tryGet()
        serverInfo = PeerInfo.init(PrivateKey.random(RSA).get(), [server])
=======
        server: MultiAddress = Multiaddress.init("/ip4/0.0.0.0/tcp/0")
        serverInfo = PeerInfo.init(PrivateKey.random(ECDSA).get(), [server])
>>>>>>> 7c9e5c2f
        serverNoise = newNoise(serverInfo.privateKey, outgoing = false)
        readTask = newFuture[void]()

      var hugePayload = newSeq[byte](0xFFFFF)
      check randomBytes(hugePayload) == hugePayload.len
      trace "Sending huge payload", size = hugePayload.len

      proc connHandler(conn: Connection) {.async, gcsafe.} =
        let sconn = await serverNoise.secure(conn, false)
        defer:
          await sconn.close()
        let msg = await sconn.readLp(1024*1024)
        check msg == hugePayload
        readTask.complete()

      let
        transport1: TcpTransport = TcpTransport.init()
      asyncCheck await transport1.listen(server, connHandler)

      let
        transport2: TcpTransport = TcpTransport.init()
        clientInfo = PeerInfo.init(PrivateKey.random(ECDSA).get(), [transport1.ma])
        clientNoise = newNoise(clientInfo.privateKey, outgoing = true)
        conn = await transport2.dial(transport1.ma)
        sconn = await clientNoise.secure(conn, true)

      await sconn.writeLp(hugePayload)
      await readTask

      await sconn.close()
      await conn.close()
      await transport2.close()
      await transport1.close()

      result = true

    check:
      waitFor(testListenerDialer()) == true

  test "e2e use switch dial proto string":
    proc testSwitch(): Future[bool] {.async, gcsafe.} =
      let ma1: MultiAddress = Multiaddress.init("/ip4/0.0.0.0/tcp/0").tryGet()
      let ma2: MultiAddress = Multiaddress.init("/ip4/0.0.0.0/tcp/0").tryGet()

      var peerInfo1, peerInfo2: PeerInfo
      var switch1, switch2: Switch
      var awaiters: seq[Future[void]]

      (switch1, peerInfo1) = createSwitch(ma1, false)

      let testProto = new TestProto
      testProto.init()
      testProto.codec = TestCodec
      switch1.mount(testProto)
      (switch2, peerInfo2) = createSwitch(ma2, true)
      awaiters.add(await switch1.start())
      awaiters.add(await switch2.start())
      let conn = await switch2.dial(switch1.peerInfo, TestCodec)
      await conn.writeLp("Hello!")
      let msg = cast[string](await conn.readLp(1024))
      check "Hello!" == msg

      await allFuturesThrowing(switch1.stop(), switch2.stop())
      await allFuturesThrowing(awaiters)
      result = true

    check:
      waitFor(testSwitch()) == true

  # test "interop with rust noise":
  #   when true: # disable cos in CI we got no interop server/client
  #     proc testListenerDialer(): Future[bool] {.async.} =
  #       const
  #         proto = "/noise/xx/25519/chachapoly/sha256/0.1.0"

  #       let
  #         local = Multiaddress.init("/ip4/0.0.0.0/tcp/23456")
  #         info = PeerInfo.init(PrivateKey.random(ECDSA), [local])
  #         noise = newNoise(info.privateKey)
  #         ms = newMultistream()
  #         transport = TcpTransport.newTransport()

  #       proc connHandler(conn: Connection) {.async, gcsafe.} =
  #         try:
  #           await ms.handle(conn)
  #           trace "ms.handle exited"
  #         except:
  #           error getCurrentExceptionMsg()
  #         finally:
  #           await conn.close()

  #       ms.addHandler(proto, noise)

  #       let
  #         clientConn = await transport.listen(local, connHandler)
  #       await clientConn

  #       result = true

  #     check:
  #       waitFor(testListenerDialer()) == true

  # test "interop with rust noise":
  #   when true: # disable cos in CI we got no interop server/client
  #     proc testListenerDialer(): Future[bool] {.async.} =
  #       const
  #         proto = "/noise/xx/25519/chachapoly/sha256/0.1.0"

  #       let
  #         local = Multiaddress.init("/ip4/0.0.0.0/tcp/0")
  #         remote = Multiaddress.init("/ip4/127.0.0.1/tcp/23456")
  #         info = PeerInfo.init(PrivateKey.random(ECDSA), [local])
  #         noise = newNoise(info.privateKey)
  #         ms = newMultistream()
  #         transport = TcpTransport.newTransport()
  #         conn = await transport.dial(remote)

  #       check ms.select(conn, @[proto]).await == proto

  #       let
  #         sconn = await noise.secure(conn, true)

  #       # use sconn

  #       result = true

  #     check:
  #       waitFor(testListenerDialer()) == true

  # test "interop with go noise":
  #   when true: # disable cos in CI we got no interop server/client
  #     proc testListenerDialer(): Future[bool] {.async.} =
  #       let
  #         local = Multiaddress.init("/ip4/0.0.0.0/tcp/23456")
  #         info = PeerInfo.init(PrivateKey.random(ECDSA), [local])
  #         noise = newNoise(info.privateKey)
  #         ms = newMultistream()
  #         transport = TcpTransport.newTransport()

  #       proc connHandler(conn: Connection) {.async, gcsafe.} =
  #         try:
  #           let seconn = await noise.secure(conn, false)
  #           trace "ms.handle exited"
  #         finally:
  #           await conn.close()

  #       let
  #         clientConn = await transport.listen(local, connHandler)
  #       await clientConn

  #       result = true

  #     check:
  #       waitFor(testListenerDialer()) == true<|MERGE_RESOLUTION|>--- conflicted
+++ resolved
@@ -77,13 +77,8 @@
   test "e2e: handle write + noise":
     proc testListenerDialer(): Future[bool] {.async.} =
       let
-<<<<<<< HEAD
         server: MultiAddress = Multiaddress.init("/ip4/0.0.0.0/tcp/0").tryGet()
-        serverInfo = PeerInfo.init(PrivateKey.random(RSA).get(), [server])
-=======
-        server: MultiAddress = Multiaddress.init("/ip4/0.0.0.0/tcp/0")
         serverInfo = PeerInfo.init(PrivateKey.random(ECDSA).get(), [server])
->>>>>>> 7c9e5c2f
         serverNoise = newNoise(serverInfo.privateKey, outgoing = false)
 
       proc connHandler(conn: Connection) {.async, gcsafe.} =
@@ -120,13 +115,8 @@
   test "e2e: handle read + noise":
     proc testListenerDialer(): Future[bool] {.async.} =
       let
-<<<<<<< HEAD
         server: MultiAddress = Multiaddress.init("/ip4/0.0.0.0/tcp/0").tryGet()
-        serverInfo = PeerInfo.init(PrivateKey.random(RSA).get(), [server])
-=======
-        server: MultiAddress = Multiaddress.init("/ip4/0.0.0.0/tcp/0")
         serverInfo = PeerInfo.init(PrivateKey.random(ECDSA).get(), [server])
->>>>>>> 7c9e5c2f
         serverNoise = newNoise(serverInfo.privateKey, outgoing = false)
         readTask = newFuture[void]()
 
@@ -166,13 +156,8 @@
   test "e2e: handle read + noise fragmented":
     proc testListenerDialer(): Future[bool] {.async.} =
       let
-<<<<<<< HEAD
         server: MultiAddress = Multiaddress.init("/ip4/0.0.0.0/tcp/0").tryGet()
-        serverInfo = PeerInfo.init(PrivateKey.random(RSA).get(), [server])
-=======
-        server: MultiAddress = Multiaddress.init("/ip4/0.0.0.0/tcp/0")
         serverInfo = PeerInfo.init(PrivateKey.random(ECDSA).get(), [server])
->>>>>>> 7c9e5c2f
         serverNoise = newNoise(serverInfo.privateKey, outgoing = false)
         readTask = newFuture[void]()
 
