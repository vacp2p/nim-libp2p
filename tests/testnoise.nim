## Nim-LibP2P
## Copyright (c) 2020 Status Research & Development GmbH
## Licensed under either of
##  * Apache License, version 2.0, ([LICENSE-APACHE](LICENSE-APACHE))
##  * MIT license ([LICENSE-MIT](LICENSE-MIT))
## at your option.
## This file may not be copied, modified, or distributed except according to
## those terms.

{.used.}

import tables, bearssl
import chronos, stew/byteutils
import chronicles
import ../libp2p/crypto/crypto
import ../libp2p/[switch,
                  errors,
                  multistream,
                  stream/bufferstream,
                  protocols/identify,
                  stream/connection,
                  transports/transport,
                  transports/tcptransport,
                  multiaddress,
                  peerinfo,
                  crypto/crypto,
                  protocols/protocol,
                  muxers/muxer,
                  muxers/mplex/mplex,
                  protocols/secure/noise,
                  protocols/secure/secio,
                  protocols/secure/secure,
                  upgrademngrs/muxedupgrade,
                  connmanager]
import ./helpers

const
  TestCodec = "/test/proto/1.0.0"

type
  TestProto = ref object of LPProtocol

method init(p: TestProto) {.gcsafe.} =
  proc handle(conn: Connection, proto: string) {.async, gcsafe.} =
    let msg = string.fromBytes(await conn.readLp(1024))
    check "Hello!" == msg
    await conn.writeLp("Hello!")
    await conn.close()

  p.codec = TestCodec
  p.handler = handle

proc createSwitch(ma: MultiAddress; outgoing: bool, secio: bool = false): (Switch, PeerInfo) =
  var
    privateKey = PrivateKey.random(ECDSA, rng[]).get()
    peerInfo = PeerInfo.init(privateKey)
  peerInfo.addrs.add(ma)

  proc createMplex(conn: Connection): Muxer =
    result = Mplex.init(conn)

  let
    identify = Identify.new(peerInfo)
    mplexProvider = MuxerProvider.new(createMplex, MplexCodec)
    muxers = [(MplexCodec, mplexProvider)].toTable()
    secureManagers = if secio:
      [Secure(Secio.new(rng, privateKey))]
    else:
      [Secure(Noise.new(rng, privateKey, outgoing = outgoing))]
    connManager = ConnManager.init()
    ms = MultistreamSelect.new()
    muxedUpgrade = MuxedUpgrade.init(identify, muxers, secureManagers, connManager, ms)
    transports = @[Transport(TcpTransport.new(upgrade = muxedUpgrade))]

  let switch = newSwitch(
      peerInfo,
      transports,
      identify,
      muxers,
      secureManagers,
      connManager,
      ms)
  result = (switch, peerInfo)

suite "Noise":
  teardown:
    checkTrackers()

  asyncTest "e2e: handle write + noise":
    let
<<<<<<< HEAD
      server = @[Multiaddress.init("/ip4/0.0.0.0/tcp/0").tryGet()]
      serverInfo = PeerInfo.init(PrivateKey.random(ECDSA, rng[]).get(), server)
      serverNoise = Noise.new(rng, serverInfo.privateKey, outgoing = false)
=======
      server = Multiaddress.init("/ip4/0.0.0.0/tcp/0").tryGet()
      serverPrivKey = PrivateKey.random(ECDSA, rng[]).get()
      serverInfo = PeerInfo.init(serverPrivKey, [server])
      serverNoise = Noise.new(rng, serverPrivKey, outgoing = false)
>>>>>>> d02735dc

    let transport1: TcpTransport = TcpTransport.new(upgrade = Upgrade())
    asyncSpawn transport1.start(server)

    proc acceptHandler() {.async.} =
      let conn = await transport1.accept()
      let sconn = await serverNoise.secure(conn, false)
      try:
        await sconn.write("Hello!")
      finally:
        await sconn.close()
        await conn.close()

    let
      acceptFut = acceptHandler()
      transport2: TcpTransport = TcpTransport.new(upgrade = Upgrade())
<<<<<<< HEAD
      clientInfo = PeerInfo.init(PrivateKey.random(ECDSA, rng[]).get(), transport1.addrs)
      clientNoise = Noise.new(rng, clientInfo.privateKey, outgoing = true)
      conn = await transport2.dial(transport1.addrs[0])
      sconn = await clientNoise.secure(conn, true)
=======
      clientPrivKey = PrivateKey.random(ECDSA, rng[]).get()
      clientInfo = PeerInfo.init(clientPrivKey, [transport1.ma])
      clientNoise = Noise.new(rng, clientPrivKey, outgoing = true)
      conn = await transport2.dial(transport1.ma)

    conn.peerId = serverInfo.peerId
    let sconn = await clientNoise.secure(conn, true)
>>>>>>> d02735dc

    var msg = newSeq[byte](6)
    await sconn.readExactly(addr msg[0], 6)

    await sconn.close()
    await conn.close()
    await acceptFut
    await transport1.stop()
    await transport2.stop()

    check string.fromBytes(msg) == "Hello!"

  asyncTest "e2e: handle write + noise (wrong prologue)":
    let
<<<<<<< HEAD
      server = @[Multiaddress.init("/ip4/0.0.0.0/tcp/0").tryGet()]
      serverInfo = PeerInfo.init(PrivateKey.random(ECDSA, rng[]).get(), server)
      serverNoise = Noise.new(rng, serverInfo.privateKey, outgoing = false)
=======
      server = Multiaddress.init("/ip4/0.0.0.0/tcp/0").tryGet()
      serverPrivKey = PrivateKey.random(ECDSA, rng[]).get()
      serverInfo = PeerInfo.init(serverPrivKey, [server])
      serverNoise = Noise.new(rng, serverPrivKey, outgoing = false)
>>>>>>> d02735dc

    let
      transport1: TcpTransport = TcpTransport.new(upgrade = Upgrade())

    asyncSpawn transport1.start(server)

    proc acceptHandler() {.async, gcsafe.} =
      var conn: Connection
      try:
        conn = await transport1.accept()
        discard await serverNoise.secure(conn, false)
      except CatchableError:
        discard
      finally:
        await conn.close()

    let
      handlerWait = acceptHandler()
      transport2: TcpTransport = TcpTransport.new(upgrade = Upgrade())
<<<<<<< HEAD
      clientInfo = PeerInfo.init(
        PrivateKey.random(ECDSA, rng[]).get(),
        [transport1.addrs[0]])
      clientNoise = Noise.new(
        rng,
        clientInfo.privateKey,
        outgoing = true,
        commonPrologue = @[1'u8, 2'u8, 3'u8])
      conn = await transport2.dial(transport1.addrs[0])
=======
      clientPrivKey = PrivateKey.random(ECDSA, rng[]).get()
      clientInfo = PeerInfo.init(clientPrivKey, [transport1.ma])
      clientNoise = Noise.new(rng, clientPrivKey, outgoing = true, commonPrologue = @[1'u8, 2'u8, 3'u8])
      conn = await transport2.dial(transport1.ma)
    conn.peerId = serverInfo.peerId

>>>>>>> d02735dc
    var sconn: Connection = nil
    expect(NoiseDecryptTagError):
      sconn = await clientNoise.secure(conn, true)

    await conn.close()
    await handlerWait
    await transport1.stop()
    await transport2.stop()

  asyncTest "e2e: handle read + noise":
    let
<<<<<<< HEAD
      server = @[Multiaddress.init("/ip4/0.0.0.0/tcp/0").tryGet()]
      serverInfo = PeerInfo.init(PrivateKey.random(ECDSA, rng[]).get(), server)
      serverNoise = Noise.new(rng, serverInfo.privateKey, outgoing = false)
=======
      server = Multiaddress.init("/ip4/0.0.0.0/tcp/0").tryGet()
      serverPrivKey = PrivateKey.random(ECDSA, rng[]).get()
      serverInfo = PeerInfo.init(serverPrivKey, [server])
      serverNoise = Noise.new(rng, serverPrivKey, outgoing = false)
>>>>>>> d02735dc
      readTask = newFuture[void]()

    let transport1: TcpTransport = TcpTransport.new(upgrade = Upgrade())
    asyncSpawn transport1.start(server)

    proc acceptHandler() {.async, gcsafe.} =
      let conn = await transport1.accept()
      let sconn = await serverNoise.secure(conn, false)
      defer:
        await sconn.close()
        await conn.close()

      var msg = newSeq[byte](6)
      await sconn.readExactly(addr msg[0], 6)
      check string.fromBytes(msg) == "Hello!"

    let
      acceptFut = acceptHandler()
      transport2: TcpTransport = TcpTransport.new(upgrade = Upgrade())
<<<<<<< HEAD
      clientInfo = PeerInfo.init(PrivateKey.random(ECDSA, rng[]).get(), transport1.addrs)
      clientNoise = Noise.new(rng, clientInfo.privateKey, outgoing = true)
      conn = await transport2.dial(transport1.addrs[0])
      sconn = await clientNoise.secure(conn, true)
=======
      clientPrivKey = PrivateKey.random(ECDSA, rng[]).get()
      clientInfo = PeerInfo.init(clientPrivKey, [transport1.ma])
      clientNoise = Noise.new(rng, clientPrivKey, outgoing = true)
      conn = await transport2.dial(transport1.ma)
    conn.peerId = serverInfo.peerId
    let sconn = await clientNoise.secure(conn, true)
>>>>>>> d02735dc

    await sconn.write("Hello!")
    await acceptFut
    await sconn.close()
    await conn.close()
    await transport1.stop()
    await transport2.stop()

  asyncTest "e2e: handle read + noise fragmented":
    let
<<<<<<< HEAD
      server = @[Multiaddress.init("/ip4/0.0.0.0/tcp/0").tryGet()]
      serverInfo = PeerInfo.init(PrivateKey.random(ECDSA, rng[]).get(), server)
      serverNoise = Noise.new(rng, serverInfo.privateKey, outgoing = false)
=======
      server = Multiaddress.init("/ip4/0.0.0.0/tcp/0").tryGet()
      serverPrivKey = PrivateKey.random(ECDSA, rng[]).get()
      serverInfo = PeerInfo.init(serverPrivKey, [server])
      serverNoise = Noise.new(rng, serverPrivKey, outgoing = false)
>>>>>>> d02735dc
      readTask = newFuture[void]()

    var hugePayload = newSeq[byte](0xFFFFF)
    brHmacDrbgGenerate(rng[], hugePayload)
    trace "Sending huge payload", size = hugePayload.len

    let
      transport1: TcpTransport = TcpTransport.new(upgrade = Upgrade())
      listenFut = transport1.start(server)

    proc acceptHandler() {.async, gcsafe.} =
      let conn = await transport1.accept()
      let sconn = await serverNoise.secure(conn, false)
      defer:
        await sconn.close()
      let msg = await sconn.readLp(1024*1024)
      check msg == hugePayload
      readTask.complete()

    let
      acceptFut = acceptHandler()
      transport2: TcpTransport = TcpTransport.new(upgrade = Upgrade())
<<<<<<< HEAD
      clientInfo = PeerInfo.init(PrivateKey.random(ECDSA, rng[]).get(), transport1.addrs)
      clientNoise = Noise.new(rng, clientInfo.privateKey, outgoing = true)
      conn = await transport2.dial(transport1.addrs[0])
      sconn = await clientNoise.secure(conn, true)
=======
      clientPrivKey = PrivateKey.random(ECDSA, rng[]).get()
      clientInfo = PeerInfo.init(clientPrivKey, [transport1.ma])
      clientNoise = Noise.new(rng, clientPrivKey, outgoing = true)
      conn = await transport2.dial(transport1.ma)
    conn.peerId = serverInfo.peerId
    let sconn = await clientNoise.secure(conn, true)
>>>>>>> d02735dc

    await sconn.writeLp(hugePayload)
    await readTask

    await sconn.close()
    await conn.close()
    await acceptFut
    await transport2.stop()
    await transport1.stop()
    await listenFut

  asyncTest "e2e use switch dial proto string":
    let ma1 = Multiaddress.init("/ip4/0.0.0.0/tcp/0").tryGet()
    let ma2 = Multiaddress.init("/ip4/0.0.0.0/tcp/0").tryGet()

    var peerInfo1, peerInfo2: PeerInfo
    var switch1, switch2: Switch
    var awaiters: seq[Future[void]]

    (switch1, peerInfo1) = createSwitch(ma1, false)

    let testProto = new TestProto
    testProto.init()
    testProto.codec = TestCodec
    switch1.mount(testProto)
    (switch2, peerInfo2) = createSwitch(ma2, true)
    awaiters.add(await switch1.start())
    awaiters.add(await switch2.start())
    let conn = await switch2.dial(switch1.peerInfo.peerId, switch1.peerInfo.addrs, TestCodec)
    await conn.writeLp("Hello!")
    let msg = string.fromBytes(await conn.readLp(1024))
    check "Hello!" == msg
    await conn.close()

    await allFuturesThrowing(
      switch1.stop(),
      switch2.stop())
    await allFuturesThrowing(awaiters)

  asyncTest "e2e test wrong secure negotiation":
    let ma1 = Multiaddress.init("/ip4/0.0.0.0/tcp/0").tryGet()
    let ma2 = Multiaddress.init("/ip4/0.0.0.0/tcp/0").tryGet()

    var peerInfo1, peerInfo2: PeerInfo
    var switch1, switch2: Switch
    var awaiters: seq[Future[void]]

    (switch1, peerInfo1) = createSwitch(ma1, false)

    let testProto = new TestProto
    testProto.init()
    testProto.codec = TestCodec
    switch1.mount(testProto)
    (switch2, peerInfo2) = createSwitch(ma2, true, true) # secio, we want to fail
    awaiters.add(await switch1.start())
    awaiters.add(await switch2.start())
    expect(UpgradeFailedError):
      let conn = await switch2.dial(switch1.peerInfo.peerId, switch1.peerInfo.addrs, TestCodec)

    await allFuturesThrowing(
      switch1.stop(),
      switch2.stop())

    await allFuturesThrowing(awaiters)<|MERGE_RESOLUTION|>--- conflicted
+++ resolved
@@ -88,16 +88,10 @@
 
   asyncTest "e2e: handle write + noise":
     let
-<<<<<<< HEAD
       server = @[Multiaddress.init("/ip4/0.0.0.0/tcp/0").tryGet()]
-      serverInfo = PeerInfo.init(PrivateKey.random(ECDSA, rng[]).get(), server)
-      serverNoise = Noise.new(rng, serverInfo.privateKey, outgoing = false)
-=======
-      server = Multiaddress.init("/ip4/0.0.0.0/tcp/0").tryGet()
       serverPrivKey = PrivateKey.random(ECDSA, rng[]).get()
-      serverInfo = PeerInfo.init(serverPrivKey, [server])
+      serverInfo = PeerInfo.init(serverPrivKey, server)
       serverNoise = Noise.new(rng, serverPrivKey, outgoing = false)
->>>>>>> d02735dc
 
     let transport1: TcpTransport = TcpTransport.new(upgrade = Upgrade())
     asyncSpawn transport1.start(server)
@@ -114,20 +108,13 @@
     let
       acceptFut = acceptHandler()
       transport2: TcpTransport = TcpTransport.new(upgrade = Upgrade())
-<<<<<<< HEAD
-      clientInfo = PeerInfo.init(PrivateKey.random(ECDSA, rng[]).get(), transport1.addrs)
-      clientNoise = Noise.new(rng, clientInfo.privateKey, outgoing = true)
+      clientPrivKey = PrivateKey.random(ECDSA, rng[]).get()
+      clientInfo = PeerInfo.init(clientPrivKey, transport1.addrs)
+      clientNoise = Noise.new(rng, clientPrivKey, outgoing = true)
       conn = await transport2.dial(transport1.addrs[0])
-      sconn = await clientNoise.secure(conn, true)
-=======
-      clientPrivKey = PrivateKey.random(ECDSA, rng[]).get()
-      clientInfo = PeerInfo.init(clientPrivKey, [transport1.ma])
-      clientNoise = Noise.new(rng, clientPrivKey, outgoing = true)
-      conn = await transport2.dial(transport1.ma)
 
     conn.peerId = serverInfo.peerId
     let sconn = await clientNoise.secure(conn, true)
->>>>>>> d02735dc
 
     var msg = newSeq[byte](6)
     await sconn.readExactly(addr msg[0], 6)
@@ -142,16 +129,10 @@
 
   asyncTest "e2e: handle write + noise (wrong prologue)":
     let
-<<<<<<< HEAD
       server = @[Multiaddress.init("/ip4/0.0.0.0/tcp/0").tryGet()]
-      serverInfo = PeerInfo.init(PrivateKey.random(ECDSA, rng[]).get(), server)
-      serverNoise = Noise.new(rng, serverInfo.privateKey, outgoing = false)
-=======
-      server = Multiaddress.init("/ip4/0.0.0.0/tcp/0").tryGet()
       serverPrivKey = PrivateKey.random(ECDSA, rng[]).get()
-      serverInfo = PeerInfo.init(serverPrivKey, [server])
+      serverInfo = PeerInfo.init(serverPrivKey, server)
       serverNoise = Noise.new(rng, serverPrivKey, outgoing = false)
->>>>>>> d02735dc
 
     let
       transport1: TcpTransport = TcpTransport.new(upgrade = Upgrade())
@@ -171,24 +152,12 @@
     let
       handlerWait = acceptHandler()
       transport2: TcpTransport = TcpTransport.new(upgrade = Upgrade())
-<<<<<<< HEAD
-      clientInfo = PeerInfo.init(
-        PrivateKey.random(ECDSA, rng[]).get(),
-        [transport1.addrs[0]])
-      clientNoise = Noise.new(
-        rng,
-        clientInfo.privateKey,
-        outgoing = true,
-        commonPrologue = @[1'u8, 2'u8, 3'u8])
+      clientPrivKey = PrivateKey.random(ECDSA, rng[]).get()
+      clientInfo = PeerInfo.init(clientPrivKey, transport1.addrs)
+      clientNoise = Noise.new(rng, clientPrivKey, outgoing = true, commonPrologue = @[1'u8, 2'u8, 3'u8])
       conn = await transport2.dial(transport1.addrs[0])
-=======
-      clientPrivKey = PrivateKey.random(ECDSA, rng[]).get()
-      clientInfo = PeerInfo.init(clientPrivKey, [transport1.ma])
-      clientNoise = Noise.new(rng, clientPrivKey, outgoing = true, commonPrologue = @[1'u8, 2'u8, 3'u8])
-      conn = await transport2.dial(transport1.ma)
     conn.peerId = serverInfo.peerId
 
->>>>>>> d02735dc
     var sconn: Connection = nil
     expect(NoiseDecryptTagError):
       sconn = await clientNoise.secure(conn, true)
@@ -200,16 +169,10 @@
 
   asyncTest "e2e: handle read + noise":
     let
-<<<<<<< HEAD
       server = @[Multiaddress.init("/ip4/0.0.0.0/tcp/0").tryGet()]
-      serverInfo = PeerInfo.init(PrivateKey.random(ECDSA, rng[]).get(), server)
-      serverNoise = Noise.new(rng, serverInfo.privateKey, outgoing = false)
-=======
-      server = Multiaddress.init("/ip4/0.0.0.0/tcp/0").tryGet()
       serverPrivKey = PrivateKey.random(ECDSA, rng[]).get()
-      serverInfo = PeerInfo.init(serverPrivKey, [server])
+      serverInfo = PeerInfo.init(serverPrivKey, server)
       serverNoise = Noise.new(rng, serverPrivKey, outgoing = false)
->>>>>>> d02735dc
       readTask = newFuture[void]()
 
     let transport1: TcpTransport = TcpTransport.new(upgrade = Upgrade())
@@ -229,19 +192,12 @@
     let
       acceptFut = acceptHandler()
       transport2: TcpTransport = TcpTransport.new(upgrade = Upgrade())
-<<<<<<< HEAD
-      clientInfo = PeerInfo.init(PrivateKey.random(ECDSA, rng[]).get(), transport1.addrs)
-      clientNoise = Noise.new(rng, clientInfo.privateKey, outgoing = true)
+      clientPrivKey = PrivateKey.random(ECDSA, rng[]).get()
+      clientInfo = PeerInfo.init(clientPrivKey, transport1.addrs)
+      clientNoise = Noise.new(rng, clientPrivKey, outgoing = true)
       conn = await transport2.dial(transport1.addrs[0])
-      sconn = await clientNoise.secure(conn, true)
-=======
-      clientPrivKey = PrivateKey.random(ECDSA, rng[]).get()
-      clientInfo = PeerInfo.init(clientPrivKey, [transport1.ma])
-      clientNoise = Noise.new(rng, clientPrivKey, outgoing = true)
-      conn = await transport2.dial(transport1.ma)
     conn.peerId = serverInfo.peerId
     let sconn = await clientNoise.secure(conn, true)
->>>>>>> d02735dc
 
     await sconn.write("Hello!")
     await acceptFut
@@ -252,16 +208,10 @@
 
   asyncTest "e2e: handle read + noise fragmented":
     let
-<<<<<<< HEAD
       server = @[Multiaddress.init("/ip4/0.0.0.0/tcp/0").tryGet()]
-      serverInfo = PeerInfo.init(PrivateKey.random(ECDSA, rng[]).get(), server)
-      serverNoise = Noise.new(rng, serverInfo.privateKey, outgoing = false)
-=======
-      server = Multiaddress.init("/ip4/0.0.0.0/tcp/0").tryGet()
       serverPrivKey = PrivateKey.random(ECDSA, rng[]).get()
-      serverInfo = PeerInfo.init(serverPrivKey, [server])
+      serverInfo = PeerInfo.init(serverPrivKey, server)
       serverNoise = Noise.new(rng, serverPrivKey, outgoing = false)
->>>>>>> d02735dc
       readTask = newFuture[void]()
 
     var hugePayload = newSeq[byte](0xFFFFF)
@@ -284,19 +234,12 @@
     let
       acceptFut = acceptHandler()
       transport2: TcpTransport = TcpTransport.new(upgrade = Upgrade())
-<<<<<<< HEAD
-      clientInfo = PeerInfo.init(PrivateKey.random(ECDSA, rng[]).get(), transport1.addrs)
-      clientNoise = Noise.new(rng, clientInfo.privateKey, outgoing = true)
+      clientPrivKey = PrivateKey.random(ECDSA, rng[]).get()
+      clientInfo = PeerInfo.init(clientPrivKey, transport1.addrs)
+      clientNoise = Noise.new(rng, clientPrivKey, outgoing = true)
       conn = await transport2.dial(transport1.addrs[0])
-      sconn = await clientNoise.secure(conn, true)
-=======
-      clientPrivKey = PrivateKey.random(ECDSA, rng[]).get()
-      clientInfo = PeerInfo.init(clientPrivKey, [transport1.ma])
-      clientNoise = Noise.new(rng, clientPrivKey, outgoing = true)
-      conn = await transport2.dial(transport1.ma)
     conn.peerId = serverInfo.peerId
     let sconn = await clientNoise.secure(conn, true)
->>>>>>> d02735dc
 
     await sconn.writeLp(hugePayload)
     await readTask
