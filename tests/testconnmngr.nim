import sequtils
import stew/results
import chronos
import ../libp2p/[connmanager,
                  stream/connection,
                  crypto/crypto,
                  muxers/muxer,
                  peerinfo,
                  errors]

import helpers

proc getMuxer(peerId: PeerId, dir: Direction = Direction.In): Muxer =
  return Muxer(connection: Connection.new(peerId, dir, Opt.none(MultiAddress)))

type
  TestMuxer = ref object of Muxer
    peerId: PeerId

method newStream*(
  m: TestMuxer,
  name: string = "",
  lazy: bool = false):
  Future[Connection] {.async, gcsafe.} =
  result = Connection.new(m.peerId, Direction.Out, Opt.none(MultiAddress))

suite "Connection Manager":
  teardown:
    checkTrackers()

  asyncTest "add and retrieve a muxer":
    let connMngr = ConnManager.new()
    let peerId = PeerId.init(PrivateKey.random(ECDSA, (newRng())[]).tryGet()).tryGet()
    let mux = getMuxer(peerId)

    connMngr.storeMuxer(mux)
    check mux in connMngr

    let peerMux = connMngr.selectMuxer(peerId)
    check peerMux == mux
    check peerMux.connection.dir == Direction.In

    await connMngr.close()

  asyncTest "shouldn't allow a closed connection":
    let connMngr = ConnManager.new()
    let peerId = PeerId.init(PrivateKey.random(ECDSA, (newRng())[]).tryGet()).tryGet()
    let mux = getMuxer(peerId)
    await mux.connection.close()

    expect CatchableError:
      connMngr.storeMuxer(mux)

    await connMngr.close()

  asyncTest "shouldn't allow an EOFed connection":
    let connMngr = ConnManager.new()
    let peerId = PeerId.init(PrivateKey.random(ECDSA, (newRng())[]).tryGet()).tryGet()
    let mux = getMuxer(peerId)
    mux.connection.isEof = true

    expect CatchableError:
      connMngr.storeMuxer(mux)

    await mux.close()
    await connMngr.close()

  asyncTest "shouldn't allow a muxer with no connection":
    let connMngr = ConnManager.new()
    let peerId = PeerId.init(PrivateKey.random(ECDSA, (newRng())[]).tryGet()).tryGet()
    let muxer = getMuxer(peerId)
    let conn = muxer.connection
    muxer.connection = nil

    expect CatchableError:
      connMngr.storeMuxer(muxer)

    await conn.close()
    await muxer.close()
    await connMngr.close()

  asyncTest "get conn with direction":
    # This would work with 1 as well cause of a bug in connmanager that will get fixed soon
    let connMngr = ConnManager.new(maxConnsPerPeer = 2)
    let peerId = PeerId.init(PrivateKey.random(ECDSA, (newRng())[]).tryGet()).tryGet()
    let mux1 = getMuxer(peerId, Direction.Out)
    let mux2 = getMuxer(peerId)

    connMngr.storeMuxer(mux1)
    connMngr.storeMuxer(mux2)
    check mux1 in connMngr
    check mux2 in connMngr

    let outMux = connMngr.selectMuxer(peerId, Direction.Out)
    let inMux = connMngr.selectMuxer(peerId, Direction.In)

    check outMux != inMux
    check outMux == mux1
    check inMux == mux2
    check outMux.connection.dir == Direction.Out
    check inMux.connection.dir == Direction.In

    await connMngr.close()

  asyncTest "get muxed stream for peer":
    let connMngr = ConnManager.new()
    let peerId = PeerId.init(PrivateKey.random(ECDSA, (newRng())[]).tryGet()).tryGet()

    let muxer = new TestMuxer
    let connection = Connection.new(peerId, Direction.In, Opt.none(MultiAddress))
    muxer.peerId = peerId
    muxer.connection = connection

    connMngr.storeMuxer(muxer)
    check muxer in connMngr

    let stream = await connMngr.getStream(peerId)
    check not(isNil(stream))
    check stream.peerId == peerId

    await connMngr.close()
    await connection.close()
    await stream.close()

  asyncTest "get stream from directed connection":
    let connMngr = ConnManager.new()
    let peerId = PeerId.init(PrivateKey.random(ECDSA, (newRng())[]).tryGet()).tryGet()

    let muxer = new TestMuxer
    let connection = Connection.new(peerId, Direction.In, Opt.none(MultiAddress))
    muxer.peerId = peerId
    muxer.connection = connection

    connMngr.storeMuxer(muxer)
    check muxer in connMngr

    let stream1 = await connMngr.getStream(peerId, Direction.In)
    check not(isNil(stream1))
    let stream2 = await connMngr.getStream(peerId, Direction.Out)
    check isNil(stream2)

    await connMngr.close()
    await stream1.close()
    await connection.close()

  asyncTest "should raise on too many connections":
    let connMngr = ConnManager.new(maxConnsPerPeer = 0)
    let peerId = PeerId.init(PrivateKey.random(ECDSA, (newRng())[]).tryGet()).tryGet()

    connMngr.storeMuxer(getMuxer(peerId))

    let muxs = @[getMuxer(peerId)]

    expect TooManyConnectionsError:
      connMngr.storeMuxer(muxs[0])

    await connMngr.close()

    await allFuturesThrowing(
      allFutures(muxs.mapIt( it.close() )))

  asyncTest "expect connection from peer":
    # FIXME This should be 1 instead of 0, it will get fixed soon
    let connMngr = ConnManager.new(maxConnsPerPeer = 0)
    let peerId = PeerId.init(PrivateKey.random(ECDSA, (newRng())[]).tryGet()).tryGet()

    connMngr.storeMuxer(getMuxer(peerId))

    let muxs = @[
        getMuxer(peerId),
        getMuxer(peerId)]

    expect TooManyConnectionsError:
      connMngr.storeMuxer(muxs[0])

    let waitedConn1 = connMngr.expectConnection(peerId, In)

    expect AlreadyExpectingConnectionError:
      discard await connMngr.expectConnection(peerId, In)

    await waitedConn1.cancelAndWait()
    let
<<<<<<< HEAD
      waitedConn2 = connMngr.expectConnection(peerId)
      waitedConn3 = connMngr.expectConnection(PeerId.init(PrivateKey.random(ECDSA, (newRng())[]).tryGet()).tryGet())
      conn = getMuxer(peerId)
    connMngr.storeMuxer(conn)
=======
      waitedConn2 = connMngr.expectConnection(peerId, In)
      waitedConn3 = connMngr.expectConnection(PeerId.init(PrivateKey.random(ECDSA, (newRng())[]).tryGet()).tryGet(), In)
      conn = getConnection(peerId)
    connMngr.storeConn(conn)
>>>>>>> ddeb7b3b
    check (await waitedConn2) == conn

    expect TooManyConnectionsError:
      connMngr.storeMuxer(muxs[1])

    await connMngr.close()

    checkExpiring: waitedConn3.cancelled()

    await allFuturesThrowing(
      allFutures(muxs.mapIt( it.close() )))

  asyncTest "cleanup on connection close":
    let connMngr = ConnManager.new()
    let peerId = PeerId.init(PrivateKey.random(ECDSA, (newRng())[]).tryGet()).tryGet()
    let muxer = getMuxer(peerId)

    connMngr.storeMuxer(muxer)

    check muxer in connMngr

    await muxer.close()

    checkExpiring: muxer notin connMngr

    await connMngr.close()

  asyncTest "drop connections for peer":
    let connMngr = ConnManager.new()
    let peerId = PeerId.init(PrivateKey.random(ECDSA, (newRng())[]).tryGet()).tryGet()

    for i in 0..<2:
      let dir = if i mod 2 == 0:
        Direction.In else:
        Direction.Out

      let muxer = getMuxer(peerId, dir)

      connMngr.storeMuxer(muxer)

      check muxer in connMngr
      check not(isNil(connMngr.selectMuxer(peerId, dir)))

    check peerId in connMngr
    await connMngr.dropPeer(peerId)

    checkExpiring: peerId notin connMngr
    check isNil(connMngr.selectMuxer(peerId, Direction.In))
    check isNil(connMngr.selectMuxer(peerId, Direction.Out))

    await connMngr.close()

  asyncTest "track total incoming connection limits":
    let connMngr = ConnManager.new(maxConnections = 3)

    for i in 0..<3:
      check await connMngr.getIncomingSlot().withTimeout(10.millis)

    # should timeout adding a connection over the limit
    check not(await connMngr.getIncomingSlot().withTimeout(10.millis))

    await connMngr.close()

  asyncTest "track total outgoing connection limits":
    let connMngr = ConnManager.new(maxConnections = 3)

    for i in 0..<3:
      discard connMngr.getOutgoingSlot()

    # should throw adding a connection over the limit
    expect TooManyConnectionsError:
      discard connMngr.getOutgoingSlot()

    await connMngr.close()

  asyncTest "track both incoming and outgoing total connections limits - fail on incoming":
    let connMngr = ConnManager.new(maxConnections = 3)

    for i in 0..<3:
      discard connMngr.getOutgoingSlot()

    # should timeout adding a connection over the limit
    check not(await connMngr.getIncomingSlot().withTimeout(10.millis))

    await connMngr.close()

  asyncTest "track both incoming and outgoing total connections limits - fail on outgoing":
    let connMngr = ConnManager.new(maxConnections = 3)

    for i in 0..<3:
      check await connMngr.getIncomingSlot().withTimeout(10.millis)

    # should throw adding a connection over the limit
    expect TooManyConnectionsError:
      discard connMngr.getOutgoingSlot()

    await connMngr.close()

  asyncTest "track max incoming connection limits":
    let connMngr = ConnManager.new(maxIn = 3)

    for i in 0..<3:
      check await connMngr.getIncomingSlot().withTimeout(10.millis)

    check not(await connMngr.getIncomingSlot().withTimeout(10.millis))

    await connMngr.close()

  asyncTest "track max outgoing connection limits":
    let connMngr = ConnManager.new(maxOut = 3)

    for i in 0..<3:
      discard connMngr.getOutgoingSlot()

    # should throw adding a connection over the limit
    expect TooManyConnectionsError:
      discard connMngr.getOutgoingSlot()

    await connMngr.close()

  asyncTest "track incoming max connections limits - fail on incoming":
    let connMngr = ConnManager.new(maxOut = 3)

    for i in 0..<3:
      discard connMngr.getOutgoingSlot()

    # should timeout adding a connection over the limit
    check not(await connMngr.getIncomingSlot().withTimeout(10.millis))

    await connMngr.close()

  asyncTest "track incoming max connections limits - fail on outgoing":
    let connMngr = ConnManager.new(maxIn = 3)

    for i in 0..<3:
      check await connMngr.getIncomingSlot().withTimeout(10.millis)

    # should throw adding a connection over the limit
    expect TooManyConnectionsError:
      discard connMngr.getOutgoingSlot()

    await connMngr.close()

  asyncTest "allow force dial":
    let connMngr = ConnManager.new(maxConnections = 2)

    for i in 0..<3:
      discard connMngr.getOutgoingSlot(true)

    # should throw adding a connection over the limit
    expect TooManyConnectionsError:
      discard connMngr.getOutgoingSlot(false)

    await connMngr.close()

  asyncTest "release slot on connection end":
    let connMngr = ConnManager.new(maxConnections = 3)

    var muxs: seq[Muxer]
    for i in 0..<3:
      let slot = connMngr.getOutgoingSlot()

      let muxer =
        getMuxer(
          PeerId.init(PrivateKey.random(ECDSA, (newRng())[]).tryGet()).tryGet(),
          Direction.In)

      slot.trackMuxer(muxer)
      muxs.add(muxer)

    # should be full now
    let incomingSlot = connMngr.getIncomingSlot()

    check (await incomingSlot.withTimeout(10.millis)) == false

    await allFuturesThrowing(
      allFutures(muxs.mapIt( it.close() )))

    check await incomingSlot.withTimeout(10.millis)

    await connMngr.close()<|MERGE_RESOLUTION|>--- conflicted
+++ resolved
@@ -180,17 +180,10 @@
 
     await waitedConn1.cancelAndWait()
     let
-<<<<<<< HEAD
-      waitedConn2 = connMngr.expectConnection(peerId)
-      waitedConn3 = connMngr.expectConnection(PeerId.init(PrivateKey.random(ECDSA, (newRng())[]).tryGet()).tryGet())
+      waitedConn2 = connMngr.expectConnection(peerId, In)
+      waitedConn3 = connMngr.expectConnection(PeerId.init(PrivateKey.random(ECDSA, (newRng())[]).tryGet()).tryGet(), In)
       conn = getMuxer(peerId)
     connMngr.storeMuxer(conn)
-=======
-      waitedConn2 = connMngr.expectConnection(peerId, In)
-      waitedConn3 = connMngr.expectConnection(PeerId.init(PrivateKey.random(ECDSA, (newRng())[]).tryGet()).tryGet(), In)
-      conn = getConnection(peerId)
-    connMngr.storeConn(conn)
->>>>>>> ddeb7b3b
     check (await waitedConn2) == conn
 
     expect TooManyConnectionsError:
