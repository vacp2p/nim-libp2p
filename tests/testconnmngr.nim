import sequtils
import stew/results
import chronos
import ../libp2p/[connmanager,
                  stream/connection,
                  crypto/crypto,
                  muxers/muxer,
                  peerinfo,
                  errors]

import helpers

proc getMuxer(peerId: PeerId, dir: Direction = Direction.In): Muxer =
  return Muxer(connection: Connection.new(peerId, dir, Opt.none(MultiAddress)))

type
  TestMuxer = ref object of Muxer
    peerId: PeerId

method newStream*(
  m: TestMuxer,
  name: string = "",
  lazy: bool = false):
  Future[Connection] {.async, gcsafe.} =
  result = Connection.new(m.peerId, Direction.Out, Opt.none(MultiAddress))

suite "Connection Manager":
  teardown:
    checkTrackers()

  asyncTest "add and retrieve a muxer":
    let connMngr = ConnManager.new()
    let peerId = PeerId.init(PrivateKey.random(ECDSA, (newRng())[]).tryGet()).tryGet()
    let mux = getMuxer(peerId)

    connMngr.storeMuxer(mux)
    check mux in connMngr

    let peerMux = connMngr.selectMuxer(peerId)
    check peerMux == mux
    check peerMux.connection.dir == Direction.In

    await connMngr.close()

  asyncTest "shouldn't allow a closed connection":
    let connMngr = ConnManager.new()
    let peerId = PeerId.init(PrivateKey.random(ECDSA, (newRng())[]).tryGet()).tryGet()
    let mux = getMuxer(peerId)
    await mux.connection.close()

    expect CatchableError:
      connMngr.storeMuxer(mux)

    await connMngr.close()

  asyncTest "shouldn't allow an EOFed connection":
    let connMngr = ConnManager.new()
    let peerId = PeerId.init(PrivateKey.random(ECDSA, (newRng())[]).tryGet()).tryGet()
    let mux = getMuxer(peerId)
    mux.connection.isEof = true

    expect CatchableError:
      connMngr.storeMuxer(mux)

    await mux.close()
    await connMngr.close()

  asyncTest "shouldn't allow a muxer with no connection":
    let connMngr = ConnManager.new()
    let peerId = PeerId.init(PrivateKey.random(ECDSA, (newRng())[]).tryGet()).tryGet()
    let muxer = getMuxer(peerId)
    let conn = muxer.connection
    muxer.connection = nil

    expect CatchableError:
      connMngr.storeMuxer(muxer)

    await conn.close()
    await muxer.close()
    await connMngr.close()

  asyncTest "get conn with direction":
    # This would work with 1 as well cause of a bug in connmanager that will get fixed soon
    let connMngr = ConnManager.new(maxConnsPerPeer = 2)
    let peerId = PeerId.init(PrivateKey.random(ECDSA, (newRng())[]).tryGet()).tryGet()
    let mux1 = getMuxer(peerId, Direction.Out)
    let mux2 = getMuxer(peerId)

    connMngr.storeMuxer(mux1)
    connMngr.storeMuxer(mux2)
    check mux1 in connMngr
    check mux2 in connMngr

    let outMux = connMngr.selectMuxer(peerId, Direction.Out)
    let inMux = connMngr.selectMuxer(peerId, Direction.In)

    check outMux != inMux
    check outMux == mux1
    check inMux == mux2
    check outMux.connection.dir == Direction.Out
    check inMux.connection.dir == Direction.In

    await connMngr.close()

  asyncTest "get muxed stream for peer":
    let connMngr = ConnManager.new()
    let peerId = PeerId.init(PrivateKey.random(ECDSA, (newRng())[]).tryGet()).tryGet()

    let muxer = new TestMuxer
    let connection = Connection.new(peerId, Direction.In, Opt.none(MultiAddress))
    muxer.peerId = peerId
    muxer.connection = connection

    connMngr.storeMuxer(muxer)
    check muxer in connMngr

    let stream = await connMngr.getStream(peerId)
    check not(isNil(stream))
    check stream.peerId == peerId

    await connMngr.close()
    await connection.close()
    await stream.close()

  asyncTest "get stream from directed connection":
    let connMngr = ConnManager.new()
    let peerId = PeerId.init(PrivateKey.random(ECDSA, (newRng())[]).tryGet()).tryGet()

    let muxer = new TestMuxer
    let connection = Connection.new(peerId, Direction.In, Opt.none(MultiAddress))
    muxer.peerId = peerId
    muxer.connection = connection

    connMngr.storeMuxer(muxer)
    check muxer in connMngr

    let stream1 = await connMngr.getStream(peerId, Direction.In)
    check not(isNil(stream1))
    let stream2 = await connMngr.getStream(peerId, Direction.Out)
    check isNil(stream2)

    await connMngr.close()
    await stream1.close()
    await connection.close()

  asyncTest "should raise on too many connections":
    let connMngr = ConnManager.new(maxConnsPerPeer = 0)
    let peerId = PeerId.init(PrivateKey.random(ECDSA, (newRng())[]).tryGet()).tryGet()

    connMngr.storeConn(getConnection(peerId))

    let conns = @[
        getConnection(peerId),
        getConnection(peerId)]

    expect TooManyConnectionsError:
      connMngr.storeConn(conns[0])

    await connMngr.close()

    await allFuturesThrowing(
      allFutures(conns.mapIt( it.close() )))

  asyncTest "expect connection from peer":
    # FIXME This should be 1 instead of 0, it will get fixed soon
    let connMngr = ConnManager.new(maxConnsPerPeer = 0)
    let peerId = PeerId.init(PrivateKey.random(ECDSA, (newRng())[]).tryGet()).tryGet()

    connMngr.storeMuxer(getMuxer(peerId))

    let muxs = @[
        getMuxer(peerId),
        getMuxer(peerId)]

    expect TooManyConnectionsError:
<<<<<<< HEAD
      connMngr.storeMuxer(muxs[0])
      connMngr.storeMuxer(muxs[1])
=======
      connMngr.storeConn(conns[0])

    let waitedConn1 = connMngr.expectConnection(peerId)

    expect LPError:
      discard await connMngr.expectConnection(peerId)

    await waitedConn1.cancelAndWait()
    let
      waitedConn2 = connMngr.expectConnection(peerId)
      waitedConn3 = connMngr.expectConnection(PeerId.init(PrivateKey.random(ECDSA, (newRng())[]).tryGet()).tryGet())
      conn = getConnection(peerId)
    connMngr.storeConn(conn)
    check (await waitedConn2) == conn

    expect TooManyConnectionsError:
      connMngr.storeConn(conns[1])
>>>>>>> 351bda2b

    await connMngr.close()

    checkExpiring: waitedConn3.cancelled()

    await allFuturesThrowing(
      allFutures(muxs.mapIt( it.close() )))

  asyncTest "cleanup on connection close":
    let connMngr = ConnManager.new()
    let peerId = PeerId.init(PrivateKey.random(ECDSA, (newRng())[]).tryGet()).tryGet()
    let muxer = getMuxer(peerId)

    connMngr.storeMuxer(muxer)

    check muxer in connMngr

    await muxer.close()

    checkExpiring: muxer notin connMngr

    await connMngr.close()

  asyncTest "drop connections for peer":
    let connMngr = ConnManager.new()
    let peerId = PeerId.init(PrivateKey.random(ECDSA, (newRng())[]).tryGet()).tryGet()

    for i in 0..<2:
      let dir = if i mod 2 == 0:
        Direction.In else:
        Direction.Out

      let muxer = getMuxer(peerId, dir)

      connMngr.storeMuxer(muxer)

      check muxer in connMngr
      check not(isNil(connMngr.selectMuxer(peerId, dir)))

    check peerId in connMngr
    await connMngr.dropPeer(peerId)

    checkExpiring: peerId notin connMngr
    check isNil(connMngr.selectMuxer(peerId, Direction.In))
    check isNil(connMngr.selectMuxer(peerId, Direction.Out))

    await connMngr.close()

  asyncTest "track total incoming connection limits":
    let connMngr = ConnManager.new(maxConnections = 3)

    for i in 0..<3:
      check await connMngr.getIncomingSlot().withTimeout(10.millis)

    # should timeout adding a connection over the limit
    check not(await connMngr.getIncomingSlot().withTimeout(10.millis))

    await connMngr.close()

  asyncTest "track total outgoing connection limits":
    let connMngr = ConnManager.new(maxConnections = 3)

    for i in 0..<3:
      discard connMngr.getOutgoingSlot()

    # should throw adding a connection over the limit
    expect TooManyConnectionsError:
      discard connMngr.getOutgoingSlot()

    await connMngr.close()

  asyncTest "track both incoming and outgoing total connections limits - fail on incoming":
    let connMngr = ConnManager.new(maxConnections = 3)

    for i in 0..<3:
      discard connMngr.getOutgoingSlot()

    # should timeout adding a connection over the limit
    check not(await connMngr.getIncomingSlot().withTimeout(10.millis))

    await connMngr.close()

  asyncTest "track both incoming and outgoing total connections limits - fail on outgoing":
    let connMngr = ConnManager.new(maxConnections = 3)

    for i in 0..<3:
      check await connMngr.getIncomingSlot().withTimeout(10.millis)

    # should throw adding a connection over the limit
    expect TooManyConnectionsError:
      discard connMngr.getOutgoingSlot()

    await connMngr.close()

  asyncTest "track max incoming connection limits":
    let connMngr = ConnManager.new(maxIn = 3)

    for i in 0..<3:
      check await connMngr.getIncomingSlot().withTimeout(10.millis)

    check not(await connMngr.getIncomingSlot().withTimeout(10.millis))

    await connMngr.close()

  asyncTest "track max outgoing connection limits":
    let connMngr = ConnManager.new(maxOut = 3)

    for i in 0..<3:
      discard connMngr.getOutgoingSlot()

    # should throw adding a connection over the limit
    expect TooManyConnectionsError:
      discard connMngr.getOutgoingSlot()

    await connMngr.close()

  asyncTest "track incoming max connections limits - fail on incoming":
    let connMngr = ConnManager.new(maxOut = 3)

    for i in 0..<3:
      discard connMngr.getOutgoingSlot()

    # should timeout adding a connection over the limit
    check not(await connMngr.getIncomingSlot().withTimeout(10.millis))

    await connMngr.close()

  asyncTest "track incoming max connections limits - fail on outgoing":
    let connMngr = ConnManager.new(maxIn = 3)

    var conns: seq[Connection]
    for i in 0..<3:
      check await connMngr.getIncomingSlot().withTimeout(10.millis)

    # should throw adding a connection over the limit
    expect TooManyConnectionsError:
      discard connMngr.getOutgoingSlot()

    await connMngr.close()

  asyncTest "allow force dial":
    let connMngr = ConnManager.new(maxConnections = 2)

    var conns: seq[Connection]
    for i in 0..<3:
      discard connMngr.getOutgoingSlot(true)

    # should throw adding a connection over the limit
    expect TooManyConnectionsError:
      discard connMngr.getOutgoingSlot(false)

    await connMngr.close()

  asyncTest "release slot on connection end":
    let connMngr = ConnManager.new(maxConnections = 3)

    var muxs: seq[Muxer]
    for i in 0..<3:
      let slot = connMngr.getOutgoingSlot()

      let muxer =
        getMuxer(
          PeerId.init(PrivateKey.random(ECDSA, (newRng())[]).tryGet()).tryGet(),
          Direction.In)

      slot.trackMuxer(muxer)
      muxs.add(muxer)

    # should be full now
    let incomingSlot = connMngr.getIncomingSlot()

    check (await incomingSlot.withTimeout(10.millis)) == false

    await allFuturesThrowing(
      allFutures(muxs.mapIt( it.close() )))

    check await incomingSlot.withTimeout(10.millis)

    await connMngr.close()<|MERGE_RESOLUTION|>--- conflicted
+++ resolved
@@ -147,19 +147,17 @@
     let connMngr = ConnManager.new(maxConnsPerPeer = 0)
     let peerId = PeerId.init(PrivateKey.random(ECDSA, (newRng())[]).tryGet()).tryGet()
 
-    connMngr.storeConn(getConnection(peerId))
-
-    let conns = @[
-        getConnection(peerId),
-        getConnection(peerId)]
-
-    expect TooManyConnectionsError:
-      connMngr.storeConn(conns[0])
+    connMngr.storeMuxer(getMuxer(peerId))
+
+    let muxs = @[getMuxer(peerId)]
+
+    expect TooManyConnectionsError:
+      connMngr.storeMuxer(muxs[0])
 
     await connMngr.close()
 
     await allFuturesThrowing(
-      allFutures(conns.mapIt( it.close() )))
+      allFutures(muxs.mapIt( it.close() )))
 
   asyncTest "expect connection from peer":
     # FIXME This should be 1 instead of 0, it will get fixed soon
@@ -173,11 +171,7 @@
         getMuxer(peerId)]
 
     expect TooManyConnectionsError:
-<<<<<<< HEAD
       connMngr.storeMuxer(muxs[0])
-      connMngr.storeMuxer(muxs[1])
-=======
-      connMngr.storeConn(conns[0])
 
     let waitedConn1 = connMngr.expectConnection(peerId)
 
@@ -188,13 +182,12 @@
     let
       waitedConn2 = connMngr.expectConnection(peerId)
       waitedConn3 = connMngr.expectConnection(PeerId.init(PrivateKey.random(ECDSA, (newRng())[]).tryGet()).tryGet())
-      conn = getConnection(peerId)
-    connMngr.storeConn(conn)
+      conn = getMuxer(peerId)
+    connMngr.storeMuxer(conn)
     check (await waitedConn2) == conn
 
     expect TooManyConnectionsError:
-      connMngr.storeConn(conns[1])
->>>>>>> 351bda2b
+      connMngr.storeMuxer(muxs[1])
 
     await connMngr.close()
 
@@ -325,7 +318,6 @@
   asyncTest "track incoming max connections limits - fail on outgoing":
     let connMngr = ConnManager.new(maxIn = 3)
 
-    var conns: seq[Connection]
     for i in 0..<3:
       check await connMngr.getIncomingSlot().withTimeout(10.millis)
 
@@ -338,7 +330,6 @@
   asyncTest "allow force dial":
     let connMngr = ConnManager.new(maxConnections = 2)
 
-    var conns: seq[Connection]
     for i in 0..<3:
       discard connMngr.getOutgoingSlot(true)
 
