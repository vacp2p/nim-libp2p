--- conflicted
+++ resolved
@@ -72,13 +72,8 @@
       discard await msDial.select(conn, IdentifyCodec)
       let id = await identifyProto2.identify(conn, remotePeerInfo)
 
-<<<<<<< HEAD
-      check id.pubKey.get() == remoteSecKey.getKey().get()
+      check id.pubKey.get() == remoteSecKey.getPublicKey().get()
       check id.addrs == ma
-=======
-      check id.pubKey.get() == remoteSecKey.getPublicKey().get()
-      check id.addrs[0] == ma
->>>>>>> 8cddfde8
       check id.protoVersion.get() == ProtoVersion
       check id.agentVersion.get() == AgentVersion
       check id.protos == @["/test/proto1/1.0.0", "/test/proto2/1.0.0"]
@@ -100,13 +95,8 @@
       discard await msDial.select(conn, IdentifyCodec)
       let id = await identifyProto2.identify(conn, remotePeerInfo)
 
-<<<<<<< HEAD
-      check id.pubKey.get() == remoteSecKey.getKey().get()
+      check id.pubKey.get() == remoteSecKey.getPublicKey().get()
       check id.addrs == ma
-=======
-      check id.pubKey.get() == remoteSecKey.getPublicKey().get()
-      check id.addrs[0] == ma
->>>>>>> 8cddfde8
       check id.protoVersion.get() == ProtoVersion
       check id.agentVersion.get() == customAgentVersion
       check id.protos == @["/test/proto1/1.0.0", "/test/proto2/1.0.0"]
