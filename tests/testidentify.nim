--- conflicted
+++ resolved
@@ -156,19 +156,11 @@
         storedInfo1.peerId == switch2.peerInfo.peerId
         storedInfo2.peerId == switch1.peerInfo.peerId
 
-<<<<<<< HEAD
-        storedInfo1.addrs.toSet() == switch2.peerInfo.addrs.toSet()
-        storedInfo2.addrs.toSet() == switch1.peerInfo.addrs.toSet()
-
-        storedInfo1.protocols.toSet() == switch2.peerInfo.protocols.toSet()
-        storedInfo2.protocols.toSet() == switch1.peerInfo.protocols.toSet()
-=======
-        storedInfo1.addrs == switch2.peerInfo.addrs.toHashSet()
-        storedInfo2.addrs == switch1.peerInfo.addrs.toHashSet()
-
-        storedInfo1.protos == switch2.peerInfo.protocols.toHashSet()
-        storedInfo2.protos == switch1.peerInfo.protocols.toHashSet()
->>>>>>> 8b438142
+        storedInfo1.addrs.toHashSet() == switch2.peerInfo.addrs.toHashSet()
+        storedInfo2.addrs.toHashSet() == switch1.peerInfo.addrs.toHashSet()
+
+        storedInfo1.protocols.toHashSet() == switch2.peerInfo.protocols.toHashSet()
+        storedInfo2.protocols.toHashSet() == switch1.peerInfo.protocols.toHashSet()
 
     proc closeAll() {.async.} =
       await conn.close()
@@ -184,13 +176,8 @@
       switch2.peerInfo.addrs.add(MultiAddress.init("/ip4/127.0.0.1/tcp/5555").tryGet())
 
       check:
-<<<<<<< HEAD
-        switch1.peerStore.get(switch2.peerInfo.peerId).addrs.toSet() != switch2.peerInfo.addrs.toSet()
-        switch1.peerStore.get(switch2.peerInfo.peerId).protocols.toSet() != switch2.peerInfo.protocols.toSet()
-=======
-        switch1.peerStore.get(switch2.peerInfo.peerId).addrs != switch2.peerInfo.addrs.toHashSet()
-        switch1.peerStore.get(switch2.peerInfo.peerId).protos != switch2.peerInfo.protocols.toHashSet()
->>>>>>> 8b438142
+        switch1.peerStore.get(switch2.peerInfo.peerId).addrs.toHashSet() != switch2.peerInfo.addrs.toHashSet()
+        switch1.peerStore.get(switch2.peerInfo.peerId).protocols.toHashSet() != switch2.peerInfo.protocols.toHashSet()
 
       await identifyPush2.push(switch2.peerInfo, conn)
 
@@ -198,13 +185,8 @@
 
       # Wait the very end to be sure that the push has been processed
       check:
-<<<<<<< HEAD
-        switch1.peerStore.get(switch2.peerInfo.peerId).protocols.toSet() == switch2.peerInfo.protocols.toSet()
-        switch1.peerStore.get(switch2.peerInfo.peerId).addrs.toSet() == switch2.peerInfo.addrs.toSet()
-=======
-        switch1.peerStore.get(switch2.peerInfo.peerId).protos == switch2.peerInfo.protocols.toHashSet()
-        switch1.peerStore.get(switch2.peerInfo.peerId).addrs == switch2.peerInfo.addrs.toHashSet()
->>>>>>> 8b438142
+        switch1.peerStore.get(switch2.peerInfo.peerId).protocols.toHashSet() == switch2.peerInfo.protocols.toHashSet()
+        switch1.peerStore.get(switch2.peerInfo.peerId).addrs.toHashSet() == switch2.peerInfo.addrs.toHashSet()
 
 
     asyncTest "wrong peer id push identify":
@@ -212,13 +194,8 @@
       switch2.peerInfo.addrs.add(MultiAddress.init("/ip4/127.0.0.1/tcp/5555").tryGet())
 
       check:
-<<<<<<< HEAD
-        switch1.peerStore.get(switch2.peerInfo.peerId).addrs.toSet() != switch2.peerInfo.addrs.toSet()
-        switch1.peerStore.get(switch2.peerInfo.peerId).protocols.toSet() != switch2.peerInfo.protocols.toSet()
-=======
-        switch1.peerStore.get(switch2.peerInfo.peerId).addrs != switch2.peerInfo.addrs.toHashSet()
-        switch1.peerStore.get(switch2.peerInfo.peerId).protos != switch2.peerInfo.protocols.toHashSet()
->>>>>>> 8b438142
+        switch1.peerStore.get(switch2.peerInfo.peerId).addrs.toHashSet() != switch2.peerInfo.addrs.toHashSet()
+        switch1.peerStore.get(switch2.peerInfo.peerId).protocols.toHashSet() != switch2.peerInfo.protocols.toHashSet()
 
       let oldPeerId = switch2.peerInfo.peerId
       switch2.peerInfo = PeerInfo.init(PrivateKey.random(newRng()[]).get())
@@ -229,10 +206,5 @@
 
       # Wait the very end to be sure that the push has been processed
       check:
-<<<<<<< HEAD
-        switch1.peerStore.get(oldPeerId).protocols.toSet() != switch2.peerInfo.protocols.toSet()
-        switch1.peerStore.get(oldPeerId).addrs.toSet() != switch2.peerInfo.addrs.toSet()
-=======
-        switch1.peerStore.get(oldPeerId).protos != switch2.peerInfo.protocols.toHashSet()
-        switch1.peerStore.get(oldPeerId).addrs != switch2.peerInfo.addrs.toHashSet()
->>>>>>> 8b438142
+        switch1.peerStore.get(oldPeerId).protocols.toHashSet() != switch2.peerInfo.protocols.toHashSet()
+        switch1.peerStore.get(oldPeerId).addrs.toHashSet() != switch2.peerInfo.addrs.toHashSet()