# Nim-LibP2P
# Copyright (c) 2023-2025 Status Research & Development GmbH
# Licensed under either of
#  * Apache License, version 2.0 ([LICENSE-APACHE](LICENSE-APACHE))
#  * MIT license ([LICENSE-MIT](LICENSE-MIT))
# at your option.
# This file may not be copied, modified, or distributed except according to
# those terms.

{.used.}

import chronos, std/[sequtils, enumerate], stew/byteutils, sugar, chronicles
import
  ../../../../libp2p/protocols/pubsub/
    [gossipsub, mcache, peertable, timedcache, rpc/message]
import ../../../tools/[unittest, futures, sync]
import ../utils

const MsgIdSuccess = "msg id gen success"

proc setupTest(
    topic: string
): Future[
    tuple[
      gossip0: GossipSub, gossip1: GossipSub, receivedMessages: ref HashSet[seq[byte]]
    ]
] {.async.} =
<<<<<<< HEAD
  let nodes = generateNodes(
      2,
      gossip = true,
      verifySignature = false,
      historyLength = 100,
        # has to be larger, as otherwise history will get cleared if 
        #requests don't get in time
    )
    .toGossipSub()
  await allFuturesThrowing(nodes[0].switch.start(), nodes[1].switch.start())
=======
  let nodes = generateNodes(2, gossip = true, verifySignature = false).toGossipSub()
  await startNodes(nodes)
>>>>>>> b72386da

  await connectNodesStar(nodes)

  var receivedMessages = new(HashSet[seq[byte]])

  proc handlerA(topic: string, data: seq[byte]) {.async.} =
    receivedMessages[].incl(data)

  proc handlerB(topic: string, data: seq[byte]) {.async.} =
    raiseAssert "should not be called"

  nodes[0].subscribe(topic, handlerA)
  nodes[1].subscribe(topic, handlerB)
  waitSubscribeStar(nodes, topic)

  return (nodes[0], nodes[1], receivedMessages)

proc teardownTest(gossip0: GossipSub, gossip1: GossipSub) {.async.} =
  await stopNodes(@[gossip0, gossip1])

proc createMessages(
    gossip0: GossipSub, gossip1: GossipSub, topic: string, size1: int, size2: int
): tuple[iwantMessageIds: seq[MessageId], sentMessages: HashSet[seq[byte]]] =
  var iwantMessageIds = newSeq[MessageId]()
  var sentMessages = initHashSet[seq[byte]]()

  for i, size in enumerate([size1, size2]):
    let data = newSeqWith(size, i.byte)
    sentMessages.incl(data)

    let msg = Message.init(gossip1.peerInfo.peerId, data, topic, some(uint64(i + 1)))
    let iwantMessageId = gossip1.msgIdProvider(msg).expect(MsgIdSuccess)
    iwantMessageIds.add(iwantMessageId)
    gossip1.mcache.put(iwantMessageId, msg)

    let peer = gossip1.peers[(gossip0.peerInfo.peerId)]
    peer.sentIHaves[^1].incl(iwantMessageId)

  return (iwantMessageIds, sentMessages)

proc floodPublishBaseTest*(
    nodes: seq[GossipSub], topic: string, numPeersFirstMsg: int, numPeersSecondMsg: int
) {.async.} =
  block setup:
    for i in 0 ..< 50:
      if (await nodes[0].publish(topic, ("Hello!" & $i).toBytes())) == nodes.len - 1:
        break setup
      await sleepAsync(100.milliseconds)
    raiseAssert "Failed to publish message to peers"

  check (await nodes[0].publish(topic, newSeq[byte](2_500_000))) == numPeersFirstMsg
  check (await nodes[0].publish(topic, newSeq[byte](500_001))) == numPeersSecondMsg

  # Now try with a mesh
  checkUntilTimeout:
    nodes[0].mesh.peers(topic) > 5

  # use a different length so that the message is not equal to the last
  check (await nodes[0].publish(topic, newSeq[byte](500_000))) == numPeersSecondMsg

suite "GossipSub Component - Message Handling":
  const topic = "foobar"

  teardown:
    checkTrackers()

  asyncTest "Split IWANT replies when individual messages are below maxSize but combined exceed maxSize":
    # This test checks if two messages, each below the maxSize, are correctly split when their combined size exceeds maxSize.
    # Expected: Both messages should be received.
    let (gossip0, gossip1, receivedMessages) = await setupTest(topic)
    defer:
      await teardownTest(gossip0, gossip1)

    let messageSize = gossip1.maxMessageSize div 2 + 1
    let (iwantMessageIds, sentMessages) =
      createMessages(gossip0, gossip1, topic, messageSize, messageSize)

    gossip1.broadcast(
      gossip1.mesh[topic],
      RPCMsg(
        control: some(
          ControlMessage(
            ihave: @[ControlIHave(topicID: topic, messageIDs: iwantMessageIds)]
          )
        )
      ),
      isHighPriority = false,
    )

    checkUntilTimeout:
      receivedMessages[] == sentMessages

  asyncTest "Discard IWANT replies when both messages individually exceed maxSize":
    # This test checks if two messages, each exceeding the maxSize, are discarded and not sent.
    # Expected: No messages should be received.
    let (gossip0, gossip1, receivedMessages) = await setupTest(topic)
    defer:
      await teardownTest(gossip0, gossip1)

    let messageSize = gossip1.maxMessageSize + 10
    let (bigIWantMessageIds, sentMessages) =
      createMessages(gossip0, gossip1, topic, messageSize, messageSize)

    gossip1.broadcast(
      gossip1.mesh[topic],
      RPCMsg(
        control: some(
          ControlMessage(
            ihave: @[ControlIHave(topicID: topic, messageIDs: bigIWantMessageIds)]
          )
        )
      ),
      isHighPriority = false,
    )

    # wait some time before asserting that messages is not received
    await sleepAsync(500.milliseconds)

    check:
      receivedMessages[].len == 0

  asyncTest "Process IWANT replies when both messages are below maxSize":
    # This test checks if two messages, both below the maxSize, are correctly processed and sent.
    # Expected: Both messages should be received.
    let (gossip0, gossip1, receivedMessages) = await setupTest(topic)
    defer:
      await teardownTest(gossip0, gossip1)
    let size1 = gossip1.maxMessageSize div 2
    let size2 = gossip1.maxMessageSize div 3
    let (bigIWantMessageIds, sentMessages) =
      createMessages(gossip0, gossip1, topic, size1, size2)

    gossip1.broadcast(
      gossip1.mesh[topic],
      RPCMsg(
        control: some(
          ControlMessage(
            ihave: @[ControlIHave(topicID: topic, messageIDs: bigIWantMessageIds)]
          )
        )
      ),
      isHighPriority = false,
    )

    checkUntilTimeout:
      receivedMessages[] == sentMessages

  asyncTest "Split IWANT replies when one message is below maxSize and the other exceeds maxSize":
    # This test checks if, when given two messages where one is below maxSize and the other exceeds it, only the smaller message is processed and sent.
    # Expected: Only the smaller message should be received.
    let (gossip0, gossip1, receivedMessages) = await setupTest(topic)
    defer:
      await teardownTest(gossip0, gossip1)
    let maxSize = gossip1.maxMessageSize
    let size1 = maxSize div 2
    let size2 = maxSize + 10
    let (bigIWantMessageIds, sentMessages) =
      createMessages(gossip0, gossip1, topic, size1, size2)

    gossip1.broadcast(
      gossip1.mesh[topic],
      RPCMsg(
        control: some(
          ControlMessage(
            ihave: @[ControlIHave(topicID: topic, messageIDs: bigIWantMessageIds)]
          )
        )
      ),
      isHighPriority = false,
    )

    var smallestSet: HashSet[seq[byte]]
    let seqs = toSeq(sentMessages)
    if seqs[0] < seqs[1]:
      smallestSet.incl(seqs[0])
    else:
      smallestSet.incl(seqs[1])

    checkUntilTimeout:
      receivedMessages[] == smallestSet

  asyncTest "messages are not sent back to source or forwarding peer":
    let
      numberOfNodes = 3
      nodes = generateNodes(numberOfNodes, gossip = true).toGossipSub()

    startNodesAndDeferStop(nodes)

    let (handlerFut0, handler0) = createCompleteHandler()
    let (handlerFut1, handler1) = createCompleteHandler()
    let (handlerFut2, handler2) = createCompleteHandler()

    # Nodes are connected in a ring
    await connectNodesRing(nodes)

    # And subscribed to the same topic
    subscribeAllNodes(nodes, topic, @[handler0, handler1, handler2])
    waitSubscribeRing(nodes, topic)

    # When node 0 sends a message
    check (await nodes[0].publish(topic, "Hello!".toBytes())) == 2

    # Nodes 1 and 2 should receive the message, but node 0 shouldn't receive it back
    checkUntilTimeout:
      handlerFut0.finished() == false
      handlerFut1.finished() == true
      handlerFut2.finished() == true

  asyncTest "GossipSub validation should succeed":
    var handlerFut = newFuture[bool]()
    proc handler(handlerTopic: string, data: seq[byte]) {.async.} =
      check handlerTopic == topic
      handlerFut.complete(true)

    let nodes = generateNodes(2, gossip = true).toGossipSub()

    startNodesAndDeferStop(nodes)
    await connectNodesStar(nodes)

    subscribeAllNodes(nodes, topic, handler)
    waitSubscribeStar(nodes, topic)

    var validatorFut = newFuture[bool]()
    proc validator(
        validatorTopic: string, message: Message
    ): Future[ValidationResult] {.async.} =
      check validatorTopic == topic
      validatorFut.complete(true)
      result = ValidationResult.Accept

    nodes[1].addValidator(topic, validator)
    tryPublish await nodes[0].publish(topic, "Hello!".toBytes()), 1

    check (await validatorFut) and (await handlerFut)

  asyncTest "GossipSub validation should fail (reject)":
    proc handler(topic: string, data: seq[byte]) {.async.} =
      raiseAssert "Handler should not be called when validation rejects message"

    let nodes = generateNodes(2, gossip = true).toGossipSub()

    startNodesAndDeferStop(nodes)
    await connectNodesStar(nodes)

    subscribeAllNodes(nodes, topic, handler)
    waitSubscribeStar(nodes, topic)

    check:
      nodes[0].mesh[topic].len == 1 and topic notin nodes[0].fanout
      nodes[1].mesh[topic].len == 1 and topic notin nodes[1].fanout

    var validatorFut = newFuture[bool]()
    proc validator(
        topic: string, message: Message
    ): Future[ValidationResult] {.async.} =
      result = ValidationResult.Reject
      validatorFut.complete(true)

    nodes[1].addValidator(topic, validator)
    tryPublish await nodes[0].publish(topic, "Hello!".toBytes()), 1

    check (await validatorFut) == true

  asyncTest "GossipSub validation should fail (ignore)":
    proc handler(topic: string, data: seq[byte]) {.async.} =
      raiseAssert "Handler should not be called when validation ignores message"

    let nodes = generateNodes(2, gossip = true).toGossipSub()

    startNodesAndDeferStop(nodes)
    await connectNodesStar(nodes)

    subscribeAllNodes(nodes, topic, handler)
    waitSubscribeStar(nodes, topic)

    check:
      nodes[0].mesh[topic].len == 1 and topic notin nodes[0].fanout
      nodes[1].mesh[topic].len == 1 and topic notin nodes[1].fanout

    var validatorFut = newFuture[bool]()
    proc validator(
        topic: string, message: Message
    ): Future[ValidationResult] {.async.} =
      result = ValidationResult.Ignore
      validatorFut.complete(true)

    nodes[1].addValidator(topic, validator)
    tryPublish await nodes[0].publish(topic, "Hello!".toBytes()), 1

    check (await validatorFut) == true

  asyncTest "GossipSub validation one fails and one succeeds":
    const
      topicFoo = "foo"
      topicBar = "bar"

    var handlerFut = newFuture[bool]()
    proc handler(topic: string, data: seq[byte]) {.async.} =
      check topic == topicFoo
      handlerFut.complete(true)

    let nodes = generateNodes(2, gossip = true).toGossipSub()

    startNodesAndDeferStop(nodes)
    await connectNodesStar(nodes)

    nodes[1].subscribe(topicFoo, handler)
    nodes[1].subscribe(topicBar, handler)

    var passed, failed: Future[bool] = newFuture[bool]()
    proc validator(
        topic: string, message: Message
    ): Future[ValidationResult] {.async.} =
      result =
        if topic == topicFoo:
          passed.complete(true)
          ValidationResult.Accept
        else:
          failed.complete(true)
          ValidationResult.Reject

    nodes[1].addValidator(topicFoo, topicBar, validator)
    tryPublish await nodes[0].publish(topicFoo, "Hello!".toBytes()), 1
    tryPublish await nodes[0].publish(topicBar, "Hello!".toBytes()), 1

    check ((await passed) and (await failed) and (await handlerFut))

    check:
      topicFoo notin nodes[0].mesh and nodes[0].fanout[topicFoo].len == 1
      topicFoo notin nodes[1].mesh and topicFoo notin nodes[1].fanout
      topicBar notin nodes[0].mesh and nodes[0].fanout[topicBar].len == 1
      topicBar notin nodes[1].mesh and topicBar notin nodes[1].fanout

  asyncTest "GossipSub's observers should run after message is sent, received and validated":
    const
      topicFoo = "foo"
      topicBar = "bar"
    var
      recvCounter = 0
      sendCounter = 0
      validatedCounter = 0

    proc onRecv(peer: PubSubPeer, msgs: var RPCMsg) =
      inc recvCounter

    proc onSend(peer: PubSubPeer, msgs: var RPCMsg) =
      inc sendCounter

    proc onValidated(peer: PubSubPeer, msg: Message, msgId: MessageId) =
      inc validatedCounter

    let obs0 = PubSubObserver(onSend: onSend)
    let obs1 = PubSubObserver(onRecv: onRecv, onValidated: onValidated)

    let nodes = generateNodes(2, gossip = true).toGossipSub()

    startNodesAndDeferStop(nodes)
    await connectNodesStar(nodes)

    nodes[0].addObserver(obs0)
    nodes[1].addObserver(obs1)
    nodes[1].subscribe(topicFoo, voidTopicHandler)
    nodes[1].subscribe(topicBar, voidTopicHandler)
    waitSubscribe(nodes[0], nodes[1], topicFoo)
    waitSubscribe(nodes[0], nodes[1], topicBar)

    proc validator(
        topic: string, message: Message
    ): Future[ValidationResult] {.async.} =
      result =
        if topic == topicFoo: ValidationResult.Accept else: ValidationResult.Reject

    nodes[1].addValidator(topicFoo, topicBar, validator)

    # Send message that will be accepted by the receiver's validator
    tryPublish await nodes[0].publish(topicFoo, "Hello!".toBytes()), 1

    check:
      recvCounter == 1
      validatedCounter == 1
      sendCounter == 1

    # Send message that will be rejected by the receiver's validator
    tryPublish await nodes[0].publish(topicBar, "Hello!".toBytes()), 1

    checkUntilTimeout:
      recvCounter == 2
      validatedCounter == 1
      sendCounter == 2

  asyncTest "GossipSub send over mesh A -> B":
    var passed: Future[bool] = newFuture[bool]()
    proc handler(handlerTopic: string, data: seq[byte]) {.async.} =
      check handlerTopic == topic
      passed.complete(true)

    let nodes = generateNodes(2, gossip = true).toGossipSub()

    startNodesAndDeferStop(nodes)
    await connectNodesStar(nodes)

    subscribeAllNodes(nodes, topic, handler)
    waitSubscribeStar(nodes, topic)

    tryPublish await nodes[0].publish(topic, "Hello!".toBytes()), 1

    check await passed

    check:
      topic in nodes[0].gossipsub
      topic in nodes[1].gossipsub
      nodes[0].mesh.hasPeerId(topic, nodes[1].peerInfo.peerId)
      not nodes[0].fanout.hasPeerId(topic, nodes[1].peerInfo.peerId)
      nodes[1].mesh.hasPeerId(topic, nodes[0].peerInfo.peerId)
      not nodes[1].fanout.hasPeerId(topic, nodes[0].peerInfo.peerId)

  asyncTest "GossipSub should not send to source & peers who already seen":
    # 3 nodes: A, B, C
    # A publishes, C relays, B is having a long validation
    # so B should not send to anyone
    let nodes = generateNodes(3, gossip = true).toGossipSub()

    startNodesAndDeferStop(nodes)
    await connectNodesStar(nodes)

    let cRelayed = newWaitGroup(1)
    let bFinished = newWaitGroup(1)
    var
      aReceived = 0
      cReceived = 0
    proc handlerA(topic: string, data: seq[byte]) {.async.} =
      inc aReceived
      check aReceived < 2

    proc handlerB(topic: string, data: seq[byte]) {.async.} =
      discard

    proc handlerC(topic: string, data: seq[byte]) {.async.} =
      inc cReceived
      check cReceived < 2
      cRelayed.done()

    nodes[0].subscribe(topic, handlerA)
    nodes[1].subscribe(topic, handlerB)
    nodes[2].subscribe(topic, handlerC)
    waitSubscribeStar(nodes, topic)

    proc slowValidator(
        topic: string, message: Message
    ): Future[ValidationResult] {.async.} =
      try:
        await cRelayed.wait()
        # Empty A & C caches to detect duplicates
        nodes[0].seen = TimedCache[SaltedId].init()
        nodes[2].seen = TimedCache[SaltedId].init()
        let msgId = toSeq(nodes[1].validationSeen.keys)[0]
        checkUntilTimeout(
          try:
            nodes[1].validationSeen[msgId].len > 0
          except KeyError:
            false
        )
        result = ValidationResult.Accept
        bFinished.done()
      except CancelledError:
        raiseAssert "err on slowValidator"

    nodes[1].addValidator(topic, slowValidator)

    checkUntilTimeout:
      nodes[0].mesh.getOrDefault(topic).len == 2
      nodes[1].mesh.getOrDefault(topic).len == 2
      nodes[2].mesh.getOrDefault(topic).len == 2
    tryPublish await nodes[0].publish(topic, "Hello!".toBytes()), 2

    await bFinished.wait()

  asyncTest "GossipSub send over floodPublish A -> B":
    var passed: Future[bool] = newFuture[bool]()
    proc handler(handlerTopic: string, data: seq[byte]) {.async.} =
      check handlerTopic == topic
      passed.complete(true)

    let nodes = generateNodes(2, gossip = true).toGossipSub()

    startNodesAndDeferStop(nodes)

    nodes[0].parameters.floodPublish = true
    nodes[1].parameters.floodPublish = true

    await connectNodesStar(nodes)

    nodes[1].subscribe(topic, handler)
    waitSubscribe(nodes[0], nodes[1], topic)

    tryPublish await nodes[0].publish(topic, "Hello!".toBytes()), 1

    check await passed.wait(10.seconds)

    check:
      topic in nodes[0].gossipsub
      topic notin nodes[1].gossipsub
      not nodes[0].mesh.hasPeerId(topic, nodes[1].peerInfo.peerId)

  asyncTest "GossipSub floodPublish limit":
    let nodes = generateNodes(20, gossip = true).toGossipSub()

    nodes[0].parameters.floodPublish = true
    nodes[0].parameters.heartbeatInterval = milliseconds(700)

    startNodesAndDeferStop(nodes)
    await connectNodesHub(nodes[0], nodes[1 ..^ 1])

    subscribeAllNodes(nodes, topic, voidTopicHandler)
    waitSubscribeHub(nodes[0], nodes[1 .. ^1], topic)

    await floodPublishBaseTest(nodes, topic, nodes[0].parameters.dHigh, 17)

  asyncTest "GossipSub floodPublish limit with bandwidthEstimatebps = 0":
    let nodes = generateNodes(20, gossip = true).toGossipSub()

    nodes[0].parameters.floodPublish = true
    nodes[0].parameters.heartbeatInterval = milliseconds(700)
    nodes[0].parameters.bandwidthEstimatebps = 0

    startNodesAndDeferStop(nodes)
    await connectNodesHub(nodes[0], nodes[1 ..^ 1])

    subscribeAllNodes(nodes, topic, voidTopicHandler)
    waitSubscribeHub(nodes[0], nodes[1 .. ^1], topic)

    await floodPublishBaseTest(nodes, topic, nodes.len - 1, nodes.len - 1)

  asyncTest "GossipSub with multiple peers":
    const numberOfNodes = 10

    let nodes =
      generateNodes(numberOfNodes, gossip = true, triggerSelf = true).toGossipSub()

    startNodesAndDeferStop(nodes)
    await connectNodesStar(nodes)

    var seen: Table[string, int]
    var seenFut = newFuture[void]()
    for i in 0 ..< nodes.len:
      let dialer = nodes[i]
      var handler: TopicHandler
      closureScope:
        var peerName = $dialer.peerInfo.peerId
        handler = proc(handlerTopic: string, data: seq[byte]) {.async.} =
          seen.mgetOrPut(peerName, 0).inc()
          check handlerTopic == topic
          if not seenFut.finished() and seen.len >= numberOfNodes:
            seenFut.complete()

      dialer.subscribe(topic, handler)
    await waitSubGraph(nodes, topic)

    tryPublish await wait(
      nodes[0].publish(topic, toBytes("from node " & $nodes[0].peerInfo.peerId)),
      1.minutes,
    ), 1

    await wait(seenFut, 1.minutes)
    check:
      seen.len >= numberOfNodes
    for k, v in seen.pairs:
      check:
        v >= 1

    for node in nodes:
      check:
        topic in node.gossipsub

  asyncTest "GossipSub with multiple peers (sparse)":
    const numberOfNodes = 10
    let nodes =
      generateNodes(numberOfNodes, gossip = true, triggerSelf = true).toGossipSub()

    startNodesAndDeferStop(nodes)
    await connectNodesSparse(nodes)

    var seen: Table[string, int]
    var seenFut = newFuture[void]()

    for i in 0 ..< nodes.len:
      let dialer = nodes[i]
      var handler: TopicHandler
      capture dialer, i:
        var peerName = $dialer.peerInfo.peerId
        handler = proc(handlerTopic: string, data: seq[byte]) {.async.} =
          try:
            if peerName notin seen:
              seen[peerName] = 0
            seen[peerName].inc
          except KeyError:
            raiseAssert "seen checked before"
          check handlerTopic == topic
          if not seenFut.finished() and seen.len >= numberOfNodes:
            seenFut.complete()

      dialer.subscribe(topic, handler)

    await waitSubGraph(nodes, topic)
    tryPublish await wait(
      nodes[0].publish(topic, toBytes("from node " & $nodes[0].peerInfo.peerId)),
      1.minutes,
    ), 1

    await wait(seenFut, 60.seconds)
    check:
      seen.len >= numberOfNodes
    for k, v in seen.pairs:
      check:
        v >= 1

    for node in nodes:
      check:
        topic in node.gossipsub
        node.fanout.len == 0
        node.mesh[topic].len > 0

  asyncTest "GossipSub with multiple peers - control deliver (sparse)":
    const numberOfNodes = 10

    let nodes =
      generateNodes(numberOfNodes, gossip = true, triggerSelf = true).toGossipSub()

    startNodesAndDeferStop(nodes)
    await connectNodesSparse(nodes)

    var seen: Table[string, int]
    var seenFut = newFuture[void]()
    for i in 0 ..< nodes.len:
      let dialer = nodes[i]
      dialer.parameters.dHigh = 2
      dialer.parameters.dLow = 1
      dialer.parameters.d = 1
      dialer.parameters.dOut = 1
      var handler: TopicHandler
      closureScope:
        var peerName = $dialer.peerInfo.peerId
        handler = proc(handlerTopic: string, data: seq[byte]) {.async.} =
          seen.mgetOrPut(peerName, 0).inc()
          info "seen up", count = seen.len
          check handlerTopic == topic
          if not seenFut.finished() and seen.len >= numberOfNodes:
            seenFut.complete()

      dialer.subscribe(topic, handler)
      waitSubscribe(nodes[0], dialer, topic)

    # we want to test ping pong deliveries via control Iwant/Ihave, so we publish just in a tap
    let publishedTo =
      nodes[0].publish(topic, toBytes("from node " & $nodes[0].peerInfo.peerId)).await
    check:
      publishedTo != 0
      publishedTo != numberOfNodes

    await wait(seenFut, 5.minutes)
    check:
      seen.len >= numberOfNodes
    for k, v in seen.pairs:
      check:
        v >= 1

  asyncTest "GossipSub directPeers: always forward messages":
    let nodes = generateNodes(3, gossip = true).toGossipSub()

    startNodesAndDeferStop(nodes)

    await nodes[0].addDirectPeer(
      nodes[1].switch.peerInfo.peerId, nodes[1].switch.peerInfo.addrs
    )
    await nodes[1].addDirectPeer(
      nodes[0].switch.peerInfo.peerId, nodes[0].switch.peerInfo.addrs
    )
    await nodes[1].addDirectPeer(
      nodes[2].switch.peerInfo.peerId, nodes[2].switch.peerInfo.addrs
    )
    await nodes[2].addDirectPeer(
      nodes[1].switch.peerInfo.peerId, nodes[1].switch.peerInfo.addrs
    )

    var handlerFut = newFuture[void]()
    proc handler(handlerTopic: string, data: seq[byte]) {.async.} =
      check handlerTopic == topic
      handlerFut.complete()

    proc noop(handlerTopic: string, data: seq[byte]) {.async.} =
      check handlerTopic == topic

    nodes[0].subscribe(topic, noop)
    nodes[1].subscribe(topic, noop)
    nodes[2].subscribe(topic, handler)

    tryPublish await nodes[0].publish(topic, toBytes("hellow")), 1

    await handlerFut.wait(2.seconds)

    # peer shouldn't be in our mesh
    check topic notin nodes[0].mesh
    check topic notin nodes[1].mesh
    check topic notin nodes[2].mesh

  asyncTest "GossipSub directPeers: send message to unsubscribed direct peer":
    # Given 2 nodes
    const numberOfNodes = 2
    let
      nodes = generateNodes(numberOfNodes, gossip = true).toGossipSub()
      node0 = nodes[0]
      node1 = nodes[1]

    startNodesAndDeferStop(nodes)

    # With message observers
    var
      messageReceived0 = newFuture[bool]()
      messageReceived1 = newFuture[bool]()

    proc observer0(peer: PubSubPeer, msgs: var RPCMsg) =
      for message in msgs.messages:
        if message.topic == topic:
          messageReceived0.complete(true)

    proc observer1(peer: PubSubPeer, msgs: var RPCMsg) =
      for message in msgs.messages:
        if message.topic == topic:
          messageReceived1.complete(true)

    node0.addObserver(PubSubObserver(onRecv: observer0))
    node1.addObserver(PubSubObserver(onRecv: observer1))

    # Connect them as direct peers
    await allFuturesThrowing(
      node0.addDirectPeer(node1.peerInfo.peerId, node1.peerInfo.addrs),
      node1.addDirectPeer(node0.peerInfo.peerId, node0.peerInfo.addrs),
    )

    # When node 0 sends a message
    let publishResult = await node0.publish(topic, "Hello!".toBytes())
    check publishResult == 0

    # None should receive the message as they are not subscribed to the topic
    # Wait some time before asserting that messages is not received
    await sleepAsync(300.milliseconds)
    check:
      messageReceived0.finished() == false
      messageReceived1.finished() == false<|MERGE_RESOLUTION|>--- conflicted
+++ resolved
@@ -25,7 +25,6 @@
       gossip0: GossipSub, gossip1: GossipSub, receivedMessages: ref HashSet[seq[byte]]
     ]
 ] {.async.} =
-<<<<<<< HEAD
   let nodes = generateNodes(
       2,
       gossip = true,
@@ -35,11 +34,7 @@
         #requests don't get in time
     )
     .toGossipSub()
-  await allFuturesThrowing(nodes[0].switch.start(), nodes[1].switch.start())
-=======
-  let nodes = generateNodes(2, gossip = true, verifySignature = false).toGossipSub()
   await startNodes(nodes)
->>>>>>> b72386da
 
   await connectNodesStar(nodes)
 
