<<<<<<< HEAD
import helpers, commoninterop
=======
import options, tables, stublogger
import chronos, chronicles, stew/byteutils
import helpers
>>>>>>> 150fafbe
import ../libp2p
import ../libp2p/crypto/crypto

proc switchMplexCreator(
    isRelay: bool = false,
    ma: MultiAddress = MultiAddress.init("/ip4/127.0.0.1/tcp/0").tryGet(),
    prov: TransportProvider = proc(upgr: Upgrade): Transport = TcpTransport.new({}, upgr)):
      Switch {.raises: [Defect, LPError].} =

  SwitchBuilder.new()
    .withSignedPeerRecord(false)
    .withMaxConnections(MaxConnections)
    .withRng(crypto.newRng())
    .withAddresses(@[ ma ])
    .withMaxIn(-1)
    .withMaxOut(-1)
    .withTransport(prov)
    .withMplex()
    .withMaxConnsPerPeer(MaxConnectionsPerPeer)
    .withPeerStore(capacity=1000)
    .withNoise()
    .withRelayTransport(isRelay)
    .withNameResolver(nil)
    .build()

proc switchYamuxCreator(
    isRelay: bool = false,
    ma: MultiAddress = MultiAddress.init("/ip4/127.0.0.1/tcp/0").tryGet(),
    prov: TransportProvider = proc(upgr: Upgrade): Transport = TcpTransport.new({}, upgr)):
      Switch {.raises: [Defect, LPError].} =

  SwitchBuilder.new()
    .withSignedPeerRecord(false)
    .withMaxConnections(MaxConnections)
    .withRng(crypto.newRng())
    .withAddresses(@[ ma ])
    .withMaxIn(-1)
    .withMaxOut(-1)
    .withTransport(prov)
    .withYamux()
    .withMaxConnsPerPeer(MaxConnectionsPerPeer)
    .withPeerStore(capacity=1000)
    .withNoise()
    .withRelayTransport(isRelay)
    .withNameResolver(nil)
    .build()


suite "Interop mplex":
  commonInteropTests("mplex", switchMplexCreator)
  relayInteropTests("mplex", switchMplexCreator)

  commonInteropTests("yamux", switchYamuxCreator)
  relayInteropTests("yamux", switchYamuxCreator)<|MERGE_RESOLUTION|>--- conflicted
+++ resolved
@@ -1,10 +1,4 @@
-<<<<<<< HEAD
 import helpers, commoninterop
-=======
-import options, tables, stublogger
-import chronos, chronicles, stew/byteutils
-import helpers
->>>>>>> 150fafbe
 import ../libp2p
 import ../libp2p/crypto/crypto
 
@@ -53,7 +47,7 @@
     .build()
 
 
-suite "Interop mplex":
+suite "Tests interop":
   commonInteropTests("mplex", switchMplexCreator)
   relayInteropTests("mplex", switchMplexCreator)
 
