{.used.}

# Nim-Libp2p
# Copyright (c) 2023 Status Research & Development GmbH
# Licensed under either of
#  * Apache License, version 2.0, ([LICENSE-APACHE](LICENSE-APACHE))
#  * MIT license ([LICENSE-MIT](LICENSE-MIT))
# at your option.
# This file may not be copied, modified, or distributed except according to
# those terms.

import options, chronos, sets
import
  ../libp2p/[
    protocols/rendezvous,
    switch,
    builders,
    discovery/discoverymngr,
    discovery/rendezvousinterface,
  ]
<<<<<<< HEAD
import ./helpers, ./utils/[futures, assertions, async_tests]
=======
import ./helpers, ./utils/[futures, async_tests]
>>>>>>> b5f9bfe0

proc createSwitch(rdv: RendezVous = RendezVous.new()): Switch =
  SwitchBuilder
  .new()
  .withRng(newRng())
  .withAddresses(@[MultiAddress.init(MemoryAutoAddress).tryGet()])
  .withMemoryTransport()
  .withMplex()
  .withNoise()
  .withRendezVous(rdv)
  .build()

suite "Discovery":
  const
    namespace = "foo"
    rdvNamespace = RdvNamespace(namespace)

  var
    rdvA {.threadvar.}: RendezVous
    rdvB {.threadvar.}: RendezVous
    rdvRemote {.threadvar.}: RendezVous
    clientA {.threadvar.}: Switch
    clientB {.threadvar.}: Switch
    remoteNode {.threadvar.}: Switch
    dmA {.threadvar.}: DiscoveryManager
    dmB {.threadvar.}: DiscoveryManager

  asyncSetup:
    rdvA = RendezVous.new()
    rdvB = RendezVous.new()
    rdvRemote = RendezVous.new()
    clientA = createSwitch(rdvA)
    clientB = createSwitch(rdvB)
    remoteNode = createSwitch(rdvRemote)
    dmA = DiscoveryManager()
    dmB = DiscoveryManager()

    dmA.add(RendezVousInterface.new(rdvA, ttr = 500.milliseconds))
    dmB.add(RendezVousInterface.new(rdvB))
    await allFutures(clientA.start(), clientB.start(), remoteNode.start())

    await clientB.connect(remoteNode.peerInfo.peerId, remoteNode.peerInfo.addrs)
    await clientA.connect(remoteNode.peerInfo.peerId, remoteNode.peerInfo.addrs)

  asyncTeardown:
    await allFutures(clientA.stop(), clientB.stop(), remoteNode.stop())
    checkTrackers()

  asyncTest "RendezVous test":
    dmB.advertise(rdvNamespace)

    let
      query = dmA.request(rdvNamespace)
      res = await query.getPeer()
    check:
      res{PeerId}.get() == clientB.peerInfo.peerId
      res[PeerId] == clientB.peerInfo.peerId
      res.getAll(PeerId) == @[clientB.peerInfo.peerId]
      toHashSet(res.getAll(MultiAddress)) == toHashSet(clientB.peerInfo.addrs)

  asyncTest "Subscribe and unsubscribe":
    dmB.advertise(rdvNamespace)
    let
      query1 = dmA.request(rdvNamespace)
      res1 = await query1.getPeer().waitForResult(1.seconds)

    res1.assertIsOk()
    check res1.value{PeerId}.get() == clientB.peerInfo.peerId

    await rdvB.unsubscribe(namespace)
    var
      query2 = dmA.request(rdvNamespace)
      res2 = await query2.getPeer().waitForResult(1.seconds)

    res2.assertIsErr()

  asyncTest "Frequent sub/unsub":
    for i in 0 ..< 10:
      dmB.advertise(rdvNamespace)
      let
        query1 = dmA.request(rdvNamespace)
        res1 = await query1.getPeer().waitForResult(1.seconds)

      res1.assertIsOk()
      check res1.value{PeerId}.get() == clientB.peerInfo.peerId

      await rdvB.unsubscribe(namespace)
      await sleepAsync(DURATION_TIMEOUT_EXTENDED)
      var
        query2 = dmA.request(rdvNamespace)
        res2 = await query2.getPeer().waitForResult(1.seconds)

      res2.assertIsErr()

  asyncTest "Frequent sub/unsub with multiple clients":
    let
      rdvC = RendezVous.new()
      clientC = createSwitch(rdvC)
      dmC = DiscoveryManager()

    dmC.add(RendezVousInterface.new(rdvC))
    await clientC.start()

    await clientC.connect(remoteNode.peerInfo.peerId, remoteNode.peerInfo.addrs)

    for i in 0 ..< 10:
      dmB.advertise(rdvNamespace)
      dmC.advertise(rdvNamespace)
      let peerIds =
        @[clientB.peerInfo.peerId, clientC.peerInfo.peerId]
          # peerIds = @[clientB.peerInfo.peerId]

      let
        query1 = dmA.request(rdvNamespace)
        res1 = await query1.getPeer().waitForResult(1.seconds)

      res1.assertIsOk()
      check res1.value{PeerId}.get() in peerIds

      await rdvB.unsubscribe(namespace)
      await rdvC.unsubscribe(namespace)
      await sleepAsync(DURATION_TIMEOUT_EXTENDED)
      var
        query2 = dmA.request(rdvNamespace)
        res2 = await query2.getPeer().waitForResult(1.seconds)

      res2.assertIsErr()

    await clientC.stop()<|MERGE_RESOLUTION|>--- conflicted
+++ resolved
@@ -18,11 +18,7 @@
     discovery/discoverymngr,
     discovery/rendezvousinterface,
   ]
-<<<<<<< HEAD
-import ./helpers, ./utils/[futures, assertions, async_tests]
-=======
 import ./helpers, ./utils/[futures, async_tests]
->>>>>>> b5f9bfe0
 
 proc createSwitch(rdv: RendezVous = RendezVous.new()): Switch =
   SwitchBuilder
