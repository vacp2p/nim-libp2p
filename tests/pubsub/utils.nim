# compile time options here
const
  libp2p_pubsub_sign {.booldefine.} = true
  libp2p_pubsub_verify {.booldefine.} = true
  libp2p_pubsub_anonymize {.booldefine.} = false

import hashes, random, tables
import chronos, stew/[byteutils, results]
import ../../libp2p/[builders,
                     protocols/pubsub/errors,
                     protocols/pubsub/pubsub,
                     protocols/pubsub/gossipsub,
                     protocols/pubsub/floodsub,
                     protocols/pubsub/rpc/messages,
                     protocols/secure/secure]

export builders

randomize()

func defaultMsgIdProvider*(m: Message): Result[MessageID, ValidationResult] =
  let mid =
    if m.seqno.len > 0 and m.fromPeer.data.len > 0:
      byteutils.toHex(m.seqno) & $m.fromPeer
    else:
      # This part is irrelevant because it's not standard,
      # We use it exclusively for testing basically and users should
      # implement their own logic in the case they use anonymization
      $m.data.hash & $m.topicIDs.hash
  ok mid.toBytes()

proc generateNodes*(
  num: Natural,
  secureManagers: openArray[SecureProtocol] = [
    SecureProtocol.Noise
  ],
  msgIdProvider: MsgIdProvider = defaultMsgIdProvider,
  gossip: bool = false,
  triggerSelf: bool = false,
  verifySignature: bool = libp2p_pubsub_verify,
  anonymize: bool = libp2p_pubsub_anonymize,
  sign: bool = libp2p_pubsub_sign,
<<<<<<< HEAD
  sendSignedPeerRecord = false,
=======
  unsubscribeBackoff = 1.seconds,
>>>>>>> f98bf612
  maxMessageSize: int = 1024 * 1024): seq[PubSub] =

  for i in 0..<num:
    let switch = newStandardSwitch(secureManagers = secureManagers, sendSignedPeerRecord = sendSignedPeerRecord)
    let pubsub = if gossip:
      let g = GossipSub.init(
        switch = switch,
        triggerSelf = triggerSelf,
        verifySignature = verifySignature,
        sign = sign,
        msgIdProvider = msgIdProvider,
        anonymize = anonymize,
        maxMessageSize = maxMessageSize,
        parameters = (var p = GossipSubParams.init(); p.floodPublish = false; p.historyLength = 20; p.historyGossip = 20; p.unsubscribeBackoff = unsubscribeBackoff; p))
      # set some testing params, to enable scores
      g.topicParams.mgetOrPut("foobar", TopicParams.init()).topicWeight = 1.0
      g.topicParams.mgetOrPut("foo", TopicParams.init()).topicWeight = 1.0
      g.topicParams.mgetOrPut("bar", TopicParams.init()).topicWeight = 1.0
      g.PubSub
    else:
      FloodSub.init(
        switch = switch,
        triggerSelf = triggerSelf,
        verifySignature = verifySignature,
        sign = sign,
        msgIdProvider = msgIdProvider,
        maxMessageSize = maxMessageSize,
        anonymize = anonymize).PubSub

    switch.mount(pubsub)
    result.add(pubsub)

proc subscribeNodes*(nodes: seq[PubSub]) {.async.} =
  for dialer in nodes:
    for node in nodes:
      if dialer.switch.peerInfo.peerId != node.switch.peerInfo.peerId:
        await dialer.switch.connect(node.peerInfo.peerId, node.peerInfo.addrs)

proc subscribeSparseNodes*(nodes: seq[PubSub], degree: int = 2) {.async.} =
  if nodes.len < degree:
    raise (ref CatchableError)(msg: "nodes count needs to be greater or equal to degree!")

  for i, dialer in nodes:
    if (i mod degree) != 0:
      continue

    for node in nodes:
      if dialer.switch.peerInfo.peerId != node.peerInfo.peerId:
        await dialer.switch.connect(node.peerInfo.peerId, node.peerInfo.addrs)

proc subscribeRandom*(nodes: seq[PubSub]) {.async.} =
  for dialer in nodes:
    var dialed: seq[PeerId]
    while dialed.len < nodes.len - 1:
      let node = sample(nodes)
      if node.peerInfo.peerId notin dialed:
        if dialer.peerInfo.peerId != node.peerInfo.peerId:
          await dialer.switch.connect(node.peerInfo.peerId, node.peerInfo.addrs)
          dialed.add(node.peerInfo.peerId)<|MERGE_RESOLUTION|>--- conflicted
+++ resolved
@@ -40,11 +40,8 @@
   verifySignature: bool = libp2p_pubsub_verify,
   anonymize: bool = libp2p_pubsub_anonymize,
   sign: bool = libp2p_pubsub_sign,
-<<<<<<< HEAD
   sendSignedPeerRecord = false,
-=======
   unsubscribeBackoff = 1.seconds,
->>>>>>> f98bf612
   maxMessageSize: int = 1024 * 1024): seq[PubSub] =
 
   for i in 0..<num:
