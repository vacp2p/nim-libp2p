--- conflicted
+++ resolved
@@ -236,17 +236,8 @@
             p
           ),
         )
-<<<<<<< HEAD
-        if gossipSubVersion != "":
-          g.codecs = @[gossipSubVersion]
-=======
-        # set some testing params, to enable scores
-        g.topicParams.mgetOrPut("foobar", TopicParams.init()).topicWeight = 1.0
-        g.topicParams.mgetOrPut("foo", TopicParams.init()).topicWeight = 1.0
-        g.topicParams.mgetOrPut("bar", TopicParams.init()).topicWeight = 1.0
         if codecs.len != 0:
           g.codecs = codecs
->>>>>>> 8f54367e
         g.PubSub
       else:
         FloodSub.init(
