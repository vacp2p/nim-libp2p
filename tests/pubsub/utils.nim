--- conflicted
+++ resolved
@@ -266,22 +266,6 @@
       if dialer.switch.peerInfo.peerId != node.switch.peerInfo.peerId:
         await connectNodes(dialer, node)
 
-<<<<<<< HEAD
-template waitForCondition*(
-    condition: untyped,
-    interval: Duration = 20.milliseconds,
-    timeout: Duration = 500.milliseconds,
-    errorMessage = "waitForCondition timeout",
-): untyped =
-  let maxTime = Moment.now() + timeout
-
-  while not condition:
-    await sleepAsync(interval)
-    if Moment.now() >= maxTime:
-      raise (ref CatchableError)(msg: errorMessage)
-
-=======
->>>>>>> 86695b55
 proc waitSub*(sender, receiver: auto, key: string) {.async.} =
   if sender == receiver:
     return
