import unittest
<<<<<<< HEAD
import nimcrypto/sha2,
       stew/[base64, byteutils]
import ../../libp2p/[peerid,
=======

import ../../libp2p/[peer, peerinfo,
>>>>>>> c788a6a3
                     crypto/crypto,
                     protocols/pubsub/rpc/message,
                     protocols/pubsub/rpc/messages]

suite "Message":
<<<<<<< HEAD
  test "default message id":
    let msg = Message(fromPeer: PeerID.init(PrivateKey.random(ECDSA).get()).get().data,
                       seqno: ("12345").toBytes())

    check msg.msgId == byteutils.toHex(msg.seqno) & PeerID.init(msg.fromPeer).get().pretty()

  test "sha256 message id":
    let msg = Message(fromPeer: PeerID.init(PrivateKey.random(ECDSA).get()).get().data,
                       seqno: ("12345").toBytes(),
                       data: ("12345").toBytes())

    proc msgIdProvider(m: Message): string =
      Base64Url.encode(
        sha256.
        digest(m.data).
        data.
        toOpenArray(0, sha256.sizeDigest() - 1))
=======
  test "signature":
    let
      peer = PeerInfo.init(PrivateKey.random(ECDSA).get())
      msg = Message.init(peer, @[], "topic", sign = true)
>>>>>>> c788a6a3

    check verify(msg, peer)<|MERGE_RESOLUTION|>--- conflicted
+++ resolved
@@ -1,40 +1,14 @@
 import unittest
-<<<<<<< HEAD
-import nimcrypto/sha2,
-       stew/[base64, byteutils]
-import ../../libp2p/[peerid,
-=======
 
 import ../../libp2p/[peer, peerinfo,
->>>>>>> c788a6a3
                      crypto/crypto,
                      protocols/pubsub/rpc/message,
                      protocols/pubsub/rpc/messages]
 
 suite "Message":
-<<<<<<< HEAD
-  test "default message id":
-    let msg = Message(fromPeer: PeerID.init(PrivateKey.random(ECDSA).get()).get().data,
-                       seqno: ("12345").toBytes())
-
-    check msg.msgId == byteutils.toHex(msg.seqno) & PeerID.init(msg.fromPeer).get().pretty()
-
-  test "sha256 message id":
-    let msg = Message(fromPeer: PeerID.init(PrivateKey.random(ECDSA).get()).get().data,
-                       seqno: ("12345").toBytes(),
-                       data: ("12345").toBytes())
-
-    proc msgIdProvider(m: Message): string =
-      Base64Url.encode(
-        sha256.
-        digest(m.data).
-        data.
-        toOpenArray(0, sha256.sizeDigest() - 1))
-=======
   test "signature":
     let
-      peer = PeerInfo.init(PrivateKey.random(ECDSA).get())
+      peer = PeerInfo.init(PrivateKey.random(ECDSA).get()).get()
       msg = Message.init(peer, @[], "topic", sign = true)
->>>>>>> c788a6a3
 
     check verify(msg, peer)