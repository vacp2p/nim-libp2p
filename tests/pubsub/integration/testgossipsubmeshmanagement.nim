# Nim-LibP2P
# Copyright (c) 2023-2024 Status Research & Development GmbH
# Licensed under either of
#  * Apache License, version 2.0, ([LICENSE-APACHE](LICENSE-APACHE))
#  * MIT license ([LICENSE-MIT](LICENSE-MIT))
# at your option.
# This file may not be copied, modified, or distributed except according to
# those terms.

{.used.}

import chronicles
import std/[sequtils]
import ../utils
import ../../../libp2p/protocols/pubsub/[gossipsub, mcache, peertable, pubsubpeer]
import ../../helpers

suite "GossipSub Integration - Mesh Management":
  teardown:
    checkTrackers()

  asyncTest "Nodes graft peers according to DValues - numberOfNodes < dHigh":
    let
      numberOfNodes = 5
      topic = "foobar"
      nodes = generateNodes(numberOfNodes, gossip = true).toGossipSub()

    startNodesAndDeferStop(nodes)
    await connectNodesStar(nodes)
    subscribeAllNodes(nodes, topic, voidTopicHandler)

    let expectedNumberOfPeers = numberOfNodes - 1

    for i in 0 ..< numberOfNodes:
      let node = nodes[i]
      checkUntilTimeout:
        node.gossipsub.getOrDefault(topic).len == expectedNumberOfPeers
        node.mesh.getOrDefault(topic).len == expectedNumberOfPeers
        node.fanout.len == 0

  asyncTest "Nodes graft peers according to DValues - numberOfNodes > dHigh":
    let
      numberOfNodes = 8
      topic = "foobar"
      nodes = generateNodes(numberOfNodes, gossip = true).toGossipSub()

    startNodesAndDeferStop(nodes)
    await connectNodesStar(nodes)
    subscribeAllNodes(nodes, topic, voidTopicHandler)

    let
      expectedNumberOfPeers = numberOfNodes - 1
      dHigh = 7
      d = 6
      dLow = 4

    for i in 0 ..< numberOfNodes:
      let node = nodes[i]
      checkUntilTimeout:
        node.fanout.len == 0
        node.gossipsub.getOrDefault(topic).len == expectedNumberOfPeers
        (
          node.mesh.getOrDefault(topic).len >= dLow and
          node.mesh.getOrDefault(topic).len <= dHigh
        )

  asyncTest "GossipSub should add remote peer topic subscriptions":
    proc handler(topic: string, data: seq[byte]) {.async.} =
      discard

    let nodes = generateNodes(2, gossip = true)

    startNodesAndDeferStop(nodes)
    await connectNodesStar(nodes)

    nodes[1].subscribe("foobar", handler)

    let gossip1 = GossipSub(nodes[0])
    let gossip2 = GossipSub(nodes[1])

    checkUntilTimeout:
      "foobar" in gossip2.topics
      "foobar" in gossip1.gossipsub
      gossip1.gossipsub.hasPeerId("foobar", gossip2.peerInfo.peerId)

  asyncTest "GossipSub should add remote peer topic subscriptions if both peers are subscribed":
    proc handler(topic: string, data: seq[byte]) {.async.} =
      discard

    let nodes = generateNodes(2, gossip = true)

    startNodesAndDeferStop(nodes)
    await connectNodesStar(nodes)

    nodes[0].subscribe("foobar", handler)
    nodes[1].subscribe("foobar", handler)

    var subs: seq[Future[void]]
    subs &= waitSub(nodes[1], nodes[0], "foobar")
    subs &= waitSub(nodes[0], nodes[1], "foobar")

    await allFuturesThrowing(subs)

    let
      gossip1 = GossipSub(nodes[0])
      gossip2 = GossipSub(nodes[1])

    check:
      "foobar" in gossip1.topics
      "foobar" in gossip2.topics

      "foobar" in gossip1.gossipsub
      "foobar" in gossip2.gossipsub

      gossip1.gossipsub.hasPeerId("foobar", gossip2.peerInfo.peerId) or
        gossip1.mesh.hasPeerId("foobar", gossip2.peerInfo.peerId)

      gossip2.gossipsub.hasPeerId("foobar", gossip1.peerInfo.peerId) or
        gossip2.mesh.hasPeerId("foobar", gossip1.peerInfo.peerId)

  asyncTest "GossipSub invalid topic subscription":
    var handlerFut = newFuture[bool]()
    proc handler(topic: string, data: seq[byte]) {.async.} =
      check topic == "foobar"
      handlerFut.complete(true)

    let nodes = generateNodes(2, gossip = true)

    startNodesAndDeferStop(nodes)

    # We must subscribe before setting the validator
    nodes[0].subscribe("foobar", handler)

    var gossip = GossipSub(nodes[0])
    let invalidDetected = newFuture[void]()
    gossip.subscriptionValidator = proc(topic: string): bool =
      if topic == "foobar":
        try:
          invalidDetected.complete()
        except:
          raise newException(Defect, "Exception during subscriptionValidator")
        false
      else:
        true

    await connectNodesStar(nodes)

    nodes[1].subscribe("foobar", handler)

    await invalidDetected.wait(10.seconds)

  asyncTest "GossipSub test directPeers":
    let nodes = generateNodes(2, gossip = true)
    startNodesAndDeferStop(nodes)

    await GossipSub(nodes[0]).addDirectPeer(
      nodes[1].switch.peerInfo.peerId, nodes[1].switch.peerInfo.addrs
    )

    let invalidDetected = newFuture[void]()
    GossipSub(nodes[0]).subscriptionValidator = proc(topic: string): bool =
      if topic == "foobar":
        try:
          invalidDetected.complete()
        except:
          raise newException(Defect, "Exception during subscriptionValidator")
        false
      else:
        true

    # DO NOT SUBSCRIBE, CONNECTION SHOULD HAPPEN
    ### await connectNodesStar(nodes)

    proc handler(topic: string, data: seq[byte]) {.async.} =
      discard

    nodes[1].subscribe("foobar", handler)

    await invalidDetected.wait(10.seconds)

  asyncTest "mesh and gossipsub updated when topic subscribed and unsubscribed":
    let
      numberOfNodes = 5
      topic = "foobar"
      nodes = generateNodes(numberOfNodes, gossip = true).toGossipSub()

    startNodesAndDeferStop(nodes)

    # When all of them are connected and subscribed to the same topic
    await connectNodesStar(nodes)
    subscribeAllNodes(nodes, topic, voidTopicHandler)
    await waitForHeartbeat()

    # Then mesh and gossipsub should be populated
    for node in nodes:
      check node.topics.contains(topic)
      check node.gossipsub.hasKey(topic)
      check node.gossipsub[topic].len() == numberOfNodes - 1
      check node.mesh.hasKey(topic)
      check node.mesh[topic].len() == numberOfNodes - 1

    # When all nodes unsubscribe from the topic
    unsubscribeAllNodes(nodes, topic, voidTopicHandler)
    await waitForHeartbeat()

    # Then the topic should be removed from mesh and gossipsub
    for node in nodes:
      check topic notin node.topics
      check topic notin node.mesh
      check topic notin node.gossipsub

  asyncTest "handle subscribe and unsubscribe for multiple topics":
    let
      numberOfNodes = 3
      topics = @["foobar1", "foobar2", "foobar3"]
      nodes = generateNodes(numberOfNodes, gossip = true).toGossipSub()

    startNodesAndDeferStop(nodes)

    # When nodes subscribe to multiple topics
    await connectNodesStar(nodes)
    for topic in topics:
      subscribeAllNodes(nodes, topic, voidTopicHandler)
    await waitForHeartbeat()

    # Then all nodes should be subscribed to the topics initially
    for i in 0 ..< topics.len:
      let topic = topics[i]
      checkUntilTimeout:
        nodes.allIt(it.topics.contains(topic))
        nodes.allIt(it.gossipsub.getOrDefault(topic).len() == numberOfNodes - 1)
        nodes.allIt(it.mesh.getOrDefault(topic).len() == numberOfNodes - 1)

    # When they unsubscribe from all topics
    for topic in topics:
      unsubscribeAllNodes(nodes, topic, voidTopicHandler)

    # Then topics should be removed from mesh and gossipsub
    for i in 0 ..< topics.len:
      let topic = topics[i]
      checkUntilTimeout:
        nodes.allIt(not it.topics.contains(topic))
        nodes.allIt(topic notin it.gossipsub)
        nodes.allIt(topic notin it.mesh)

  asyncTest "Unsubscribe backoff":
    const
      numberOfNodes = 3
      topic = "foobar"
      unsubscribeBackoff = 1.seconds # 1s is the minimum
    let nodes = generateNodes(
        numberOfNodes, gossip = true, unsubscribeBackoff = unsubscribeBackoff
      )
      .toGossipSub()

    startNodesAndDeferStop(nodes)

    # Nodes are connected to Node0
    for i in 1 ..< numberOfNodes:
      await connectNodes(nodes[0], nodes[i])
    subscribeAllNodes(nodes, topic, voidTopicHandler)
    await waitForHeartbeat()

    check:
      nodes[0].mesh[topic].len == numberOfNodes - 1

    # When Node0 unsubscribes from the topic
    nodes[0].unsubscribe(topic, voidTopicHandler)

    # And subscribes back straight away
    nodes[0].subscribe(topic, voidTopicHandler)

    # Then its mesh is pruned and peers have applied unsubscribeBackoff
    # Waiting more than one heartbeat (60ms) and less than unsubscribeBackoff (1s)
    await sleepAsync(unsubscribeBackoff.div(2))
    check:
      not nodes[0].mesh.hasKey(topic)

    # When unsubscribeBackoff period is done 
    await sleepAsync(unsubscribeBackoff)

    # Then on the next heartbeat mesh is rebalanced and peers are regrafted
    check:
      nodes[0].mesh[topic].len == numberOfNodes - 1

  asyncTest "Prune backoff":
    const
      numberOfNodes = 9
      topic = "foobar"
      pruneBackoff = 1.seconds # 1s is the minimum
      dValues = some(
        DValues(
          dLow: some(6),
          dHigh: some(8),
          d: some(6),
          dLazy: some(6),
          dScore: some(4),
          dOut: some(2),
        )
      )
    let
      nodes = generateNodes(
          numberOfNodes, gossip = true, dValues = dValues, pruneBackoff = pruneBackoff
        )
        .toGossipSub()
      node0 = nodes[0]

    startNodesAndDeferStop(nodes)

    # Nodes are connected to Node0
    for i in 1 ..< numberOfNodes:
      await connectNodes(node0, nodes[i])
    subscribeAllNodes(nodes, topic, voidTopicHandler)

    checkUntilTimeout:
      node0.mesh.getOrDefault(topic).len == numberOfNodes - 1

    # When DValues of Node0 are updated to lower than initial dValues
    const newDValues = some(
      DValues(
        dLow: some(2),
        dHigh: some(4),
        d: some(3),
        dLazy: some(3),
        dScore: some(2),
        dOut: some(2),
      )
    )
    node0.parameters.applyDValues(newDValues)

    # Then Node0 mesh is pruned to newDValues.dHigh length
    # And pruned peers have applied pruneBackoff
    checkUntilTimeout:
      node0.mesh.getOrDefault(topic).len == newDValues.get.dHigh.get

    # When DValues of Node0 are updated back to the initial dValues
    node0.parameters.applyDValues(dValues)

    # Then on the next heartbeat mesh is rebalanced and peers are regrafted to the initial d value
    checkUntilTimeout:
      node0.mesh.getOrDefault(topic).len == dValues.get.d.get

<<<<<<< HEAD
  asyncTest "Outbound peers are marked correctly ":
=======
  asyncTest "Outbound peers are marked correctly":
>>>>>>> c10fab9d
    let
      numberOfNodes = 4
      topic = "foobar"
      nodes = generateNodes(numberOfNodes, gossip = true).toGossipSub()

    startNodesAndDeferStop(nodes)

    await connectNodes(nodes[0], nodes[1]) # Out
    await connectNodes(nodes[0], nodes[2]) # Out
    await connectNodes(nodes[3], nodes[0]) # In
    subscribeAllNodes(nodes, topic, voidTopicHandler)

    checkUntilTimeout:
      nodes[0].mesh.outboundPeers(topic) == 2
      nodes[0].getPeerByPeerId(topic, nodes[1].peerInfo.peerId).outbound == true
      nodes[0].getPeerByPeerId(topic, nodes[2].peerInfo.peerId).outbound == true
      nodes[0].getPeerByPeerId(topic, nodes[3].peerInfo.peerId).outbound == false<|MERGE_RESOLUTION|>--- conflicted
+++ resolved
@@ -340,11 +340,8 @@
     checkUntilTimeout:
       node0.mesh.getOrDefault(topic).len == dValues.get.d.get
 
-<<<<<<< HEAD
-  asyncTest "Outbound peers are marked correctly ":
-=======
+
   asyncTest "Outbound peers are marked correctly":
->>>>>>> c10fab9d
     let
       numberOfNodes = 4
       topic = "foobar"
