# Nim-LibP2P
# Copyright (c) 2023-2024 Status Research & Development GmbH
# Licensed under either of
#  * Apache License, version 2.0, ([LICENSE-APACHE](LICENSE-APACHE))
#  * MIT license ([LICENSE-MIT](LICENSE-MIT))
# at your option.
# This file may not be copied, modified, or distributed except according to
# those terms.

{.used.}

import chronicles
import std/[sequtils]
import ../utils
import ../../../libp2p/protocols/pubsub/[gossipsub, mcache, peertable, pubsubpeer]
import ../../helpers

suite "GossipSub Integration - Mesh Management":
  teardown:
    checkTrackers()

  asyncTest "Nodes graft peers according to DValues - numberOfNodes < dHigh":
    let
      numberOfNodes = 5
      topic = "foobar"
      nodes = generateNodes(numberOfNodes, gossip = true).toGossipSub()

    startNodesAndDeferStop(nodes)
    await connectNodesStar(nodes)
    subscribeAllNodes(nodes, topic, voidTopicHandler)

    let expectedNumberOfPeers = numberOfNodes - 1

    for i in 0 ..< numberOfNodes:
      let node = nodes[i]
      checkUntilTimeout:
        node.gossipsub.getOrDefault(topic).len == expectedNumberOfPeers
        node.mesh.getOrDefault(topic).len == expectedNumberOfPeers
        node.fanout.len == 0

  asyncTest "Nodes graft peers according to DValues - numberOfNodes > dHigh":
    let
      numberOfNodes = 8
      topic = "foobar"
      nodes = generateNodes(numberOfNodes, gossip = true).toGossipSub()

    startNodesAndDeferStop(nodes)
    await connectNodesStar(nodes)
    subscribeAllNodes(nodes, topic, voidTopicHandler)

    let
      expectedNumberOfPeers = numberOfNodes - 1
      dHigh = 7
      d = 6
      dLow = 4

    for i in 0 ..< numberOfNodes:
      let node = nodes[i]
      checkUntilTimeout:
        node.fanout.len == 0
        node.gossipsub.getOrDefault(topic).len == expectedNumberOfPeers
        (
          node.mesh.getOrDefault(topic).len >= dLow and
          node.mesh.getOrDefault(topic).len <= dHigh
        )

  asyncTest "GossipSub should add remote peer topic subscriptions":
    proc handler(topic: string, data: seq[byte]) {.async.} =
      discard

    let nodes = generateNodes(2, gossip = true)

    startNodesAndDeferStop(nodes)
    await connectNodesStar(nodes)

    nodes[1].subscribe("foobar", handler)

    let gossip1 = GossipSub(nodes[0])
    let gossip2 = GossipSub(nodes[1])

    checkUntilTimeout:
      "foobar" in gossip2.topics
      "foobar" in gossip1.gossipsub
      gossip1.gossipsub.hasPeerId("foobar", gossip2.peerInfo.peerId)

  asyncTest "GossipSub should add remote peer topic subscriptions if both peers are subscribed":
    proc handler(topic: string, data: seq[byte]) {.async.} =
      discard

    let nodes = generateNodes(2, gossip = true)

    startNodesAndDeferStop(nodes)
    await connectNodesStar(nodes)

    nodes[0].subscribe("foobar", handler)
    nodes[1].subscribe("foobar", handler)

    var subs: seq[Future[void]]
    subs &= waitSub(nodes[1], nodes[0], "foobar")
    subs &= waitSub(nodes[0], nodes[1], "foobar")

    await allFuturesThrowing(subs)

    let
      gossip1 = GossipSub(nodes[0])
      gossip2 = GossipSub(nodes[1])

    check:
      "foobar" in gossip1.topics
      "foobar" in gossip2.topics

      "foobar" in gossip1.gossipsub
      "foobar" in gossip2.gossipsub

      gossip1.gossipsub.hasPeerId("foobar", gossip2.peerInfo.peerId) or
        gossip1.mesh.hasPeerId("foobar", gossip2.peerInfo.peerId)

      gossip2.gossipsub.hasPeerId("foobar", gossip1.peerInfo.peerId) or
        gossip2.mesh.hasPeerId("foobar", gossip1.peerInfo.peerId)

  asyncTest "GossipSub invalid topic subscription":
    var handlerFut = newFuture[bool]()
    proc handler(topic: string, data: seq[byte]) {.async.} =
      check topic == "foobar"
      handlerFut.complete(true)

    let nodes = generateNodes(2, gossip = true)

    startNodesAndDeferStop(nodes)

    # We must subscribe before setting the validator
    nodes[0].subscribe("foobar", handler)

    var gossip = GossipSub(nodes[0])
    let invalidDetected = newFuture[void]()
    gossip.subscriptionValidator = proc(topic: string): bool =
      if topic == "foobar":
        try:
          invalidDetected.complete()
        except:
          raise newException(Defect, "Exception during subscriptionValidator")
        false
      else:
        true

    await connectNodesStar(nodes)

    nodes[1].subscribe("foobar", handler)

    await invalidDetected.wait(10.seconds)

  asyncTest "GossipSub test directPeers":
    let nodes = generateNodes(2, gossip = true)
    startNodesAndDeferStop(nodes)

    await GossipSub(nodes[0]).addDirectPeer(
      nodes[1].switch.peerInfo.peerId, nodes[1].switch.peerInfo.addrs
    )

    let invalidDetected = newFuture[void]()
    GossipSub(nodes[0]).subscriptionValidator = proc(topic: string): bool =
      if topic == "foobar":
        try:
          invalidDetected.complete()
        except:
          raise newException(Defect, "Exception during subscriptionValidator")
        false
      else:
        true

    # DO NOT SUBSCRIBE, CONNECTION SHOULD HAPPEN
    ### await connectNodesStar(nodes)

    proc handler(topic: string, data: seq[byte]) {.async.} =
      discard

    nodes[1].subscribe("foobar", handler)

    await invalidDetected.wait(10.seconds)

  asyncTest "mesh and gossipsub updated when topic subscribed and unsubscribed":
    let
      numberOfNodes = 5
      topic = "foobar"
      nodes = generateNodes(numberOfNodes, gossip = true).toGossipSub()

    startNodesAndDeferStop(nodes)

    # When all of them are connected and subscribed to the same topic
    await connectNodesStar(nodes)
    subscribeAllNodes(nodes, topic, voidTopicHandler)
    await waitForHeartbeat()

    # Then mesh and gossipsub should be populated
    for node in nodes:
      check node.topics.contains(topic)
      check node.gossipsub.hasKey(topic)
      check node.gossipsub[topic].len() == numberOfNodes - 1
      check node.mesh.hasKey(topic)
      check node.mesh[topic].len() == numberOfNodes - 1

    # When all nodes unsubscribe from the topic
    unsubscribeAllNodes(nodes, topic, voidTopicHandler)
    await waitForHeartbeat()

    # Then the topic should be removed from mesh and gossipsub
    for node in nodes:
      check topic notin node.topics
      check topic notin node.mesh
      check topic notin node.gossipsub

  asyncTest "handle subscribe and unsubscribe for multiple topics":
    let
      numberOfNodes = 3
      topics = @["foobar1", "foobar2", "foobar3"]
      nodes = generateNodes(numberOfNodes, gossip = true).toGossipSub()

    startNodesAndDeferStop(nodes)

    # When nodes subscribe to multiple topics
    await connectNodesStar(nodes)
    for topic in topics:
      subscribeAllNodes(nodes, topic, voidTopicHandler)
    await waitForHeartbeat()

    # Then all nodes should be subscribed to the topics initially
    for i in 0 ..< topics.len:
      let topic = topics[i]
      checkUntilTimeout:
        nodes.allIt(it.topics.contains(topic))
        nodes.allIt(it.gossipsub.getOrDefault(topic).len() == numberOfNodes - 1)
        nodes.allIt(it.mesh.getOrDefault(topic).len() == numberOfNodes - 1)

    # When they unsubscribe from all topics
    for topic in topics:
      unsubscribeAllNodes(nodes, topic, voidTopicHandler)

    # Then topics should be removed from mesh and gossipsub
    for i in 0 ..< topics.len:
      let topic = topics[i]
      checkUntilTimeout:
        nodes.allIt(not it.topics.contains(topic))
        nodes.allIt(topic notin it.gossipsub)
        nodes.allIt(topic notin it.mesh)

  asyncTest "Unsubscribe backoff":
    const
      numberOfNodes = 3
      topic = "foobar"
      unsubscribeBackoff = 1.seconds # 1s is the minimum
    let nodes = generateNodes(
        numberOfNodes, gossip = true, unsubscribeBackoff = unsubscribeBackoff
      )
      .toGossipSub()

    startNodesAndDeferStop(nodes)

    # Nodes are connected to Node0
    for i in 1 ..< numberOfNodes:
      await connectNodes(nodes[0], nodes[i])
    subscribeAllNodes(nodes, topic, voidTopicHandler)
    await waitForHeartbeat()

    check:
      nodes[0].mesh[topic].len == numberOfNodes - 1

    # When Node0 unsubscribes from the topic
    nodes[0].unsubscribe(topic, voidTopicHandler)

    # And subscribes back straight away
    nodes[0].subscribe(topic, voidTopicHandler)

    # Then its mesh is pruned and peers have applied unsubscribeBackoff
    # Waiting more than one heartbeat (60ms) and less than unsubscribeBackoff (1s)
    await sleepAsync(unsubscribeBackoff.div(2))
    check:
      not nodes[0].mesh.hasKey(topic)

    # When unsubscribeBackoff period is done 
    await sleepAsync(unsubscribeBackoff)

    # Then on the next heartbeat mesh is rebalanced and peers are regrafted
    check:
      nodes[0].mesh[topic].len == numberOfNodes - 1

  asyncTest "Prune backoff":
    const
      numberOfNodes = 9
      topic = "foobar"
      pruneBackoff = 1.seconds # 1s is the minimum
      dValues = some(
        DValues(
          dLow: some(6),
          dHigh: some(8),
          d: some(6),
          dLazy: some(6),
          dScore: some(4),
          dOut: some(2),
        )
      )
    let
      nodes = generateNodes(
          numberOfNodes, gossip = true, dValues = dValues, pruneBackoff = pruneBackoff
        )
        .toGossipSub()
      node0 = nodes[0]

    startNodesAndDeferStop(nodes)

    # Nodes are connected to Node0
    for i in 1 ..< numberOfNodes:
      await connectNodes(node0, nodes[i])
    subscribeAllNodes(nodes, topic, voidTopicHandler)

    checkUntilTimeout:
      node0.mesh.getOrDefault(topic).len == numberOfNodes - 1

    # When DValues of Node0 are updated to lower than initial dValues
    const newDValues = some(
      DValues(
        dLow: some(2),
        dHigh: some(4),
        d: some(3),
        dLazy: some(3),
        dScore: some(2),
        dOut: some(2),
      )
    )
    node0.parameters.applyDValues(newDValues)

    # Then Node0 mesh is pruned to newDValues.dHigh length
    # And pruned peers have applied pruneBackoff
    checkUntilTimeout:
      node0.mesh.getOrDefault(topic).len == newDValues.get.dHigh.get

    # When DValues of Node0 are updated back to the initial dValues
    node0.parameters.applyDValues(dValues)

    # Then on the next heartbeat mesh is rebalanced and peers are regrafted to the initial d value
    checkUntilTimeout:
      node0.mesh.getOrDefault(topic).len == dValues.get.d.get

<<<<<<< HEAD
  asyncTest "Outbound peers are marked correctly ":
=======
  asyncTest "Outbound peers are marked correctly":
>>>>>>> fb50503a
    let
      numberOfNodes = 4
      topic = "foobar"
      nodes = generateNodes(numberOfNodes, gossip = true).toGossipSub()

    startNodesAndDeferStop(nodes)

    await connectNodes(nodes[0], nodes[1]) # Out
    await connectNodes(nodes[0], nodes[2]) # Out
    await connectNodes(nodes[3], nodes[0]) # In
    subscribeAllNodes(nodes, topic, voidTopicHandler)

    checkUntilTimeout:
      nodes[0].mesh.outboundPeers(topic) == 2
      nodes[0].getPeerByPeerId(topic, nodes[1].peerInfo.peerId).outbound == true
      nodes[0].getPeerByPeerId(topic, nodes[2].peerInfo.peerId).outbound == true
      nodes[0].getPeerByPeerId(topic, nodes[3].peerInfo.peerId).outbound == false<|MERGE_RESOLUTION|>--- conflicted
+++ resolved
@@ -340,11 +340,7 @@
     checkUntilTimeout:
       node0.mesh.getOrDefault(topic).len == dValues.get.d.get
 
-<<<<<<< HEAD
-  asyncTest "Outbound peers are marked correctly ":
-=======
   asyncTest "Outbound peers are marked correctly":
->>>>>>> fb50503a
     let
       numberOfNodes = 4
       topic = "foobar"
