--- conflicted
+++ resolved
@@ -39,11 +39,7 @@
 
   test "`rebalanceMesh` Degree Lo":
     proc testRun(): Future[bool] {.async.} =
-<<<<<<< HEAD
-      let gossipSub = newPubSub(TestGossipSub, randomPeerInfo(), params = params)
-=======
-      let gossipSub = TestGossipSub.init(newStandardSwitch())
->>>>>>> b76b3e0e
+      let gossipSub = TestGossipSub.init(newStandardSwitch(parameters = params))
 
       let topic = "foobar"
       gossipSub.mesh[topic] = initHashSet[PubSubPeer]()
@@ -55,16 +51,8 @@
         conns &= conn
         let peerInfo = randomPeerInfo()
         conn.peerInfo = peerInfo
-<<<<<<< HEAD
-        let peer = newPubSubPeer(peerInfo, GossipSubCodec)
-        peer.conn = conn
-        gossipSub.peers[peerInfo.id] = peer
-        gossipSub.handleConnect(peer)
-        gossipSub.grafted(peer, topic)
-=======
         let peer = newPubSubPeer(peerInfo.peerId, gossipSub.switch, GossipSubCodec)
         gossipSub.peers[peerInfo.peerId] = peer
->>>>>>> b76b3e0e
         gossipSub.mesh[topic].incl(peer)
 
       check gossipSub.peers.len == 15
@@ -80,11 +68,7 @@
 
   test "`rebalanceMesh` Degree Hi":
     proc testRun(): Future[bool] {.async.} =
-<<<<<<< HEAD
-      let gossipSub = newPubSub(TestGossipSub, randomPeerInfo(), params = params)
-=======
-      let gossipSub = TestGossipSub.init(newStandardSwitch())
->>>>>>> b76b3e0e
+      let gossipSub = TestGossipSub.init(newStandardSwitch(parameters = params))
 
       let topic = "foobar"
       gossipSub.mesh[topic] = initHashSet[PubSubPeer]()
@@ -97,16 +81,8 @@
         conns &= conn
         let peerInfo = PeerInfo.init(PrivateKey.random(ECDSA, rng[]).get())
         conn.peerInfo = peerInfo
-<<<<<<< HEAD
-        let peer = newPubSubPeer(peerInfo, GossipSubCodec)
-        peer.conn = conn
-        gossipSub.peers[peerInfo.id] = peer
-        gossipSub.handleConnect(peer)
-        gossipSub.grafted(peer, topic)
-=======
         let peer = newPubSubPeer(peerInfo.peerId, gossipsub.switch, GossipSubCodec)
         gossipSub.peers[peerInfo.peerId] = peer
->>>>>>> b76b3e0e
         gossipSub.mesh[topic].incl(peer)
 
       check gossipSub.mesh[topic].len == 15
@@ -123,11 +99,7 @@
 
   test "`replenishFanout` Degree Lo":
     proc testRun(): Future[bool] {.async.} =
-<<<<<<< HEAD
-      let gossipSub = newPubSub(TestGossipSub, randomPeerInfo(), params = params)
-=======
-      let gossipSub = TestGossipSub.init(newStandardSwitch())
->>>>>>> b76b3e0e
+      let gossipSub = TestGossipSub.init(newStandardSwitch(parameters = params))
 
       proc handler(peer: PubSubPeer, msg: seq[RPCMsg]) {.async.} =
         discard
@@ -159,11 +131,7 @@
 
   test "`dropFanoutPeers` drop expired fanout topics":
     proc testRun(): Future[bool] {.async.} =
-<<<<<<< HEAD
-      let gossipSub = newPubSub(TestGossipSub, randomPeerInfo(), params = params)
-=======
-      let gossipSub = TestGossipSub.init(newStandardSwitch())
->>>>>>> b76b3e0e
+      let gossipSub = TestGossipSub.init(newStandardSwitch(parameters = params))
 
       proc handler(peer: PubSubPeer, msg: seq[RPCMsg]) {.async.} =
         discard
@@ -198,11 +166,7 @@
 
   test "`dropFanoutPeers` leave unexpired fanout topics":
     proc testRun(): Future[bool] {.async.} =
-<<<<<<< HEAD
-      let gossipSub = newPubSub(TestGossipSub, randomPeerInfo(), params = params)
-=======
-      let gossipSub = TestGossipSub.init(newStandardSwitch())
->>>>>>> b76b3e0e
+      let gossipSub = TestGossipSub.init(newStandardSwitch(parameters = params))
 
       proc handler(peer: PubSubPeer, msg: seq[RPCMsg]) {.async.} =
         discard
@@ -243,11 +207,7 @@
 
   test "`getGossipPeers` - should gather up to degree D non intersecting peers":
     proc testRun(): Future[bool] {.async.} =
-<<<<<<< HEAD
-      let gossipSub = newPubSub(TestGossipSub, randomPeerInfo(), params = params)
-=======
-      let gossipSub = TestGossipSub.init(newStandardSwitch())
->>>>>>> b76b3e0e
+      let gossipSub = TestGossipSub.init(newStandardSwitch(parameters = params))
 
       proc handler(peer: PubSubPeer, msg: seq[RPCMsg]) {.async.} =
         discard
@@ -312,11 +272,7 @@
 
   test "`getGossipPeers` - should not crash on missing topics in mesh":
     proc testRun(): Future[bool] {.async.} =
-<<<<<<< HEAD
-      let gossipSub = newPubSub(TestGossipSub, randomPeerInfo(), params = params)
-=======
-      let gossipSub = TestGossipSub.init(newStandardSwitch())
->>>>>>> b76b3e0e
+      let gossipSub = TestGossipSub.init(newStandardSwitch(parameters = params))
 
       proc handler(peer: PubSubPeer, msg: seq[RPCMsg]) {.async.} =
         discard
@@ -361,11 +317,7 @@
 
   test "`getGossipPeers` - should not crash on missing topics in fanout":
     proc testRun(): Future[bool] {.async.} =
-<<<<<<< HEAD
-      let gossipSub = newPubSub(TestGossipSub, randomPeerInfo(), params = params)
-=======
-      let gossipSub = TestGossipSub.init(newStandardSwitch())
->>>>>>> b76b3e0e
+      let gossipSub = TestGossipSub.init(newStandardSwitch(parameters = params))
 
       proc handler(peer: PubSubPeer, msg: seq[RPCMsg]) {.async.} =
         discard
@@ -410,11 +362,7 @@
 
   test "`getGossipPeers` - should not crash on missing topics in gossip":
     proc testRun(): Future[bool] {.async.} =
-<<<<<<< HEAD
-      let gossipSub = newPubSub(TestGossipSub, randomPeerInfo(), params = params)
-=======
-      let gossipSub = TestGossipSub.init(newStandardSwitch())
->>>>>>> b76b3e0e
+      let gossipSub = TestGossipSub.init(newStandardSwitch(parameters = params))
 
       proc handler(peer: PubSubPeer, msg: seq[RPCMsg]) {.async.} =
         discard
