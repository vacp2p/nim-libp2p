include ../../libp2p/protocols/pubsub/gossipsub

{.used.}

import options
<<<<<<< HEAD
import ../stublogger
import bearssl
=======
>>>>>>> e6440c43
import stew/byteutils
import ../../libp2p/builders
import ../../libp2p/errors
import ../../libp2p/crypto/crypto
import ../../libp2p/stream/bufferstream
import ../../libp2p/switch

import ../helpers

type
  TestGossipSub = ref object of GossipSub

proc noop(data: seq[byte]) {.async, gcsafe.} = discard

proc getPubSubPeer(p: TestGossipSub, peerId: PeerId): PubSubPeer =
  proc getConn(): Future[Connection] =
    p.switch.dial(peerId, GossipSubCodec)

  proc dropConn(peer: PubSubPeer) =
    discard # we don't care about it here yet

  let pubSubPeer = PubSubPeer.new(peerId, getConn, dropConn, nil, GossipSubCodec, 1024 * 1024)
  debug "created new pubsub peer", peerId

  p.peers[peerId] = pubSubPeer

  onNewPeer(p, pubSubPeer)
  pubSubPeer

proc randomPeerId(): PeerId =
  try:
    PeerId.init(PrivateKey.random(ECDSA, rng[]).get()).tryGet()
  except CatchableError as exc:
    raise newException(Defect, exc.msg)

const MsgIdSuccess = "msg id gen success"

suite "GossipSub internal":
  teardown:
    checkTrackers()

  asyncTest "subscribe/unsubscribeAll":
    let gossipSub = TestGossipSub.init(newStandardSwitch())

    proc handler(topic: string, data: seq[byte]): Future[void] {.gcsafe.} =
      discard

    let topic = "foobar"
    gossipSub.mesh[topic] = initHashSet[PubSubPeer]()
    gossipSub.topicParams[topic] = TopicParams.init()

    var conns = newSeq[Connection]()
    gossipSub.gossipsub[topic] = initHashSet[PubSubPeer]()
    for i in 0..<15:
      let conn = TestBufferStream.new(noop)
      conns &= conn
      let peerId = randomPeerId()
      conn.peerId = peerId
      let peer = gossipSub.getPubSubPeer(peerId)
      peer.sendConn = conn
      gossipSub.gossipsub[topic].incl(peer)

    # test via dynamic dispatch
    gossipSub.PubSub.subscribe(topic, handler)

    check:
      gossipSub.topics.contains(topic)
      gossipSub.gossipsub[topic].len() > 0
      gossipSub.mesh[topic].len() > 0

    # test via dynamic dispatch
    gossipSub.PubSub.unsubscribeAll(topic)

    check:
      topic notin gossipSub.topics # not in local topics
      topic notin gossipSub.mesh # not in mesh
      topic in gossipSub.gossipsub # but still in gossipsub table (for fanning out)

    await allFuturesThrowing(conns.mapIt(it.close()))
    await gossipSub.switch.stop()

  asyncTest "topic params":
    let params = TopicParams.init()
    params.validateParameters().tryGet()

  asyncTest "`rebalanceMesh` Degree Lo":
    let gossipSub = TestGossipSub.init(newStandardSwitch())

    let topic = "foobar"
    gossipSub.mesh[topic] = initHashSet[PubSubPeer]()
    gossipSub.topicParams[topic] = TopicParams.init()

    var conns = newSeq[Connection]()
    gossipSub.gossipsub[topic] = initHashSet[PubSubPeer]()
    for i in 0..<15:
      let conn = TestBufferStream.new(noop)
      conns &= conn
      let peerId = randomPeerId()
      conn.peerId = peerId
      let peer = gossipSub.getPubSubPeer(peerId)
      peer.sendConn = conn
      gossipSub.gossipsub[topic].incl(peer)

    check gossipSub.peers.len == 15
    gossipSub.rebalanceMesh(topic)
    check gossipSub.mesh[topic].len == gossipSub.parameters.d

    await allFuturesThrowing(conns.mapIt(it.close()))
    await gossipSub.switch.stop()

  asyncTest "rebalanceMesh - bad peers":
    let gossipSub = TestGossipSub.init(newStandardSwitch())

    let topic = "foobar"
    gossipSub.mesh[topic] = initHashSet[PubSubPeer]()
    gossipSub.topicParams[topic] = TopicParams.init()

    var conns = newSeq[Connection]()
    gossipSub.gossipsub[topic] = initHashSet[PubSubPeer]()
    var scoreLow = -11'f64
    for i in 0..<15:
      let conn = TestBufferStream.new(noop)
      conns &= conn
      let peerId = randomPeerId()
      conn.peerId = peerId
      let peer = gossipSub.getPubSubPeer(peerId)
      peer.sendConn = conn
      peer.score = scoreLow
      gossipSub.gossipsub[topic].incl(peer)
      scoreLow += 1.0

    check gossipSub.peers.len == 15
    gossipSub.rebalanceMesh(topic)
    # low score peers should not be in mesh, that's why the count must be 4
    check gossipSub.mesh[topic].len == 4
    for peer in gossipSub.mesh[topic]:
      check peer.score >= 0.0

    await allFuturesThrowing(conns.mapIt(it.close()))
    await gossipSub.switch.stop()

  asyncTest "`rebalanceMesh` Degree Hi":
    let gossipSub = TestGossipSub.init(newStandardSwitch())

    let topic = "foobar"
    gossipSub.mesh[topic] = initHashSet[PubSubPeer]()
    gossipSub.topicParams[topic] = TopicParams.init()

    var conns = newSeq[Connection]()
    gossipSub.gossipsub[topic] = initHashSet[PubSubPeer]()
    for i in 0..<15:
      let conn = TestBufferStream.new(noop)
      conns &= conn
      let peerId = PeerId.init(PrivateKey.random(ECDSA, rng[]).get()).tryGet()
      conn.peerId = peerId
      let peer = gossipSub.getPubSubPeer(peerId)
      gossipSub.grafted(peer, topic)
      gossipSub.mesh[topic].incl(peer)

    check gossipSub.mesh[topic].len == 15
    gossipSub.rebalanceMesh(topic)
    check gossipSub.mesh[topic].len == gossipSub.parameters.d + gossipSub.parameters.dScore

    await allFuturesThrowing(conns.mapIt(it.close()))
    await gossipSub.switch.stop()

  asyncTest "`replenishFanout` Degree Lo":
    let gossipSub = TestGossipSub.init(newStandardSwitch())

    proc handler(peer: PubSubPeer, msg: RPCMsg) {.async.} =
      discard

    let topic = "foobar"
    gossipSub.gossipsub[topic] = initHashSet[PubSubPeer]()
    gossipSub.topicParams[topic] = TopicParams.init()

    var conns = newSeq[Connection]()
    for i in 0..<15:
      let conn = TestBufferStream.new(noop)
      conns &= conn
      var peerId = randomPeerId()
      conn.peerId = peerId
      let peer = gossipSub.getPubSubPeer(peerId)
      peer.handler = handler
      gossipSub.gossipsub[topic].incl(peer)

    check gossipSub.gossipsub[topic].len == 15
    gossipSub.replenishFanout(topic)
    check gossipSub.fanout[topic].len == gossipSub.parameters.d

    await allFuturesThrowing(conns.mapIt(it.close()))
    await gossipSub.switch.stop()

  asyncTest "`dropFanoutPeers` drop expired fanout topics":
    let gossipSub = TestGossipSub.init(newStandardSwitch())

    proc handler(peer: PubSubPeer, msg: RPCMsg) {.async.} =
      discard

    let topic = "foobar"
    gossipSub.topicParams[topic] = TopicParams.init()
    gossipSub.fanout[topic] = initHashSet[PubSubPeer]()
    gossipSub.lastFanoutPubSub[topic] = Moment.fromNow(1.millis)
    await sleepAsync(5.millis) # allow the topic to expire

    var conns = newSeq[Connection]()
    for i in 0..<6:
      let conn = TestBufferStream.new(noop)
      conns &= conn
      let peerId = PeerId.init(PrivateKey.random(ECDSA, rng[]).get()).tryGet()
      conn.peerId = peerId
      let peer = gossipSub.getPubSubPeer(peerId)
      peer.handler = handler
      gossipSub.fanout[topic].incl(peer)

    check gossipSub.fanout[topic].len == gossipSub.parameters.d

    gossipSub.dropFanoutPeers()
    check topic notin gossipSub.fanout

    await allFuturesThrowing(conns.mapIt(it.close()))
    await gossipSub.switch.stop()

  asyncTest "`dropFanoutPeers` leave unexpired fanout topics":
    let gossipSub = TestGossipSub.init(newStandardSwitch())

    proc handler(peer: PubSubPeer, msg: RPCMsg) {.async.} =
      discard

    let topic1 = "foobar1"
    let topic2 = "foobar2"
    gossipSub.topicParams[topic1] = TopicParams.init()
    gossipSub.topicParams[topic2] = TopicParams.init()
    gossipSub.fanout[topic1] = initHashSet[PubSubPeer]()
    gossipSub.fanout[topic2] = initHashSet[PubSubPeer]()
    gossipSub.lastFanoutPubSub[topic1] = Moment.fromNow(1.millis)
    gossipSub.lastFanoutPubSub[topic2] = Moment.fromNow(1.minutes)
    await sleepAsync(5.millis) # allow the topic to expire

    var conns = newSeq[Connection]()
    for i in 0..<6:
      let conn = TestBufferStream.new(noop)
      conns &= conn
      let peerId = randomPeerId()
      conn.peerId = peerId
      let peer = gossipSub.getPubSubPeer(peerId)
      peer.handler = handler
      gossipSub.fanout[topic1].incl(peer)
      gossipSub.fanout[topic2].incl(peer)

    check gossipSub.fanout[topic1].len == gossipSub.parameters.d
    check gossipSub.fanout[topic2].len == gossipSub.parameters.d

    gossipSub.dropFanoutPeers()
    check topic1 notin gossipSub.fanout
    check topic2 in gossipSub.fanout

    await allFuturesThrowing(conns.mapIt(it.close()))
    await gossipSub.switch.stop()

  asyncTest "`getGossipPeers` - should gather up to degree D non intersecting peers":
    let gossipSub = TestGossipSub.init(newStandardSwitch())

    proc handler(peer: PubSubPeer, msg: RPCMsg) {.async.} =
      discard

    let topic = "foobar"
    gossipSub.topicParams[topic] = TopicParams.init()
    gossipSub.mesh[topic] = initHashSet[PubSubPeer]()
    gossipSub.fanout[topic] = initHashSet[PubSubPeer]()
    gossipSub.gossipsub[topic] = initHashSet[PubSubPeer]()
    var conns = newSeq[Connection]()

    # generate mesh and fanout peers
    for i in 0..<30:
      let conn = TestBufferStream.new(noop)
      conns &= conn
      let peerId = randomPeerId()
      conn.peerId = peerId
      let peer = gossipSub.getPubSubPeer(peerId)
      peer.handler = handler
      if i mod 2 == 0:
        gossipSub.fanout[topic].incl(peer)
      else:
        gossipSub.grafted(peer, topic)
        gossipSub.mesh[topic].incl(peer)

    # generate gossipsub (free standing) peers
    for i in 0..<15:
      let conn = TestBufferStream.new(noop)
      conns &= conn
      let peerId = randomPeerId()
      conn.peerId = peerId
      let peer = gossipSub.getPubSubPeer(peerId)
      peer.handler = handler
      gossipSub.gossipsub[topic].incl(peer)

    # generate messages
    var seqno = 0'u64
    for i in 0..5:
      let conn = TestBufferStream.new(noop)
      conns &= conn
      let peerId = randomPeerId()
      conn.peerId = peerId
      inc seqno
      let msg = Message.init(peerId, ("HELLO" & $i).toBytes(), topic, some(seqno))
      gossipSub.mcache.put(gossipSub.msgIdProvider(msg).expect(MsgIdSuccess), msg)

    check gossipSub.fanout[topic].len == 15
    check gossipSub.mesh[topic].len == 15
    check gossipSub.gossipsub[topic].len == 15

    let peers = gossipSub.getGossipPeers()
    check peers.len == gossipSub.parameters.d
    for p in peers.keys:
      check not gossipSub.fanout.hasPeerId(topic, p.peerId)
      check not gossipSub.mesh.hasPeerId(topic, p.peerId)

    await allFuturesThrowing(conns.mapIt(it.close()))
    await gossipSub.switch.stop()

  asyncTest "`getGossipPeers` - should not crash on missing topics in mesh":
    let gossipSub = TestGossipSub.init(newStandardSwitch())

    proc handler(peer: PubSubPeer, msg: RPCMsg) {.async.} =
      discard

    let topic = "foobar"
    gossipSub.topicParams[topic] = TopicParams.init()
    gossipSub.fanout[topic] = initHashSet[PubSubPeer]()
    gossipSub.gossipsub[topic] = initHashSet[PubSubPeer]()
    var conns = newSeq[Connection]()
    for i in 0..<30:
      let conn = TestBufferStream.new(noop)
      conns &= conn
      let peerId = randomPeerId()
      conn.peerId = peerId
      let peer = gossipSub.getPubSubPeer(peerId)
      peer.handler = handler
      if i mod 2 == 0:
        gossipSub.fanout[topic].incl(peer)
      else:
        gossipSub.gossipsub[topic].incl(peer)

    # generate messages
    var seqno = 0'u64
    for i in 0..5:
      let conn = TestBufferStream.new(noop)
      conns &= conn
      let peerId = randomPeerId()
      conn.peerId = peerId
      inc seqno
      let msg = Message.init(peerId, ("HELLO" & $i).toBytes(), topic, some(seqno))
      gossipSub.mcache.put(gossipSub.msgIdProvider(msg).expect(MsgIdSuccess), msg)

    let peers = gossipSub.getGossipPeers()
    check peers.len == gossipSub.parameters.d

    await allFuturesThrowing(conns.mapIt(it.close()))
    await gossipSub.switch.stop()

  asyncTest "`getGossipPeers` - should not crash on missing topics in fanout":
    let gossipSub = TestGossipSub.init(newStandardSwitch())

    proc handler(peer: PubSubPeer, msg: RPCMsg) {.async.} =
      discard

    let topic = "foobar"
    gossipSub.topicParams[topic] = TopicParams.init()
    gossipSub.mesh[topic] = initHashSet[PubSubPeer]()
    gossipSub.gossipsub[topic] = initHashSet[PubSubPeer]()
    var conns = newSeq[Connection]()
    for i in 0..<30:
      let conn = TestBufferStream.new(noop)
      conns &= conn
      let peerId = randomPeerId()
      conn.peerId = peerId
      let peer = gossipSub.getPubSubPeer(peerId)
      peer.handler = handler
      if i mod 2 == 0:
        gossipSub.mesh[topic].incl(peer)
        gossipSub.grafted(peer, topic)
      else:
        gossipSub.gossipsub[topic].incl(peer)

    # generate messages
    var seqno = 0'u64
    for i in 0..5:
      let conn = TestBufferStream.new(noop)
      conns &= conn
      let peerId = randomPeerId()
      conn.peerId = peerId
      inc seqno
      let msg = Message.init(peerId, ("HELLO" & $i).toBytes(), topic, some(seqno))
      gossipSub.mcache.put(gossipSub.msgIdProvider(msg).expect(MsgIdSuccess), msg)

    let peers = gossipSub.getGossipPeers()
    check peers.len == gossipSub.parameters.d

    await allFuturesThrowing(conns.mapIt(it.close()))
    await gossipSub.switch.stop()

  asyncTest "`getGossipPeers` - should not crash on missing topics in gossip":
    let gossipSub = TestGossipSub.init(newStandardSwitch())

    proc handler(peer: PubSubPeer, msg: RPCMsg) {.async.} =
      discard

    let topic = "foobar"
    gossipSub.topicParams[topic] = TopicParams.init()
    gossipSub.mesh[topic] = initHashSet[PubSubPeer]()
    gossipSub.fanout[topic] = initHashSet[PubSubPeer]()
    var conns = newSeq[Connection]()
    for i in 0..<30:
      let conn = TestBufferStream.new(noop)
      conns &= conn
      let peerId = randomPeerId()
      conn.peerId = peerId
      let peer = gossipSub.getPubSubPeer(peerId)
      peer.handler = handler
      if i mod 2 == 0:
        gossipSub.mesh[topic].incl(peer)
        gossipSub.grafted(peer, topic)
      else:
        gossipSub.fanout[topic].incl(peer)

    # generate messages
    var seqno = 0'u64
    for i in 0..5:
      let conn = TestBufferStream.new(noop)
      conns &= conn
      let peerId = randomPeerId()
      conn.peerId = peerId
      inc seqno
      let msg = Message.init(peerId, ("bar" & $i).toBytes(), topic, some(seqno))
      gossipSub.mcache.put(gossipSub.msgIdProvider(msg).expect(MsgIdSuccess), msg)

    let peers = gossipSub.getGossipPeers()
    check peers.len == 0

    await allFuturesThrowing(conns.mapIt(it.close()))
    await gossipSub.switch.stop()

  asyncTest "Drop messages of topics without subscription":
    let gossipSub = TestGossipSub.init(newStandardSwitch())

    proc handler(peer: PubSubPeer, msg: RPCMsg) {.async.} =
      check false

    let topic = "foobar"
    var conns = newSeq[Connection]()
    for i in 0..<30:
      let conn = TestBufferStream.new(noop)
      conns &= conn
      let peerId = randomPeerId()
      conn.peerId = peerId
      let peer = gossipSub.getPubSubPeer(peerId)
      peer.handler = handler

    # generate messages
    var seqno = 0'u64
    for i in 0..5:
      let conn = TestBufferStream.new(noop)
      conns &= conn
      let peerId = randomPeerId()
      conn.peerId = peerId
      let peer = gossipSub.getPubSubPeer(peerId)
      inc seqno
      let msg = Message.init(peerId, ("bar" & $i).toBytes(), topic, some(seqno))
      await gossipSub.rpcHandler(peer, RPCMsg(messages: @[msg]))

    check gossipSub.mcache.msgs.len == 0

    await allFuturesThrowing(conns.mapIt(it.close()))
    await gossipSub.switch.stop()

  asyncTest "Disconnect bad peers":
    let gossipSub = TestGossipSub.init(newStandardSwitch())
    gossipSub.parameters.disconnectBadPeers = true
    gossipSub.parameters.appSpecificWeight = 1.0
    proc handler(peer: PubSubPeer, msg: RPCMsg) {.async.} =
      check false

    let topic = "foobar"
    var conns = newSeq[Connection]()
    for i in 0..<30:
      let conn = TestBufferStream.new(noop)
      conns &= conn
      let peerId = randomPeerId()
      conn.peerId = peerId
      let peer = gossipSub.getPubSubPeer(peerId)
      peer.sendConn = conn
      peer.handler = handler
      peer.appScore = gossipSub.parameters.graylistThreshold - 1
      gossipSub.gossipsub.mgetOrPut(topic, initHashSet[PubSubPeer]()).incl(peer)
      gossipSub.switch.connManager.storeConn(conn)

    gossipSub.updateScores()

    await sleepAsync(100.millis)

    check:
      # test our disconnect mechanics
      gossipSub.gossipsub.peers(topic) == 0
      # also ensure we cleanup properly the peersInIP table
      gossipSub.peersInIP.len == 0

    await allFuturesThrowing(conns.mapIt(it.close()))
    await gossipSub.switch.stop()

  asyncTest "subscription limits":
    let gossipSub = TestGossipSub.init(newStandardSwitch())
    gossipSub.topicsHigh = 10

    var tooManyTopics: seq[string]
    for i in 0..gossipSub.topicsHigh + 10:
      tooManyTopics &= "topic" & $i
    let lotOfSubs = RPCMsg.withSubs(tooManyTopics, true)

    let conn = TestBufferStream.new(noop)
    let peerId = randomPeerId()
    conn.peerId = peerId
    let peer = gossipSub.getPubSubPeer(peerId)

    await gossipSub.rpcHandler(peer, lotOfSubs)

    check:
      gossipSub.gossipSub.len == gossipSub.topicsHigh
      peer.behaviourPenalty > 0.0

    await conn.close()
    await gossipSub.switch.stop()

  asyncTest "rebalanceMesh fail due to backoff":
    let gossipSub = TestGossipSub.init(newStandardSwitch())
    let topic = "foobar"
    gossipSub.mesh[topic] = initHashSet[PubSubPeer]()
    gossipSub.topicParams[topic] = TopicParams.init()

    var conns = newSeq[Connection]()
    gossipSub.gossipsub[topic] = initHashSet[PubSubPeer]()
    for i in 0..<15:
      let conn = TestBufferStream.new(noop)
      conns &= conn
      let peerId = randomPeerId()
      conn.peerId = peerId
      let peer = gossipSub.getPubSubPeer(peerId)
      peer.sendConn = conn
      gossipSub.gossipsub[topic].incl(peer)
      gossipSub.backingOff
        .mgetOrPut(topic, initTable[PeerId, Moment]())
        .add(peerId, Moment.now() + 1.hours)
      let prunes = gossipSub.handleGraft(peer, @[ControlGraft(topicID: topic)])
      # there must be a control prune due to violation of backoff
      check prunes.len != 0

    check gossipSub.peers.len == 15
    gossipSub.rebalanceMesh(topic)
    # expect 0 since they are all backing off
    check gossipSub.mesh[topic].len == 0

    await allFuturesThrowing(conns.mapIt(it.close()))
    await gossipSub.switch.stop()

  asyncTest "rebalanceMesh fail due to backoff - remote":
    let gossipSub = TestGossipSub.init(newStandardSwitch())
    let topic = "foobar"
    gossipSub.mesh[topic] = initHashSet[PubSubPeer]()
    gossipSub.topicParams[topic] = TopicParams.init()

    var conns = newSeq[Connection]()
    gossipSub.gossipsub[topic] = initHashSet[PubSubPeer]()
    for i in 0..<15:
      let conn = TestBufferStream.new(noop)
      conns &= conn
      let peerId = randomPeerId()
      conn.peerId = peerId
      let peer = gossipSub.getPubSubPeer(peerId)
      peer.sendConn = conn
      gossipSub.gossipsub[topic].incl(peer)
      gossipSub.mesh[topic].incl(peer)

    check gossipSub.peers.len == 15
    gossipSub.rebalanceMesh(topic)
    check gossipSub.mesh[topic].len != 0

    for i in 0..<15:
      let peerId = conns[i].peerId
      let peer = gossipSub.getPubSubPeer(peerId)
      gossipSub.handlePrune(peer, @[ControlPrune(
        topicID: topic,
        peers: @[],
        backoff: gossipSub.parameters.pruneBackoff.seconds.uint64
      )])

    # expect topic cleaned up since they are all pruned
    check topic notin gossipSub.mesh

    await allFuturesThrowing(conns.mapIt(it.close()))
    await gossipSub.switch.stop()

  asyncTest "rebalanceMesh Degree Hi - audit scenario":
    let gossipSub = TestGossipSub.init(newStandardSwitch())
    let topic = "foobar"
    gossipSub.mesh[topic] = initHashSet[PubSubPeer]()
    gossipSub.topicParams[topic] = TopicParams.init()
    gossipSub.parameters.dScore = 4
    gossipSub.parameters.d = 6
    gossipSub.parameters.dOut = 3
    gossipSub.parameters.dHigh = 12
    gossipSub.parameters.dLow = 4

    var conns = newSeq[Connection]()
    gossipSub.gossipsub[topic] = initHashSet[PubSubPeer]()
    for i in 0..<6:
      let conn = TestBufferStream.new(noop)
      conn.transportDir = Direction.In
      conns &= conn
      let peerId = PeerId.init(PrivateKey.random(ECDSA, rng[]).get()).tryGet()
      conn.peerId = peerId
      let peer = gossipSub.getPubSubPeer(peerId)
      peer.score = 40.0
      peer.sendConn = conn
      gossipSub.grafted(peer, topic)
      gossipSub.mesh[topic].incl(peer)

    for i in 0..<7:
      let conn = TestBufferStream.new(noop)
      conn.transportDir = Direction.Out
      conns &= conn
      let peerId = PeerId.init(PrivateKey.random(ECDSA, rng[]).get()).tryGet()
      conn.peerId = peerId
      let peer = gossipSub.getPubSubPeer(peerId)
      peer.score = 10.0
      peer.sendConn = conn
      gossipSub.grafted(peer, topic)
      gossipSub.mesh[topic].incl(peer)

    check gossipSub.mesh[topic].len == 13
    gossipSub.rebalanceMesh(topic)
    # ensure we are above dlow
    check gossipSub.mesh[topic].len > gossipSub.parameters.dLow
    var outbound = 0
    for peer in gossipSub.mesh[topic]:
      if peer.sendConn.transportDir == Direction.Out:
        inc outbound
    # ensure we give priority and keep at least dOut outbound peers
    check outbound >= gossipSub.parameters.dOut

    await allFuturesThrowing(conns.mapIt(it.close()))
    await gossipSub.switch.stop()

  asyncTest "handleIHave/Iwant tests":
    let gossipSub = TestGossipSub.init(newStandardSwitch())

    proc handler(peer: PubSubPeer, msg: RPCMsg) {.async.} =
      check false

    let topic = "foobar"
    var conns = newSeq[Connection]()
    gossipSub.gossipsub[topic] = initHashSet[PubSubPeer]()
    gossipSub.mesh[topic] = initHashSet[PubSubPeer]()
    for i in 0..<30:
      let conn = TestBufferStream.new(noop)
      conns &= conn
      let peerId = randomPeerId()
      conn.peerId = peerId
      let peer = gossipSub.getPubSubPeer(peerId)
      peer.handler = handler
      gossipSub.grafted(peer, topic)
      gossipSub.mesh[topic].incl(peer)

    block:
      # should ignore no budget peer
      let conn = TestBufferStream.new(noop)
      conns &= conn
      let peerId = randomPeerId()
      conn.peerId = peerId
      let peer = gossipSub.getPubSubPeer(peerId)
      let id = @[0'u8, 1, 2, 3]
      let msg = ControlIHave(
        topicID: topic,
        messageIDs: @[id, id, id]
      )
      peer.iHaveBudget = 0
      let iwants = gossipSub.handleIHave(peer, @[msg])
      check: iwants.messageIDs.len == 0

    block:
      # given duplicate ihave should generate only one iwant
      let conn = TestBufferStream.new(noop)
      conns &= conn
      let peerId = randomPeerId()
      conn.peerId = peerId
      let peer = gossipSub.getPubSubPeer(peerId)
      let id = @[0'u8, 1, 2, 3]
      let msg = ControlIHave(
        topicID: topic,
        messageIDs: @[id, id, id]
      )
      let iwants = gossipSub.handleIHave(peer, @[msg])
      check: iwants.messageIDs.len == 1

    block:
      # given duplicate iwant should generate only one message
      let conn = TestBufferStream.new(noop)
      conns &= conn
      let peerId = randomPeerId()
      conn.peerId = peerId
      let peer = gossipSub.getPubSubPeer(peerId)
      let id = @[0'u8, 1, 2, 3]
      gossipSub.mcache.put(id, Message())
      let msg = ControlIWant(
        messageIDs: @[id, id, id]
      )
      let genmsg = gossipSub.handleIWant(peer, @[msg])
      check: genmsg.len == 1

    check gossipSub.mcache.msgs.len == 1

    await allFuturesThrowing(conns.mapIt(it.close()))
    await gossipSub.switch.stop()<|MERGE_RESOLUTION|>--- conflicted
+++ resolved
@@ -3,11 +3,7 @@
 {.used.}
 
 import options
-<<<<<<< HEAD
 import ../stublogger
-import bearssl
-=======
->>>>>>> e6440c43
 import stew/byteutils
 import ../../libp2p/builders
 import ../../libp2p/errors
