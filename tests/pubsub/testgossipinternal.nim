--- conflicted
+++ resolved
@@ -543,26 +543,14 @@
     await conn.close()
     await gossipSub.switch.stop()
 
-<<<<<<< HEAD
   asyncTest "rebalanceMesh fail due to backoff":
     let gossipSub = TestGossipSub.init(newStandardSwitch())
-=======
-  asyncTest "rebalanceMesh Degree Hi - audit scenario":
-    let gossipSub = TestGossipSub.init(newStandardSwitch())
-    gossipSub.parameters.dScore = 4
-    gossipSub.parameters.d = 6
-    gossipSub.parameters.dOut = 3
-    gossipSub.parameters.dHigh = 12
-    gossipSub.parameters.dLow = 4
->>>>>>> 1368bf7e
-
-    let topic = "foobar"
-    gossipSub.mesh[topic] = initHashSet[PubSubPeer]()
-    gossipSub.topicParams[topic] = TopicParams.init()
-
-    var conns = newSeq[Connection]()
-    gossipSub.gossipsub[topic] = initHashSet[PubSubPeer]()
-<<<<<<< HEAD
+    let topic = "foobar"
+    gossipSub.mesh[topic] = initHashSet[PubSubPeer]()
+    gossipSub.topicParams[topic] = TopicParams.init()
+
+    var conns = newSeq[Connection]()
+    gossipSub.gossipsub[topic] = initHashSet[PubSubPeer]()
     for i in 0..<15:
       let conn = newBufferStream(noop)
       conns &= conn
@@ -584,7 +572,23 @@
     gossipSub.rebalanceMesh(topic)
     # expect 0 since they are all backing off
     check gossipSub.mesh[topic].len == 0
-=======
+
+    await allFuturesThrowing(conns.mapIt(it.close()))
+    await gossipSub.switch.stop()
+
+  asyncTest "rebalanceMesh Degree Hi - audit scenario":
+    let gossipSub = TestGossipSub.init(newStandardSwitch())
+    let topic = "foobar"
+    gossipSub.mesh[topic] = initHashSet[PubSubPeer]()
+    gossipSub.topicParams[topic] = TopicParams.init()
+    gossipSub.parameters.dScore = 4
+    gossipSub.parameters.d = 6
+    gossipSub.parameters.dOut = 3
+    gossipSub.parameters.dHigh = 12
+    gossipSub.parameters.dLow = 4
+
+    var conns = newSeq[Connection]()
+    gossipSub.gossipsub[topic] = initHashSet[PubSubPeer]()
     for i in 0..<6:
       let conn = newBufferStream(noop)
       conn.dir = Direction.In
@@ -623,7 +627,6 @@
         inc outbound
     # ensure we give priority and keep at least dOut outbound peers
     check outbound >= gossipSub.parameters.dOut
->>>>>>> 1368bf7e
 
     await allFuturesThrowing(conns.mapIt(it.close()))
     await gossipSub.switch.stop()