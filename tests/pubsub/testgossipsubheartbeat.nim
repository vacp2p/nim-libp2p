--- conflicted
+++ resolved
@@ -229,23 +229,14 @@
   asyncTest "iDontWants history - last element is pruned during heartbeat":
     const
       topic = "foobar"
-<<<<<<< HEAD
+      heartbeatInterval = 200.milliseconds
       historyLength = 3
-=======
-      historyLength = 5
-      heartbeatInterval = 200.milliseconds
->>>>>>> 86695b55
     let nodes = generateNodes(
         2,
         gossip = true,
         sendIDontWantOnPublish = true,
         historyLength = historyLength,
-<<<<<<< HEAD
-        # longer heartbeat to ensure all messages are sent within one cycle
-        heartbeatInterval = 200.milliseconds,
-=======
         heartbeatInterval = heartbeatInterval,
->>>>>>> 86695b55
       )
       .toGossipSub()
 
@@ -255,58 +246,34 @@
     subscribeAllNodes(nodes, topic, voidTopicHandler)
     await waitForHeartbeat(heartbeatInterval)
 
-<<<<<<< HEAD
-    # Get Node0 as Peer of Node1
+    # Get Node0 as Peer of Node1 
     let peer = nodes[1].mesh[topic].toSeq()[0]
 
-    # Wait to populate IDontWants history
-    waitForCondition(peer.iDontWants.len == historyLength)
+    # Wait for history to populate
+    checkUntilCustomTimeout(timeout, interval):
+      peer.iDontWants.len == historyLength
 
     # When Node0 sends 5 messages to the topic 
     const msgCount = 5
     for i in 0 ..< msgCount:
       tryPublish await nodes[0].publish(topic, newSeq[byte](1000)), 1
 
-    # Then Node1 receives 5 iDontWant messages from Node0 and saves them in the first element of history
-    check:
-      peer.iDontWants[0].len == msgCount
+    # Then Node1 receives 5 iDontWant messages from Node0
+    checkUntilCustomTimeout(timeout, interval):
+      peer.iDontWants[^1].len == msgCount
 
     for i in 0 ..< historyLength:
       # When heartbeat happens
-      # And history moves (new element added at start, last element pruned)  
-      waitForCondition(peer.iDontWants[i].len == 0)
-
+      # And history moves (new element added at start, last element pruned)
       # Then iDontWant messages are moved to the next element
+      # Until they reach last element and are pruned
       var expectedHistory = newSeqWith(historyLength, 0)
       let nextIndex = i + 1
       if nextIndex < historyLength:
         expectedHistory[nextIndex] = msgCount
 
-      # Until they reach last element and are pruned
-      check:
+      checkUntilCustomTimeout(timeout, interval):
         peer.iDontWants.mapIt(it.len) == expectedHistory
-=======
-    # Get Node0 as Peer of Node1 
-    let peer = nodes[1].mesh[topic].toSeq()[0]
-
-    # Wait for history to populate
-    checkUntilCustomTimeout(timeout, interval):
-      peer.iDontWants.len == historyLength
-
-    # When Node0 sends 5 messages to the topic
-    const msgCount = 5
-    for i in 0 ..< msgCount:
-      tryPublish await nodes[0].publish(topic, newSeq[byte](1000)), 1
-
-    # Then Node1 receives 5 iDontWant messages from Node0
-    checkUntilCustomTimeout(timeout, interval):
-      peer.iDontWants[^1].len == msgCount
-
-    # When heartbeat happens
-    # Then last element of iDontWants history is pruned
-    checkUntilCustomTimeout(timeout, interval):
-      peer.iDontWants[^1].len == 0
->>>>>>> 86695b55
 
   asyncTest "sentIHaves history - last element is pruned during heartbeat":
     # 3 Nodes, Node 0 <==> Node 1 and Node 0 <==> Node 2
