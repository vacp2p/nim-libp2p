--- conflicted
+++ resolved
@@ -521,7 +521,6 @@
 
     await invalidDetected.wait(10.seconds)
 
-<<<<<<< HEAD
   asyncTest "mesh and gossipsub updated when topic subscribed and unsubscribed":
     let
       numberOfNodes = 5
@@ -585,7 +584,7 @@
         check topic notin node.topics
         check topic notin node.mesh
         check topic notin node.gossipsub
-=======
+
   asyncTest "GRAFT messages correctly add peers to mesh":
     # Given 2 nodes
     let
@@ -781,5 +780,4 @@
       not n0.gossipsub.hasPeerId(topic, n1.peerInfo.peerId)
       n1.gossipsub.hasPeerId(topic, n0.peerInfo.peerId)
       not n0.mesh.hasPeerId(topic, n1.peerInfo.peerId)
-      not n1.mesh.hasPeerId(topic, n0.peerInfo.peerId)
->>>>>>> 9997f3e3
+      not n1.mesh.hasPeerId(topic, n0.peerInfo.peerId)