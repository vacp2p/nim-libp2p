--- conflicted
+++ resolved
@@ -28,21 +28,6 @@
   ],
   ../utils/[futures, async_tests],
   ../helpers
-<<<<<<< HEAD
-
-template tryPublish(
-    call: untyped, require: int, wait = 10.milliseconds, timeout = 10.seconds
-): untyped =
-  var
-    expiration = Moment.now() + timeout
-    pubs = 0
-  while pubs < require and Moment.now() < expiration:
-    pubs = pubs + call
-    await sleepAsync(wait)
-
-  doAssert pubs >= require, "Failed to publish!"
-=======
->>>>>>> b5f9bfe0
 
 suite "GossipSub":
   teardown:
