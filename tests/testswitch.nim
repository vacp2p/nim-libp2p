{.used.}

import options, sequtils, sets
import chronos
import stew/byteutils
import nimcrypto/sysrand
import ../libp2p/[errors,
                  switch,
                  multistream,
                  builders,
                  stream/bufferstream,
                  stream/connection,
                  multiaddress,
                  peerinfo,
                  crypto/crypto,
                  protocols/protocol,
                  protocols/secure/secure,
                  muxers/muxer,
                  muxers/mplex/lpchannel,
                  stream/lpstream,
                  stream/chronosstream,
                  transports/tcptransport]
import ./helpers

const
  TestCodec = "/test/proto/1.0.0"

type
  TestProto = ref object of LPProtocol

suite "Switch":
  teardown:
    checkTrackers()

  asyncTest "e2e use switch dial proto string":
    let done = newFuture[void]()
    proc handle(conn: Connection, proto: string) {.async, gcsafe.} =
      try:
        let msg = string.fromBytes(await conn.readLp(1024))
        check "Hello!" == msg
        await conn.writeLp("Hello!")
      finally:
        await conn.close()
        done.complete()

    let testProto = new TestProto
    testProto.codec = TestCodec
    testProto.handler = handle

    let switch1 = newStandardSwitch()
    switch1.mount(testProto)

    let switch2 = newStandardSwitch()
    var awaiters: seq[Future[void]]
    awaiters.add(await switch1.start())
    awaiters.add(await switch2.start())

    let conn = await switch2.dial(switch1.peerInfo.peerId, switch1.peerInfo.addrs, TestCodec)

    check switch1.isConnected(switch2.peerInfo.peerId)
    check switch2.isConnected(switch1.peerInfo.peerId)

    await conn.writeLp("Hello!")
    let msg = string.fromBytes(await conn.readLp(1024))
    check "Hello!" == msg
    await conn.close()

    await allFuturesThrowing(
      done.wait(5.seconds),
      switch1.stop(),
      switch2.stop())

    # this needs to go at end
    await allFuturesThrowing(awaiters)

    check not switch1.isConnected(switch2.peerInfo.peerId)
    check not switch2.isConnected(switch1.peerInfo.peerId)

  asyncTest "e2e use switch dial proto string with custom matcher":
    let done = newFuture[void]()
    proc handle(conn: Connection, proto: string) {.async, gcsafe.} =
      try:
        let msg = string.fromBytes(await conn.readLp(1024))
        check "Hello!" == msg
        await conn.writeLp("Hello!")
      finally:
        await conn.close()
        done.complete()

    let testProto = new TestProto
    testProto.codec = TestCodec
    testProto.handler = handle

    let callProto = TestCodec & "/pew"

    proc match(proto: string): bool {.gcsafe.} =
      return proto == callProto

    let switch1 = newStandardSwitch(secureManagers = [SecureProtocol.Noise])
    switch1.mount(testProto, match)

    let switch2 = newStandardSwitch(secureManagers = [SecureProtocol.Noise])
    var awaiters: seq[Future[void]]
    awaiters.add(await switch1.start())
    awaiters.add(await switch2.start())

    let conn = await switch2.dial(switch1.peerInfo.peerId, switch1.peerInfo.addrs, callProto)

    check switch1.isConnected(switch2.peerInfo.peerId)
    check switch2.isConnected(switch1.peerInfo.peerId)

    await conn.writeLp("Hello!")
    let msg = string.fromBytes(await conn.readLp(1024))
    check "Hello!" == msg
    await conn.close()

    await allFuturesThrowing(
      done.wait(5.seconds),
      switch1.stop(),
      switch2.stop())

    # this needs to go at end
    await allFuturesThrowing(awaiters)

    check not switch1.isConnected(switch2.peerInfo.peerId)
    check not switch2.isConnected(switch1.peerInfo.peerId)

  asyncTest "e2e should not leak bufferstreams and connections on channel close":
    let done = newFuture[void]()
    proc handle(conn: Connection, proto: string) {.async, gcsafe.} =
      try:
        let msg = string.fromBytes(await conn.readLp(1024))
        check "Hello!" == msg
        await conn.writeLp("Hello!")
      finally:
        await conn.close()
        done.complete()

    let testProto = new TestProto
    testProto.codec = TestCodec
    testProto.handler = handle

    let switch1 = newStandardSwitch()
    switch1.mount(testProto)

    let switch2 = newStandardSwitch()
    var awaiters: seq[Future[void]]
    awaiters.add(await switch1.start())
    awaiters.add(await switch2.start())

    let conn = await switch2.dial(switch1.peerInfo.peerId, switch1.peerInfo.addrs, TestCodec)

    check switch1.isConnected(switch2.peerInfo.peerId)
    check switch2.isConnected(switch1.peerInfo.peerId)

    await conn.writeLp("Hello!")
    let msg = string.fromBytes(await conn.readLp(1024))
    check "Hello!" == msg
    await conn.close()

    await allFuturesThrowing(
      done.wait(5.seconds),
      switch1.stop(),
      switch2.stop(),
    )

    # this needs to go at end
    await allFuturesThrowing(awaiters)

    check not switch1.isConnected(switch2.peerInfo.peerId)
    check not switch2.isConnected(switch1.peerInfo.peerId)

  asyncTest "e2e use connect then dial":
    var awaiters: seq[Future[void]]

    proc handle(conn: Connection, proto: string) {.async, gcsafe.} =
      try:
        let msg = string.fromBytes(await conn.readLp(1024))
        check "Hello!" == msg
      finally:
        await conn.writeLp("Hello!")
        await conn.close()

    let testProto = new TestProto
    testProto.codec = TestCodec
    testProto.handler = handle

    let switch1 = newStandardSwitch(secureManagers = [SecureProtocol.Noise])
    switch1.mount(testProto)

    let switch2 = newStandardSwitch(secureManagers = [SecureProtocol.Noise])
    awaiters.add(await switch1.start())
    awaiters.add(await switch2.start())

    await switch2.connect(switch1.peerInfo.peerId, switch1.peerInfo.addrs)
    let conn = await switch2.dial(switch1.peerInfo.peerId, switch1.peerInfo.addrs, TestCodec)

    check switch1.isConnected(switch2.peerInfo.peerId)
    check switch2.isConnected(switch1.peerInfo.peerId)

    await conn.writeLp("Hello!")
    let msg = string.fromBytes(await conn.readLp(1024))
    check "Hello!" == msg

    await allFuturesThrowing(
      conn.close(),
      switch1.stop(),
      switch2.stop()
    )
    await allFuturesThrowing(awaiters)

    check not switch1.isConnected(switch2.peerInfo.peerId)
    check not switch2.isConnected(switch1.peerInfo.peerId)

  asyncTest "e2e should not leak on peer disconnect":
    var awaiters: seq[Future[void]]

    let switch1 = newStandardSwitch()
    let switch2 = newStandardSwitch()
    awaiters.add(await switch1.start())
    awaiters.add(await switch2.start())

    await switch2.connect(switch1.peerInfo.peerId, switch1.peerInfo.addrs)

    check switch1.isConnected(switch2.peerInfo.peerId)
    check switch2.isConnected(switch1.peerInfo.peerId)

    await switch2.disconnect(switch1.peerInfo.peerId)

    check not switch2.isConnected(switch1.peerInfo.peerId)
    check await(checkExpiring((not switch1.isConnected(switch2.peerInfo.peerId))))

    checkTracker(LPChannelTrackerName)
    checkTracker(SecureConnTrackerName)

    await allFuturesThrowing(
      switch1.stop(),
      switch2.stop())
    await allFuturesThrowing(awaiters)

  asyncTest "e2e should trigger connection events (remote)":
    var awaiters: seq[Future[void]]

    let switch1 = newStandardSwitch()
    let switch2 = newStandardSwitch()

    var step = 0
    var kinds: set[ConnEventKind]
    proc hook(peerId: PeerId, event: ConnEvent) {.async, gcsafe.} =
      kinds = kinds + {event.kind}
      case step:
      of 0:
        check:
          event.kind == ConnEventKind.Connected
          peerId == switch1.peerInfo.peerId
      of 1:
        check:
          event.kind == ConnEventKind.Disconnected

        check peerId == switch1.peerInfo.peerId
      else:
        check false

      step.inc()

    switch2.addConnEventHandler(hook, ConnEventKind.Connected)
    switch2.addConnEventHandler(hook, ConnEventKind.Disconnected)

    awaiters.add(await switch1.start())
    awaiters.add(await switch2.start())

    await switch2.connect(switch1.peerInfo.peerId, switch1.peerInfo.addrs)

    check switch1.isConnected(switch2.peerInfo.peerId)
    check switch2.isConnected(switch1.peerInfo.peerId)

    await switch2.disconnect(switch1.peerInfo.peerId)

    check not switch2.isConnected(switch1.peerInfo.peerId)
    check await(checkExpiring((not switch1.isConnected(switch2.peerInfo.peerId))))

    checkTracker(LPChannelTrackerName)
    checkTracker(SecureConnTrackerName)

    check:
      kinds == {
        ConnEventKind.Connected,
        ConnEventKind.Disconnected
      }

    await allFuturesThrowing(
      switch1.stop(),
      switch2.stop())
    await allFuturesThrowing(awaiters)

  asyncTest "e2e should trigger connection events (local)":
    var awaiters: seq[Future[void]]

    let switch1 = newStandardSwitch()
    let switch2 = newStandardSwitch()

    var step = 0
    var kinds: set[ConnEventKind]
    proc hook(peerId: PeerId, event: ConnEvent) {.async, gcsafe.} =
      kinds = kinds + {event.kind}
      case step:
      of 0:
        check:
          event.kind == ConnEventKind.Connected
          peerId == switch2.peerInfo.peerId
      of 1:
        check:
          event.kind == ConnEventKind.Disconnected

        check peerId == switch2.peerInfo.peerId
      else:
        check false

      step.inc()

    switch1.addConnEventHandler(hook, ConnEventKind.Connected)
    switch1.addConnEventHandler(hook, ConnEventKind.Disconnected)

    awaiters.add(await switch1.start())
    awaiters.add(await switch2.start())

    await switch2.connect(switch1.peerInfo.peerId, switch1.peerInfo.addrs)

    check switch1.isConnected(switch2.peerInfo.peerId)
    check switch2.isConnected(switch1.peerInfo.peerId)

    await switch2.disconnect(switch1.peerInfo.peerId)

    check not switch2.isConnected(switch1.peerInfo.peerId)
    check await(checkExpiring((not switch1.isConnected(switch2.peerInfo.peerId))))

    checkTracker(LPChannelTrackerName)
    checkTracker(SecureConnTrackerName)

    check:
      kinds == {
        ConnEventKind.Connected,
        ConnEventKind.Disconnected
      }

    await allFuturesThrowing(
      switch1.stop(),
      switch2.stop())
    await allFuturesThrowing(awaiters)

  asyncTest "e2e should trigger peer events (remote)":
    var awaiters: seq[Future[void]]

    let switch1 = newStandardSwitch()
    let switch2 = newStandardSwitch()

    var step = 0
    var kinds: set[PeerEventKind]
    proc handler(peerId: PeerId, event: PeerEvent) {.async, gcsafe.} =
      kinds = kinds + {event.kind}
      case step:
      of 0:
        check:
          event.kind == PeerEventKind.Joined
          peerId == switch2.peerInfo.peerId
      of 1:
        check:
          event.kind == PeerEventKind.Left
          peerId == switch2.peerInfo.peerId
      else:
        check false

      step.inc()

    switch1.addPeerEventHandler(handler, PeerEventKind.Joined)
    switch1.addPeerEventHandler(handler, PeerEventKind.Left)

    awaiters.add(await switch1.start())
    awaiters.add(await switch2.start())

    await switch2.connect(switch1.peerInfo.peerId, switch1.peerInfo.addrs)

    check switch1.isConnected(switch2.peerInfo.peerId)
    check switch2.isConnected(switch1.peerInfo.peerId)

    await switch2.disconnect(switch1.peerInfo.peerId)

    check not switch2.isConnected(switch1.peerInfo.peerId)
    check await(checkExpiring((not switch1.isConnected(switch2.peerInfo.peerId))))

    checkTracker(LPChannelTrackerName)
    checkTracker(SecureConnTrackerName)

    check:
      kinds == {
        PeerEventKind.Joined,
        PeerEventKind.Left
      }

    await allFuturesThrowing(
      switch1.stop(),
      switch2.stop())
    await allFuturesThrowing(awaiters)

  asyncTest "e2e should trigger peer events (local)":
    var awaiters: seq[Future[void]]

    let switch1 = newStandardSwitch()
    let switch2 = newStandardSwitch()

    var step = 0
    var kinds: set[PeerEventKind]
    proc handler(peerId: PeerId, event: PeerEvent) {.async, gcsafe.} =
      kinds = kinds + {event.kind}
      case step:
      of 0:
        check:
          event.kind == PeerEventKind.Joined
          peerId == switch1.peerInfo.peerId
      of 1:
        check:
          event.kind == PeerEventKind.Left
          peerId == switch1.peerInfo.peerId
      else:
        check false

      step.inc()

    switch2.addPeerEventHandler(handler, PeerEventKind.Joined)
    switch2.addPeerEventHandler(handler, PeerEventKind.Left)

    awaiters.add(await switch1.start())
    awaiters.add(await switch2.start())

    await switch2.connect(switch1.peerInfo.peerId, switch1.peerInfo.addrs)

    check switch1.isConnected(switch2.peerInfo.peerId)
    check switch2.isConnected(switch1.peerInfo.peerId)

    await switch2.disconnect(switch1.peerInfo.peerId)

    check not switch2.isConnected(switch1.peerInfo.peerId)
    check await(checkExpiring((not switch1.isConnected(switch2.peerInfo.peerId))))

    checkTracker(LPChannelTrackerName)
    checkTracker(SecureConnTrackerName)

    check:
      kinds == {
        PeerEventKind.Joined,
        PeerEventKind.Left
      }

    await allFuturesThrowing(
      switch1.stop(),
      switch2.stop())
    await allFuturesThrowing(awaiters)

  asyncTest "e2e should trigger peer events only once per peer":
    var awaiters: seq[Future[void]]

    let switch1 = newStandardSwitch()

    let rng = newRng()
    # use same private keys to emulate two connection from same peer
    let privKey = PrivateKey.random(rng[]).tryGet()
    let switch2 = newStandardSwitch(
      privKey = some(privKey),
      rng = rng)

    let switch3 = newStandardSwitch(
      privKey = some(privKey),
      rng = rng)

    var step = 0
    var kinds: set[PeerEventKind]
    proc handler(peerId: PeerId, event: PeerEvent) {.async, gcsafe.} =
      kinds = kinds + {event.kind}
      case step:
      of 0:
        check:
          event.kind == PeerEventKind.Joined
      of 1:
        check:
          event.kind == PeerEventKind.Left
      else:
        check false # should not trigger this

      step.inc()

    switch1.addPeerEventHandler(handler, PeerEventKind.Joined)
    switch1.addPeerEventHandler(handler, PeerEventKind.Left)

    awaiters.add(await switch1.start())
    awaiters.add(await switch2.start())
    awaiters.add(await switch3.start())

    await switch2.connect(switch1.peerInfo.peerId, switch1.peerInfo.addrs) # should trigger 1st Join event
    await switch3.connect(switch1.peerInfo.peerId, switch1.peerInfo.addrs) # should trigger 2nd Join event

    check switch1.isConnected(switch2.peerInfo.peerId)
    check switch2.isConnected(switch1.peerInfo.peerId)
    check switch3.isConnected(switch1.peerInfo.peerId)

    await switch2.disconnect(switch1.peerInfo.peerId) # should trigger 1st Left event
    await switch3.disconnect(switch1.peerInfo.peerId) # should trigger 2nd Left event

    check not switch2.isConnected(switch1.peerInfo.peerId)
    check not switch3.isConnected(switch1.peerInfo.peerId)
    check await(checkExpiring((not switch1.isConnected(switch2.peerInfo.peerId))))
    check await(checkExpiring((not switch1.isConnected(switch3.peerInfo.peerId))))

    checkTracker(LPChannelTrackerName)
    checkTracker(SecureConnTrackerName)

    check:
      kinds == {
        PeerEventKind.Joined,
        PeerEventKind.Left
      }

    await allFuturesThrowing(
      switch1.stop(),
      switch2.stop(),
      switch3.stop())
    await allFuturesThrowing(awaiters)

  asyncTest "e2e should allow dropping peer from connection events":
    var awaiters: seq[Future[void]]

    let rng = newRng()
    # use same private keys to emulate two connection from same peer
    let
      privateKey = PrivateKey.random(rng[]).tryGet()
      peerInfo = PeerInfo.init(privateKey)

    var switches: seq[Switch]
    var done = newFuture[void]()
    var onConnect: Future[void]
    proc hook(peerId: PeerId, event: ConnEvent) {.async, gcsafe.} =
      case event.kind:
      of ConnEventKind.Connected:
        await onConnect
        await switches[0].disconnect(peerInfo.peerId) # trigger disconnect
      of ConnEventKind.Disconnected:
        check not switches[0].isConnected(peerInfo.peerId)
        await sleepAsync(1.millis)
        done.complete()

    switches.add(newStandardSwitch(
        rng = rng))

    switches[0].addConnEventHandler(hook, ConnEventKind.Connected)
    switches[0].addConnEventHandler(hook, ConnEventKind.Disconnected)
    awaiters.add(await switches[0].start())

    switches.add(newStandardSwitch(
      privKey = some(privateKey),
      rng = rng))
    onConnect = switches[1].connect(switches[0].peerInfo.peerId, switches[0].peerInfo.addrs)
    await onConnect

    await done
    checkTracker(LPChannelTrackerName)
    checkTracker(SecureConnTrackerName)

    await allFuturesThrowing(
      switches.mapIt( it.stop() ))
    await allFuturesThrowing(awaiters)

  asyncTest "e2e should allow dropping multiple connections for peer from connection events":
    var awaiters: seq[Future[void]]

    let rng = newRng()
    # use same private keys to emulate two connection from same peer
    let
      privateKey = PrivateKey.random(rng[]).tryGet()
      peerInfo = PeerInfo.init(privateKey)

    var conns = 1
    var switches: seq[Switch]
    var done = newFuture[void]()
    var onConnect: Future[void]
    proc hook(peerId2: PeerId, event: ConnEvent) {.async, gcsafe.} =
      case event.kind:
      of ConnEventKind.Connected:
        if conns == 5:
          await onConnect
          await switches[0].disconnect(peerInfo.peerId) # trigger disconnect
          return

        conns.inc
      of ConnEventKind.Disconnected:
        if conns == 1:
          check not switches[0].isConnected(peerInfo.peerId)
          done.complete()
        conns.dec

    switches.add(newStandardSwitch(
        rng = rng))

    switches[0].addConnEventHandler(hook, ConnEventKind.Connected)
    awaiters.add(await switches[0].start())

    for i in 1..5:
      switches.add(newStandardSwitch(
        privKey = some(privateKey),
        rng = rng))
      switches[i].addConnEventHandler(hook, ConnEventKind.Disconnected)
      onConnect = switches[i].connect(switches[0].peerInfo.peerId, switches[0].peerInfo.addrs)
      await onConnect

    await done
    checkTracker(LPChannelTrackerName)
    checkTracker(SecureConnTrackerName)

    await allFuturesThrowing(
      switches.mapIt( it.stop() ))
    await allFuturesThrowing(awaiters)

  # TODO: we should be able to test cancellation
  # for most of the steps in the upgrade flow -
  # this is just a basic test for dials
  asyncTest "e2e canceling dial should not leak":
    let ma: MultiAddress = Multiaddress.init("/ip4/0.0.0.0/tcp/0").tryGet()

    let transport = TcpTransport.new(upgrade = Upgrade())
    await transport.start(ma)

    proc acceptHandler() {.async, gcsafe.} =
      try:
        let conn = await transport.accept()
        discard await conn.readLp(100)
        await conn.close()
      except CatchableError:
        discard

    let handlerWait = acceptHandler()
    let switch = newStandardSwitch(secureManagers = [SecureProtocol.Noise])

    var awaiters: seq[Future[void]]
    awaiters.add(await switch.start())

    var peerId = PeerID.init(PrivateKey.random(ECDSA, rng[]).get()).get()
    let connectFut = switch.connect(peerId, @[transport.ma])
    await sleepAsync(500.millis)
    connectFut.cancel()
    await handlerWait

    checkTracker(LPChannelTrackerName)
    checkTracker(SecureConnTrackerName)
    checkTracker(ChronosStreamTrackerName)

    await allFuturesThrowing(
      transport.stop(),
      switch.stop())

    # this needs to go at end
    await allFuturesThrowing(awaiters)

  asyncTest "e2e closing remote conn should not leak":
    let ma: MultiAddress = Multiaddress.init("/ip4/0.0.0.0/tcp/0").tryGet()

    let transport = TcpTransport.new(upgrade = Upgrade())
    await transport.start(ma)

    proc acceptHandler() {.async, gcsafe.} =
      let conn = await transport.accept()
      await conn.closeWithEOF()

    let handlerWait = acceptHandler()
    let switch = newStandardSwitch(secureManagers = [SecureProtocol.Noise])

    var awaiters: seq[Future[void]]
    awaiters.add(await switch.start())

    var peerId = PeerID.init(PrivateKey.random(ECDSA, rng[]).get()).get()
    expect LPStreamClosedError:
      await switch.connect(peerId, @[transport.ma])

    await handlerWait

    checkTracker(LPChannelTrackerName)
    checkTracker(SecureConnTrackerName)
    checkTracker(ChronosStreamTrackerName)

    await allFuturesThrowing(
      transport.stop(),
      switch.stop())

    # this needs to go at end
    await allFuturesThrowing(awaiters)

  asyncTest "e2e calling closeWithEOF on the same stream should not assert":
    proc handle(conn: Connection, proto: string) {.async, gcsafe.} =
      discard await conn.readLp(100)

    let testProto = new TestProto
    testProto.codec = TestCodec
    testProto.handler = handle

    let switch1 = newStandardSwitch(secureManagers = [SecureProtocol.Noise])
    switch1.mount(testProto)

    let switch2 = newStandardSwitch(secureManagers = [SecureProtocol.Noise])

    var awaiters: seq[Future[void]]
    awaiters.add(await switch1.start())

    let conn = await switch2.dial(switch1.peerInfo.peerId, switch1.peerInfo.addrs, TestCodec)

    proc closeReader() {.async.} =
      await conn.closeWithEOF()

    var readers: seq[Future[void]]
    for i in 0..10:
      readers.add(closeReader())

    await allFuturesThrowing(readers)
    await switch2.stop() #Otherwise this leaks
    check await checkExpiring(not switch1.isConnected(switch2.peerInfo.peerID))

    checkTracker(LPChannelTrackerName)
    checkTracker(SecureConnTrackerName)
    checkTracker(ChronosStreamTrackerName)

    await switch1.stop()

    # this needs to go at end
    await allFuturesThrowing(awaiters)

  asyncTest "connect to inexistent peer":
    let switch2 = newStandardSwitch(secureManagers = [SecureProtocol.Noise])
    discard await switch2.start()
    let someAddr = MultiAddress.init("/ip4/127.128.0.99").get()
    let seckey = PrivateKey.random(ECDSA, rng[]).get()
    let somePeer = PeerInfo.init(secKey, [someAddr])
    expect(DialFailedError):
      discard await switch2.dial(somePeer.peerId, somePeer.addrs, TestCodec)
    await switch2.stop()

  asyncTest "e2e total connection limits on incoming connections":
    var awaiters: seq[Future[void]]

    var switches: seq[Switch]
    let destSwitch = newStandardSwitch(maxConnections = 3)
    switches.add(destSwitch)
    awaiters.add(await destSwitch.start())

    let destPeerInfo = destSwitch.peerInfo
    for i in 0..<3:
      let switch = newStandardSwitch()
      switches.add(switch)
      awaiters.add(await switch.start())

      check await switch.connect(destPeerInfo.peerId, destPeerInfo.addrs)
        .withTimeout(1000.millis)

    let switchFail = newStandardSwitch()
    switches.add(switchFail)
    awaiters.add(await switchFail.start())

    check not(await switchFail.connect(destPeerInfo.peerId, destPeerInfo.addrs)
      .withTimeout(1000.millis))

    await allFuturesThrowing(
      allFutures(switches.mapIt( it.stop() )))
    await allFuturesThrowing(awaiters)

  asyncTest "e2e total connection limits on incoming connections":
    var awaiters: seq[Future[void]]

    var switches: seq[Switch]
    for i in 0..<3:
      switches.add(newStandardSwitch())
      awaiters.add(await switches[i].start())

    let srcSwitch = newStandardSwitch(maxConnections = 3)
    awaiters.add(await srcSwitch.start())

    let dstSwitch = newStandardSwitch()
    awaiters.add(await dstSwitch.start())

    for s in switches:
      check await srcSwitch.connect(s.peerInfo.peerId, s.peerInfo.addrs)
      .withTimeout(1000.millis)

    expect TooManyConnectionsError:
      await srcSwitch.connect(dstSwitch.peerInfo.peerId, dstSwitch.peerInfo.addrs)

    switches.add(srcSwitch)
    switches.add(dstSwitch)

    await allFuturesThrowing(
      allFutures(switches.mapIt( it.stop() )))
    await allFuturesThrowing(awaiters)

  asyncTest "e2e max incoming connection limits":
    var awaiters: seq[Future[void]]

    var switches: seq[Switch]
    let destSwitch = newStandardSwitch(maxIn = 3)
    switches.add(destSwitch)
    awaiters.add(await destSwitch.start())

    let destPeerInfo = destSwitch.peerInfo
    for i in 0..<3:
      let switch = newStandardSwitch()
      switches.add(switch)
      awaiters.add(await switch.start())

      check await switch.connect(destPeerInfo.peerId, destPeerInfo.addrs)
        .withTimeout(1000.millis)

    let switchFail = newStandardSwitch()
    switches.add(switchFail)
    awaiters.add(await switchFail.start())

    check not(await switchFail.connect(destPeerInfo.peerId, destPeerInfo.addrs)
      .withTimeout(1000.millis))

    await allFuturesThrowing(
      allFutures(switches.mapIt( it.stop() )))
    await allFuturesThrowing(awaiters)

  asyncTest "e2e max outgoing connection limits":
    var awaiters: seq[Future[void]]

    var switches: seq[Switch]
    for i in 0..<3:
      switches.add(newStandardSwitch())
      awaiters.add(await switches[i].start())

    let srcSwitch = newStandardSwitch(maxOut = 3)
    awaiters.add(await srcSwitch.start())

    let dstSwitch = newStandardSwitch()
    awaiters.add(await dstSwitch.start())

    for s in switches:
      check await srcSwitch.connect(s.peerInfo.peerId, s.peerInfo.addrs)
      .withTimeout(1000.millis)

    expect TooManyConnectionsError:
      await srcSwitch.connect(dstSwitch.peerInfo.peerId, dstSwitch.peerInfo.addrs)

    switches.add(srcSwitch)
    switches.add(dstSwitch)

    await allFuturesThrowing(
      allFutures(switches.mapIt( it.stop() )))
    await allFuturesThrowing(awaiters)

  asyncTest "e2e peer store":
    let done = newFuture[void]()
    proc handle(conn: Connection, proto: string) {.async, gcsafe.} =
      try:
        let msg = string.fromBytes(await conn.readLp(1024))
        check "Hello!" == msg
        await conn.writeLp("Hello!")
      finally:
        await conn.close()
        done.complete()

    let testProto = new TestProto
    testProto.codec = TestCodec
    testProto.handler = handle

    let switch1 = newStandardSwitch()
    switch1.mount(testProto)

    let switch2 = newStandardSwitch()
    var awaiters: seq[Future[void]]
    awaiters.add(await switch1.start())
    awaiters.add(await switch2.start())

    let conn = await switch2.dial(switch1.peerInfo.peerId, switch1.peerInfo.addrs, TestCodec)

    check switch1.isConnected(switch2.peerInfo.peerId)
    check switch2.isConnected(switch1.peerInfo.peerId)

    await conn.writeLp("Hello!")
    let msg = string.fromBytes(await conn.readLp(1024))
    check "Hello!" == msg
    await conn.close()

    await allFuturesThrowing(
      done.wait(5.seconds),
      switch1.stop(),
      switch2.stop())

    # this needs to go at end
    await allFuturesThrowing(awaiters)

    check not switch1.isConnected(switch2.peerInfo.peerId)
    check not switch2.isConnected(switch1.peerInfo.peerId)

    let storedInfo1 = switch1.peerStore.get(switch2.peerInfo.peerId)
    let storedInfo2 = switch2.peerStore.get(switch1.peerInfo.peerId)

    check:
      storedInfo1.peerId == switch2.peerInfo.peerId
      storedInfo2.peerId == switch1.peerInfo.peerId

      storedInfo1.addrs == switch2.peerInfo.addrs.toHashSet()
      storedInfo2.addrs == switch1.peerInfo.addrs.toHashSet()

<<<<<<< HEAD
      storedInfo1.protocols.toSeq() == switch2.peerInfo.protocols
      storedInfo2.protocols.toSeq() == switch1.peerInfo.protocols
=======
      storedInfo1.protos == switch2.peerInfo.protocols.toHashSet()
      storedInfo2.protos == switch1.peerInfo.protocols.toHashSet()
>>>>>>> 8b438142
<|MERGE_RESOLUTION|>--- conflicted
+++ resolved
@@ -902,13 +902,8 @@
       storedInfo1.peerId == switch2.peerInfo.peerId
       storedInfo2.peerId == switch1.peerInfo.peerId
 
-      storedInfo1.addrs == switch2.peerInfo.addrs.toHashSet()
-      storedInfo2.addrs == switch1.peerInfo.addrs.toHashSet()
-
-<<<<<<< HEAD
-      storedInfo1.protocols.toSeq() == switch2.peerInfo.protocols
-      storedInfo2.protocols.toSeq() == switch1.peerInfo.protocols
-=======
-      storedInfo1.protos == switch2.peerInfo.protocols.toHashSet()
-      storedInfo2.protos == switch1.peerInfo.protocols.toHashSet()
->>>>>>> 8b438142
+      storedInfo1.addrs.toHashSet() == switch2.peerInfo.addrs.toHashSet()
+      storedInfo2.addrs.toHashSet() == switch1.peerInfo.addrs.toHashSet()
+
+      storedInfo1.protocols.toHashSet() == switch2.peerInfo.protocols.toHashSet()
+      storedInfo2.protocols.toHashSet() == switch1.peerInfo.protocols.toHashSet()