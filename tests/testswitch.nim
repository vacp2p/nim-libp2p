--- conflicted
+++ resolved
@@ -634,13 +634,8 @@
     await switch.start()
 
     var peerId = PeerID.init(PrivateKey.random(ECDSA, rng[]).get()).get()
-<<<<<<< HEAD
     expect LPStreamClosedError, LPStreamEOFError:
-      await switch.connect(peerId, @[transport.ma])
-=======
-    expect LPStreamClosedError:
       await switch.connect(peerId, transport.addrs)
->>>>>>> fffa7e8c
 
     await handlerWait
 
