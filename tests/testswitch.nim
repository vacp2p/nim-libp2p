{.used.}

import options, sequtils, sets
import chronos
import stew/byteutils
import nimcrypto/sysrand
import ../libp2p/[errors,
                  switch,
                  multistream,
                  builders,
                  stream/bufferstream,
                  stream/connection,
                  multiaddress,
                  peerinfo,
                  crypto/crypto,
                  protocols/protocol,
                  protocols/secure/secure,
                  muxers/muxer,
                  muxers/mplex/lpchannel,
                  stream/lpstream,
                  nameresolving/nameresolver,
                  nameresolving/mockresolver,
                  stream/chronosstream,
                  transports/tcptransport]
import ./helpers

const
  TestCodec = "/test/proto/1.0.0"

type
  TestProto = ref object of LPProtocol

suite "Switch":
  teardown:
    checkTrackers()

  asyncTest "e2e use switch dial proto string":
    let done = newFuture[void]()
    proc handle(conn: Connection, proto: string) {.async, gcsafe.} =
      try:
        let msg = string.fromBytes(await conn.readLp(1024))
        check "Hello!" == msg
        await conn.writeLp("Hello!")
      finally:
        await conn.close()
        done.complete()

    let testProto = new TestProto
    testProto.codec = TestCodec
    testProto.handler = handle

    let switch1 = newStandardSwitch()
    switch1.mount(testProto)

    let switch2 = newStandardSwitch()
    var awaiters: seq[Future[void]]
    awaiters.add(await switch1.start())
    awaiters.add(await switch2.start())

    let conn = await switch2.dial(switch1.peerInfo.peerId, switch1.peerInfo.addrs, TestCodec)

    check switch1.isConnected(switch2.peerInfo.peerId)
    check switch2.isConnected(switch1.peerInfo.peerId)

    await conn.writeLp("Hello!")
    let msg = string.fromBytes(await conn.readLp(1024))
    check "Hello!" == msg
    await conn.close()

    await allFuturesThrowing(
      done.wait(5.seconds),
      switch1.stop(),
      switch2.stop())

    # this needs to go at end
    await allFuturesThrowing(awaiters)

    check not switch1.isConnected(switch2.peerInfo.peerId)
    check not switch2.isConnected(switch1.peerInfo.peerId)

  asyncTest "e2e use switch dial proto string with custom matcher":
    let done = newFuture[void]()
    proc handle(conn: Connection, proto: string) {.async, gcsafe.} =
      try:
        let msg = string.fromBytes(await conn.readLp(1024))
        check "Hello!" == msg
        await conn.writeLp("Hello!")
      finally:
        await conn.close()
        done.complete()

    let testProto = new TestProto
    testProto.codec = TestCodec
    testProto.handler = handle

    let callProto = TestCodec & "/pew"

    proc match(proto: string): bool {.gcsafe.} =
      return proto == callProto

    let switch1 = newStandardSwitch(secureManagers = [SecureProtocol.Noise])
    switch1.mount(testProto, match)

    let switch2 = newStandardSwitch(secureManagers = [SecureProtocol.Noise])
    var awaiters: seq[Future[void]]
    awaiters.add(await switch1.start())
    awaiters.add(await switch2.start())

    let conn = await switch2.dial(switch1.peerInfo.peerId, switch1.peerInfo.addrs, callProto)

    check switch1.isConnected(switch2.peerInfo.peerId)
    check switch2.isConnected(switch1.peerInfo.peerId)

    await conn.writeLp("Hello!")
    let msg = string.fromBytes(await conn.readLp(1024))
    check "Hello!" == msg
    await conn.close()

    await allFuturesThrowing(
      done.wait(5.seconds),
      switch1.stop(),
      switch2.stop())

    # this needs to go at end
    await allFuturesThrowing(awaiters)

    check not switch1.isConnected(switch2.peerInfo.peerId)
    check not switch2.isConnected(switch1.peerInfo.peerId)

  asyncTest "e2e should not leak bufferstreams and connections on channel close":
    let done = newFuture[void]()
    proc handle(conn: Connection, proto: string) {.async, gcsafe.} =
      try:
        let msg = string.fromBytes(await conn.readLp(1024))
        check "Hello!" == msg
        await conn.writeLp("Hello!")
      finally:
        await conn.close()
        done.complete()

    let testProto = new TestProto
    testProto.codec = TestCodec
    testProto.handler = handle

    let switch1 = newStandardSwitch()
    switch1.mount(testProto)

    let switch2 = newStandardSwitch()
    var awaiters: seq[Future[void]]
    awaiters.add(await switch1.start())
    awaiters.add(await switch2.start())

    let conn = await switch2.dial(switch1.peerInfo.peerId, switch1.peerInfo.addrs, TestCodec)

    check switch1.isConnected(switch2.peerInfo.peerId)
    check switch2.isConnected(switch1.peerInfo.peerId)

    await conn.writeLp("Hello!")
    let msg = string.fromBytes(await conn.readLp(1024))
    check "Hello!" == msg
    await conn.close()

    await allFuturesThrowing(
      done.wait(5.seconds),
      switch1.stop(),
      switch2.stop(),
    )

    # this needs to go at end
    await allFuturesThrowing(awaiters)

    check not switch1.isConnected(switch2.peerInfo.peerId)
    check not switch2.isConnected(switch1.peerInfo.peerId)

  asyncTest "e2e use connect then dial":
    var awaiters: seq[Future[void]]

    proc handle(conn: Connection, proto: string) {.async, gcsafe.} =
      try:
        let msg = string.fromBytes(await conn.readLp(1024))
        check "Hello!" == msg
      finally:
        await conn.writeLp("Hello!")
        await conn.close()

    let testProto = new TestProto
    testProto.codec = TestCodec
    testProto.handler = handle

    let switch1 = newStandardSwitch(secureManagers = [SecureProtocol.Noise])
    switch1.mount(testProto)

    let switch2 = newStandardSwitch(secureManagers = [SecureProtocol.Noise])
    awaiters.add(await switch1.start())
    awaiters.add(await switch2.start())

    await switch2.connect(switch1.peerInfo.peerId, switch1.peerInfo.addrs)
    let conn = await switch2.dial(switch1.peerInfo.peerId, switch1.peerInfo.addrs, TestCodec)

    check switch1.isConnected(switch2.peerInfo.peerId)
    check switch2.isConnected(switch1.peerInfo.peerId)

    await conn.writeLp("Hello!")
    let msg = string.fromBytes(await conn.readLp(1024))
    check "Hello!" == msg

    await allFuturesThrowing(
      conn.close(),
      switch1.stop(),
      switch2.stop()
    )
    await allFuturesThrowing(awaiters)

    check not switch1.isConnected(switch2.peerInfo.peerId)
    check not switch2.isConnected(switch1.peerInfo.peerId)

  asyncTest "e2e should not leak on peer disconnect":
    var awaiters: seq[Future[void]]

    let switch1 = newStandardSwitch()
    let switch2 = newStandardSwitch()
    awaiters.add(await switch1.start())
    awaiters.add(await switch2.start())

    await switch2.connect(switch1.peerInfo.peerId, switch1.peerInfo.addrs)

    check switch1.isConnected(switch2.peerInfo.peerId)
    check switch2.isConnected(switch1.peerInfo.peerId)

    await switch2.disconnect(switch1.peerInfo.peerId)

    check not switch2.isConnected(switch1.peerInfo.peerId)
    check await(checkExpiring((not switch1.isConnected(switch2.peerInfo.peerId))))

    checkTracker(LPChannelTrackerName)
    checkTracker(SecureConnTrackerName)

    await allFuturesThrowing(
      switch1.stop(),
      switch2.stop())
    await allFuturesThrowing(awaiters)

  asyncTest "e2e should trigger connection events (remote)":
    var awaiters: seq[Future[void]]

    let switch1 = newStandardSwitch()
    let switch2 = newStandardSwitch()

    var step = 0
    var kinds: set[ConnEventKind]
    proc hook(peerId: PeerId, event: ConnEvent) {.async, gcsafe.} =
      kinds = kinds + {event.kind}
      case step:
      of 0:
        check:
          event.kind == ConnEventKind.Connected
          peerId == switch1.peerInfo.peerId
      of 1:
        check:
          event.kind == ConnEventKind.Disconnected

        check peerId == switch1.peerInfo.peerId
      else:
        check false

      step.inc()

    switch2.addConnEventHandler(hook, ConnEventKind.Connected)
    switch2.addConnEventHandler(hook, ConnEventKind.Disconnected)

    awaiters.add(await switch1.start())
    awaiters.add(await switch2.start())

    await switch2.connect(switch1.peerInfo.peerId, switch1.peerInfo.addrs)

    check switch1.isConnected(switch2.peerInfo.peerId)
    check switch2.isConnected(switch1.peerInfo.peerId)

    await switch2.disconnect(switch1.peerInfo.peerId)

    check not switch2.isConnected(switch1.peerInfo.peerId)
    check await(checkExpiring((not switch1.isConnected(switch2.peerInfo.peerId))))

    checkTracker(LPChannelTrackerName)
    checkTracker(SecureConnTrackerName)

    check:
      kinds == {
        ConnEventKind.Connected,
        ConnEventKind.Disconnected
      }

    await allFuturesThrowing(
      switch1.stop(),
      switch2.stop())
    await allFuturesThrowing(awaiters)

  asyncTest "e2e should trigger connection events (local)":
    var awaiters: seq[Future[void]]

    let switch1 = newStandardSwitch()
    let switch2 = newStandardSwitch()

    var step = 0
    var kinds: set[ConnEventKind]
    proc hook(peerId: PeerId, event: ConnEvent) {.async, gcsafe.} =
      kinds = kinds + {event.kind}
      case step:
      of 0:
        check:
          event.kind == ConnEventKind.Connected
          peerId == switch2.peerInfo.peerId
      of 1:
        check:
          event.kind == ConnEventKind.Disconnected

        check peerId == switch2.peerInfo.peerId
      else:
        check false

      step.inc()

    switch1.addConnEventHandler(hook, ConnEventKind.Connected)
    switch1.addConnEventHandler(hook, ConnEventKind.Disconnected)

    awaiters.add(await switch1.start())
    awaiters.add(await switch2.start())

    await switch2.connect(switch1.peerInfo.peerId, switch1.peerInfo.addrs)

    check switch1.isConnected(switch2.peerInfo.peerId)
    check switch2.isConnected(switch1.peerInfo.peerId)

    await switch2.disconnect(switch1.peerInfo.peerId)

    check not switch2.isConnected(switch1.peerInfo.peerId)
    check await(checkExpiring((not switch1.isConnected(switch2.peerInfo.peerId))))

    checkTracker(LPChannelTrackerName)
    checkTracker(SecureConnTrackerName)

    check:
      kinds == {
        ConnEventKind.Connected,
        ConnEventKind.Disconnected
      }

    await allFuturesThrowing(
      switch1.stop(),
      switch2.stop())
    await allFuturesThrowing(awaiters)

  asyncTest "e2e should trigger peer events (remote)":
    var awaiters: seq[Future[void]]

    let switch1 = newStandardSwitch()
    let switch2 = newStandardSwitch()

    var step = 0
    var kinds: set[PeerEventKind]
    proc handler(peerId: PeerId, event: PeerEvent) {.async, gcsafe.} =
      kinds = kinds + {event.kind}
      case step:
      of 0:
        check:
          event.kind == PeerEventKind.Joined
          peerId == switch2.peerInfo.peerId
      of 1:
        check:
          event.kind == PeerEventKind.Left
          peerId == switch2.peerInfo.peerId
      else:
        check false

      step.inc()

    switch1.addPeerEventHandler(handler, PeerEventKind.Joined)
    switch1.addPeerEventHandler(handler, PeerEventKind.Left)

    awaiters.add(await switch1.start())
    awaiters.add(await switch2.start())

    await switch2.connect(switch1.peerInfo.peerId, switch1.peerInfo.addrs)

    check switch1.isConnected(switch2.peerInfo.peerId)
    check switch2.isConnected(switch1.peerInfo.peerId)

    await switch2.disconnect(switch1.peerInfo.peerId)

    check not switch2.isConnected(switch1.peerInfo.peerId)
    check await(checkExpiring((not switch1.isConnected(switch2.peerInfo.peerId))))

    checkTracker(LPChannelTrackerName)
    checkTracker(SecureConnTrackerName)

    check:
      kinds == {
        PeerEventKind.Joined,
        PeerEventKind.Left
      }

    await allFuturesThrowing(
      switch1.stop(),
      switch2.stop())
    await allFuturesThrowing(awaiters)

  asyncTest "e2e should trigger peer events (local)":
    var awaiters: seq[Future[void]]

    let switch1 = newStandardSwitch()
    let switch2 = newStandardSwitch()

    var step = 0
    var kinds: set[PeerEventKind]
    proc handler(peerId: PeerId, event: PeerEvent) {.async, gcsafe.} =
      kinds = kinds + {event.kind}
      case step:
      of 0:
        check:
          event.kind == PeerEventKind.Joined
          peerId == switch1.peerInfo.peerId
      of 1:
        check:
          event.kind == PeerEventKind.Left
          peerId == switch1.peerInfo.peerId
      else:
        check false

      step.inc()

    switch2.addPeerEventHandler(handler, PeerEventKind.Joined)
    switch2.addPeerEventHandler(handler, PeerEventKind.Left)

    awaiters.add(await switch1.start())
    awaiters.add(await switch2.start())

    await switch2.connect(switch1.peerInfo.peerId, switch1.peerInfo.addrs)

    check switch1.isConnected(switch2.peerInfo.peerId)
    check switch2.isConnected(switch1.peerInfo.peerId)

    await switch2.disconnect(switch1.peerInfo.peerId)

    check not switch2.isConnected(switch1.peerInfo.peerId)
    check await(checkExpiring((not switch1.isConnected(switch2.peerInfo.peerId))))

    checkTracker(LPChannelTrackerName)
    checkTracker(SecureConnTrackerName)

    check:
      kinds == {
        PeerEventKind.Joined,
        PeerEventKind.Left
      }

    await allFuturesThrowing(
      switch1.stop(),
      switch2.stop())
    await allFuturesThrowing(awaiters)

  asyncTest "e2e should trigger peer events only once per peer":
    var awaiters: seq[Future[void]]

    let switch1 = newStandardSwitch()

    let rng = newRng()
    # use same private keys to emulate two connection from same peer
    let privKey = PrivateKey.random(rng[]).tryGet()
    let switch2 = newStandardSwitch(
      privKey = some(privKey),
      rng = rng)

    let switch3 = newStandardSwitch(
      privKey = some(privKey),
      rng = rng)

    var step = 0
    var kinds: set[PeerEventKind]
    proc handler(peerId: PeerId, event: PeerEvent) {.async, gcsafe.} =
      kinds = kinds + {event.kind}
      case step:
      of 0:
        check:
          event.kind == PeerEventKind.Joined
      of 1:
        check:
          event.kind == PeerEventKind.Left
      else:
        check false # should not trigger this

      step.inc()

    switch1.addPeerEventHandler(handler, PeerEventKind.Joined)
    switch1.addPeerEventHandler(handler, PeerEventKind.Left)

    awaiters.add(await switch1.start())
    awaiters.add(await switch2.start())
    awaiters.add(await switch3.start())

    await switch2.connect(switch1.peerInfo.peerId, switch1.peerInfo.addrs) # should trigger 1st Join event
    await switch3.connect(switch1.peerInfo.peerId, switch1.peerInfo.addrs) # should trigger 2nd Join event

    check switch1.isConnected(switch2.peerInfo.peerId)
    check switch2.isConnected(switch1.peerInfo.peerId)
    check switch3.isConnected(switch1.peerInfo.peerId)

    await switch2.disconnect(switch1.peerInfo.peerId) # should trigger 1st Left event
    await switch3.disconnect(switch1.peerInfo.peerId) # should trigger 2nd Left event

    check not switch2.isConnected(switch1.peerInfo.peerId)
    check not switch3.isConnected(switch1.peerInfo.peerId)
    check await(checkExpiring((not switch1.isConnected(switch2.peerInfo.peerId))))
    check await(checkExpiring((not switch1.isConnected(switch3.peerInfo.peerId))))

    checkTracker(LPChannelTrackerName)
    checkTracker(SecureConnTrackerName)

    check:
      kinds == {
        PeerEventKind.Joined,
        PeerEventKind.Left
      }

    await allFuturesThrowing(
      switch1.stop(),
      switch2.stop(),
      switch3.stop())
    await allFuturesThrowing(awaiters)

  asyncTest "e2e should allow dropping peer from connection events":
    var awaiters: seq[Future[void]]

    let rng = newRng()
    # use same private keys to emulate two connection from same peer
    let
      privateKey = PrivateKey.random(rng[]).tryGet()
      peerInfo = PeerInfo.init(privateKey)

    var switches: seq[Switch]
    var done = newFuture[void]()
    var onConnect: Future[void]
    proc hook(peerId: PeerId, event: ConnEvent) {.async, gcsafe.} =
      case event.kind:
      of ConnEventKind.Connected:
        await onConnect
        await switches[0].disconnect(peerInfo.peerId) # trigger disconnect
      of ConnEventKind.Disconnected:
        check not switches[0].isConnected(peerInfo.peerId)
        await sleepAsync(1.millis)
        done.complete()

    switches.add(newStandardSwitch(
        rng = rng))

    switches[0].addConnEventHandler(hook, ConnEventKind.Connected)
    switches[0].addConnEventHandler(hook, ConnEventKind.Disconnected)
    awaiters.add(await switches[0].start())

    switches.add(newStandardSwitch(
      privKey = some(privateKey),
      rng = rng))
    onConnect = switches[1].connect(switches[0].peerInfo.peerId, switches[0].peerInfo.addrs)
    await onConnect

    await done
    checkTracker(LPChannelTrackerName)
    checkTracker(SecureConnTrackerName)

    await allFuturesThrowing(
      switches.mapIt( it.stop() ))
    await allFuturesThrowing(awaiters)

  asyncTest "e2e should allow dropping multiple connections for peer from connection events":
    var awaiters: seq[Future[void]]

    let rng = newRng()
    # use same private keys to emulate two connection from same peer
    let
      privateKey = PrivateKey.random(rng[]).tryGet()
      peerInfo = PeerInfo.init(privateKey)

    var conns = 1
    var switches: seq[Switch]
    var done = newFuture[void]()
    var onConnect: Future[void]
    proc hook(peerId2: PeerId, event: ConnEvent) {.async, gcsafe.} =
      case event.kind:
      of ConnEventKind.Connected:
        if conns == 5:
          await onConnect
          await switches[0].disconnect(peerInfo.peerId) # trigger disconnect
          return

        conns.inc
      of ConnEventKind.Disconnected:
        if conns == 1:
          check not switches[0].isConnected(peerInfo.peerId)
          done.complete()
        conns.dec

    switches.add(newStandardSwitch(
        rng = rng))

    switches[0].addConnEventHandler(hook, ConnEventKind.Connected)
    awaiters.add(await switches[0].start())

    for i in 1..5:
      switches.add(newStandardSwitch(
        privKey = some(privateKey),
        rng = rng))
      switches[i].addConnEventHandler(hook, ConnEventKind.Disconnected)
      onConnect = switches[i].connect(switches[0].peerInfo.peerId, switches[0].peerInfo.addrs)
      await onConnect

    await done
    checkTracker(LPChannelTrackerName)
    checkTracker(SecureConnTrackerName)

    await allFuturesThrowing(
      switches.mapIt( it.stop() ))
    await allFuturesThrowing(awaiters)

  # TODO: we should be able to test cancellation
  # for most of the steps in the upgrade flow -
  # this is just a basic test for dials
  asyncTest "e2e canceling dial should not leak":
    let ma = @[Multiaddress.init("/ip4/0.0.0.0/tcp/0").tryGet()]

    let transport = TcpTransport.new(upgrade = Upgrade())
    await transport.start(ma)

    proc acceptHandler() {.async, gcsafe.} =
      try:
        let conn = await transport.accept()
        discard await conn.readLp(100)
        await conn.close()
      except CatchableError:
        discard

    let handlerWait = acceptHandler()
    let switch = newStandardSwitch(secureManagers = [SecureProtocol.Noise])

    var awaiters: seq[Future[void]]
    awaiters.add(await switch.start())

    var peerId = PeerID.init(PrivateKey.random(ECDSA, rng[]).get()).get()
    let connectFut = switch.connect(peerId, transport.addrs)
    await sleepAsync(500.millis)
    connectFut.cancel()
    await handlerWait

    checkTracker(LPChannelTrackerName)
    checkTracker(SecureConnTrackerName)
    checkTracker(ChronosStreamTrackerName)

    await allFuturesThrowing(
      transport.stop(),
      switch.stop())

    # this needs to go at end
    await allFuturesThrowing(awaiters)

  asyncTest "e2e closing remote conn should not leak":
    let ma = @[Multiaddress.init("/ip4/0.0.0.0/tcp/0").tryGet()]

    let transport = TcpTransport.new(upgrade = Upgrade())
    await transport.start(ma)

    proc acceptHandler() {.async, gcsafe.} =
      let conn = await transport.accept()
      await conn.closeWithEOF()

    let handlerWait = acceptHandler()
    let switch = newStandardSwitch(secureManagers = [SecureProtocol.Noise])

    var awaiters: seq[Future[void]]
    awaiters.add(await switch.start())

    var peerId = PeerID.init(PrivateKey.random(ECDSA, rng[]).get()).get()
    expect LPStreamClosedError:
      await switch.connect(peerId, transport.addrs)

    await handlerWait

    checkTracker(LPChannelTrackerName)
    checkTracker(SecureConnTrackerName)
    checkTracker(ChronosStreamTrackerName)

    await allFuturesThrowing(
      transport.stop(),
      switch.stop())

    # this needs to go at end
    await allFuturesThrowing(awaiters)

  asyncTest "e2e calling closeWithEOF on the same stream should not assert":
    proc handle(conn: Connection, proto: string) {.async, gcsafe.} =
      discard await conn.readLp(100)

    let testProto = new TestProto
    testProto.codec = TestCodec
    testProto.handler = handle

    let switch1 = newStandardSwitch(secureManagers = [SecureProtocol.Noise])
    switch1.mount(testProto)

    let switch2 = newStandardSwitch(secureManagers = [SecureProtocol.Noise])

    var awaiters: seq[Future[void]]
    awaiters.add(await switch1.start())

    let conn = await switch2.dial(switch1.peerInfo.peerId, switch1.peerInfo.addrs, TestCodec)

    proc closeReader() {.async.} =
      await conn.closeWithEOF()

    var readers: seq[Future[void]]
    for i in 0..10:
      readers.add(closeReader())

    await allFuturesThrowing(readers)
    await switch2.stop() #Otherwise this leaks
    check await checkExpiring(not switch1.isConnected(switch2.peerInfo.peerID))

    checkTracker(LPChannelTrackerName)
    checkTracker(SecureConnTrackerName)
    checkTracker(ChronosStreamTrackerName)

    await switch1.stop()

    # this needs to go at end
    await allFuturesThrowing(awaiters)

  asyncTest "connect to inexistent peer":
    let switch2 = newStandardSwitch(secureManagers = [SecureProtocol.Noise])
    discard await switch2.start()
    let someAddr = MultiAddress.init("/ip4/127.128.0.99").get()
    let seckey = PrivateKey.random(ECDSA, rng[]).get()
    let somePeer = PeerInfo.init(secKey, [someAddr])
    expect(DialFailedError):
      discard await switch2.dial(somePeer.peerId, somePeer.addrs, TestCodec)
    await switch2.stop()

  asyncTest "e2e total connection limits on incoming connections":
    var awaiters: seq[Future[void]]

    var switches: seq[Switch]
    let destSwitch = newStandardSwitch(maxConnections = 3)
    switches.add(destSwitch)
    awaiters.add(await destSwitch.start())

    let destPeerInfo = destSwitch.peerInfo
    for i in 0..<3:
      let switch = newStandardSwitch()
      switches.add(switch)
      awaiters.add(await switch.start())

      check await switch.connect(destPeerInfo.peerId, destPeerInfo.addrs)
        .withTimeout(1000.millis)

    let switchFail = newStandardSwitch()
    switches.add(switchFail)
    awaiters.add(await switchFail.start())

    check not(await switchFail.connect(destPeerInfo.peerId, destPeerInfo.addrs)
      .withTimeout(1000.millis))

    await allFuturesThrowing(
      allFutures(switches.mapIt( it.stop() )))
    await allFuturesThrowing(awaiters)

  asyncTest "e2e total connection limits on incoming connections":
    var awaiters: seq[Future[void]]

    var switches: seq[Switch]
    for i in 0..<3:
      switches.add(newStandardSwitch())
      awaiters.add(await switches[i].start())

    let srcSwitch = newStandardSwitch(maxConnections = 3)
    awaiters.add(await srcSwitch.start())

    let dstSwitch = newStandardSwitch()
    awaiters.add(await dstSwitch.start())

    for s in switches:
      check await srcSwitch.connect(s.peerInfo.peerId, s.peerInfo.addrs)
      .withTimeout(1000.millis)

    expect TooManyConnectionsError:
      await srcSwitch.connect(dstSwitch.peerInfo.peerId, dstSwitch.peerInfo.addrs)

    switches.add(srcSwitch)
    switches.add(dstSwitch)

    await allFuturesThrowing(
      allFutures(switches.mapIt( it.stop() )))
    await allFuturesThrowing(awaiters)

  asyncTest "e2e max incoming connection limits":
    var awaiters: seq[Future[void]]

    var switches: seq[Switch]
    let destSwitch = newStandardSwitch(maxIn = 3)
    switches.add(destSwitch)
    awaiters.add(await destSwitch.start())

    let destPeerInfo = destSwitch.peerInfo
    for i in 0..<3:
      let switch = newStandardSwitch()
      switches.add(switch)
      awaiters.add(await switch.start())

      check await switch.connect(destPeerInfo.peerId, destPeerInfo.addrs)
        .withTimeout(1000.millis)

    let switchFail = newStandardSwitch()
    switches.add(switchFail)
    awaiters.add(await switchFail.start())

    check not(await switchFail.connect(destPeerInfo.peerId, destPeerInfo.addrs)
      .withTimeout(1000.millis))

    await allFuturesThrowing(
      allFutures(switches.mapIt( it.stop() )))
    await allFuturesThrowing(awaiters)

  asyncTest "e2e max outgoing connection limits":
    var awaiters: seq[Future[void]]

    var switches: seq[Switch]
    for i in 0..<3:
      switches.add(newStandardSwitch())
      awaiters.add(await switches[i].start())

    let srcSwitch = newStandardSwitch(maxOut = 3)
    awaiters.add(await srcSwitch.start())

    let dstSwitch = newStandardSwitch()
    awaiters.add(await dstSwitch.start())

    for s in switches:
      check await srcSwitch.connect(s.peerInfo.peerId, s.peerInfo.addrs)
      .withTimeout(1000.millis)

    expect TooManyConnectionsError:
      await srcSwitch.connect(dstSwitch.peerInfo.peerId, dstSwitch.peerInfo.addrs)

    switches.add(srcSwitch)
    switches.add(dstSwitch)

    await allFuturesThrowing(
      allFutures(switches.mapIt( it.stop() )))
    await allFuturesThrowing(awaiters)

  asyncTest "e2e peer store":
    let done = newFuture[void]()
    proc handle(conn: Connection, proto: string) {.async, gcsafe.} =
      try:
        let msg = string.fromBytes(await conn.readLp(1024))
        check "Hello!" == msg
        await conn.writeLp("Hello!")
      finally:
        await conn.close()
        done.complete()

    let testProto = new TestProto
    testProto.codec = TestCodec
    testProto.handler = handle

    let switch1 = newStandardSwitch()
    switch1.mount(testProto)

    let switch2 = newStandardSwitch()
    var awaiters: seq[Future[void]]
    awaiters.add(await switch1.start())
    awaiters.add(await switch2.start())

    let conn = await switch2.dial(switch1.peerInfo.peerId, switch1.peerInfo.addrs, TestCodec)

    check switch1.isConnected(switch2.peerInfo.peerId)
    check switch2.isConnected(switch1.peerInfo.peerId)

    await conn.writeLp("Hello!")
    let msg = string.fromBytes(await conn.readLp(1024))
    check "Hello!" == msg
    await conn.close()

    await allFuturesThrowing(
      done.wait(5.seconds),
      switch1.stop(),
      switch2.stop())

    # this needs to go at end
    await allFuturesThrowing(awaiters)

    check not switch1.isConnected(switch2.peerInfo.peerId)
    check not switch2.isConnected(switch1.peerInfo.peerId)

    check:
      switch1.peerStore.addressBook.get(switch2.peerInfo.peerId) == switch2.peerInfo.addrs.toHashSet()
      switch2.peerStore.addressBook.get(switch1.peerInfo.peerId) == switch1.peerInfo.addrs.toHashSet()

<<<<<<< HEAD
      storedInfo1.protos == switch2.peerInfo.protocols.toHashSet()
      storedInfo2.protos == switch1.peerInfo.protocols.toHashSet()

  asyncTest "e2e should allow multiple local addresses":
    proc handle(conn: Connection, proto: string) {.async, gcsafe.} =
      try:
        let msg = string.fromBytes(await conn.readLp(1024))
        check "Hello!" == msg
        await conn.writeLp("Hello!")
      finally:
        await conn.close()

    let testProto = new TestProto
    testProto.codec = TestCodec
    testProto.handler = handle

    let addrs = @[MultiAddress.init("/ip4/127.0.0.1/tcp/0").tryGet(),
                  MultiAddress.init("/ip6/::1/tcp/0").tryGet()]

    let switch1 = newStandardSwitch(
      addrs = addrs,
      transportFlags = {ServerFlags.ReuseAddr, ServerFlags.ReusePort})

    switch1.mount(testProto)

    let switch2 = newStandardSwitch()
    let switch3 = newStandardSwitch(
      addrs = MultiAddress.init("/ip4/127.0.0.1/tcp/0").tryGet()
    )

    await allFuturesThrowing(
      switch1.start(),
      switch2.start(),
      switch3.start())

    check IP4.matchPartial(switch1.peerInfo.addrs[0])
    check IP6.matchPartial(switch1.peerInfo.addrs[1])

    let conn = await switch2.dial(
      switch1.peerInfo.peerId,
      @[switch1.peerInfo.addrs[0]],
      TestCodec)

    check switch1.isConnected(switch2.peerInfo.peerId)
    check switch2.isConnected(switch1.peerInfo.peerId)

    await conn.writeLp("Hello!")
    check "Hello!" == string.fromBytes(await conn.readLp(1024))
    await conn.close()

    let connv6 = await switch3.dial(
      switch1.peerInfo.peerId,
      @[switch1.peerInfo.addrs[1]],
      TestCodec)

    check switch1.isConnected(switch3.peerInfo.peerId)
    check switch3.isConnected(switch1.peerInfo.peerId)

    await connv6.writeLp("Hello!")
    check "Hello!" == string.fromBytes(await connv6.readLp(1024))
    await connv6.close()

    await allFuturesThrowing(
      switch1.stop(),
      switch2.stop(),
      switch3.stop())

    check not switch1.isConnected(switch2.peerInfo.peerId)
    check not switch2.isConnected(switch1.peerInfo.peerId)
=======
      switch1.peerStore.addressBook.get(switch2.peerInfo.peerId) == switch2.peerInfo.addrs.toHashSet()
      switch2.peerStore.addressBook.get(switch1.peerInfo.peerId) == switch1.peerInfo.addrs.toHashSet()
>>>>>>> d02735dc
<|MERGE_RESOLUTION|>--- conflicted
+++ resolved
@@ -901,9 +901,8 @@
       switch1.peerStore.addressBook.get(switch2.peerInfo.peerId) == switch2.peerInfo.addrs.toHashSet()
       switch2.peerStore.addressBook.get(switch1.peerInfo.peerId) == switch1.peerInfo.addrs.toHashSet()
 
-<<<<<<< HEAD
-      storedInfo1.protos == switch2.peerInfo.protocols.toHashSet()
-      storedInfo2.protos == switch1.peerInfo.protocols.toHashSet()
+      switch1.peerStore.protoBook.get(switch2.peerInfo.peerId) == switch2.peerInfo.protocols.toHashSet()
+      switch2.peerStore.protoBook.get(switch1.peerInfo.peerId) == switch1.peerInfo.protocols.toHashSet()
 
   asyncTest "e2e should allow multiple local addresses":
     proc handle(conn: Connection, proto: string) {.async, gcsafe.} =
@@ -970,8 +969,4 @@
       switch3.stop())
 
     check not switch1.isConnected(switch2.peerInfo.peerId)
-    check not switch2.isConnected(switch1.peerInfo.peerId)
-=======
-      switch1.peerStore.addressBook.get(switch2.peerInfo.peerId) == switch2.peerInfo.addrs.toHashSet()
-      switch2.peerStore.addressBook.get(switch1.peerInfo.peerId) == switch1.peerInfo.addrs.toHashSet()
->>>>>>> d02735dc
+    check not switch2.isConnected(switch1.peerInfo.peerId)