{.used.}

# Nim-Libp2p
# Copyright (c) 2025 Status Research & Development GmbH
# Licensed under either of
#  * Apache License, version 2.0, ([LICENSE-APACHE](LICENSE-APACHE))
#  * MIT license ([LICENSE-MIT](LICENSE-MIT))
# at your option.
# This file may not be copied, modified, or distributed except according to
# those terms.

import std/options, net
import chronos
import
  ../libp2p/[
    switch,
    transports/tcptransport,
    upgrademngrs/upgrade,
    builders,
    protocols/connectivity/autonatv2/types,
    protocols/connectivity/autonatv2/server,
    protocols/connectivity/autonatv2/utils,
<<<<<<< HEAD
<<<<<<< HEAD
=======
    protocols/connectivity/autonatv2/client,
    protocols/connectivity/autonatv2/mockserver,
>>>>>>> 6ced65edb (feat: start adding service)
=======
    protocols/connectivity/autonatv2/client,
    protocols/connectivity/autonatv2/mock,
>>>>>>> 4509ade7
  ],
  ./helpers

proc setupAutonat(
    srcAddrs: seq[MultiAddress] = newSeq[MultiAddress](),
    config: AutonatV2Config = AutonatV2Config.new(),
): Future[(Switch, Switch, AutonatV2Client)] {.async.} =
  let
    src = newStandardSwitchBuilder(addrs = srcAddrs).build()
    dst = newStandardSwitchBuilder().withAutonatV2Server(config = config).build()
    client = AutonatV2Client.new(src, newRng())

  src.mount(client)
  await src.start()
  await dst.start()

  await src.connect(dst.peerInfo.peerId, dst.peerInfo.addrs)
  (src, dst, client)

proc checkedGetIPAddress(): string =
  try:
    $getPrimaryIPAddr()
  except Exception:
    ""

proc checkEncodeDecode[T](msg: T) =
  # this would be equivalent of doing the following (e.g. for DialBack)
  # check msg == DialBack.decode(msg.encode()).get()
  check msg == T.decode(msg.encode()).get()

suite "AutonatV2":
  teardown:
    checkTrackers()

  asyncTest "encode/decode messages":
    # DialRequest
    checkEncodeDecode(
      DialRequest(
        addrs:
          @[
            MultiAddress.init("/ip4/127.0.0.1/tcp/4040").get(),
            MultiAddress.init("/ip4/127.0.0.1/tcp/4041").get(),
          ],
        nonce: 42,
      )
    )

    # DialResponse
    checkEncodeDecode(
      DialResponse(
        status: ResponseStatus.Ok,
        addrIdx: Opt.some(1.uint32),
        dialStatus: Opt.some(DialStatus.Ok),
      )
    )

    # DialDataRequest
    checkEncodeDecode(DialDataRequest(addrIdx: 42, numBytes: 128))

    # DialDataResponse
    checkEncodeDecode(DialDataResponse(data: @[1'u8, 2, 3, 4, 5]))

    # AutonatV2Msg - DialRequest
    checkEncodeDecode(
      AutonatV2Msg(
        msgType: MsgType.DialRequest,
        dialReq: DialRequest(
          addrs:
            @[
              MultiAddress.init("/ip4/127.0.0.1/tcp/4040").get(),
              MultiAddress.init("/ip4/127.0.0.1/tcp/4041").get(),
            ],
          nonce: 42,
        ),
      )
    )

    # AutonatV2Msg - DialResponse
    checkEncodeDecode(
      AutonatV2Msg(
        msgType: MsgType.DialResponse,
        dialResp: DialResponse(
          status: ResponseStatus.Ok,
          addrIdx: Opt.some(1.uint32),
          dialStatus: Opt.some(DialStatus.Ok),
        ),
      )
    )

    # AutonatV2Msg - DialDataRequest
    checkEncodeDecode(
      AutonatV2Msg(
        msgType: MsgType.DialDataRequest,
        dialDataReq: DialDataRequest(addrIdx: 42, numBytes: 128),
      )
    )

    # AutonatV2Msg - DialDataResponse
    checkEncodeDecode(
      AutonatV2Msg(
        msgType: MsgType.DialDataResponse,
        dialDataResp: DialDataResponse(data: @[1'u8, 2, 3, 4, 5]),
      )
    )

    # DialBack
    checkEncodeDecode(DialBack(nonce: 123456))

    # DialBackResponse
    checkEncodeDecode(DialBackResponse(status: DialBackStatus.Ok))

  asyncTest "asNetworkReachability":
    check asNetworkReachability(DialResponse(status: EInternalError)) == Unknown
    check asNetworkReachability(DialResponse(status: ERequestRejected)) == Unknown
    check asNetworkReachability(DialResponse(status: EDialRefused)) == Unknown
    check asNetworkReachability(
      DialResponse(status: ResponseStatus.Ok, dialStatus: Opt.none(DialStatus))
    ) == Unknown
    check asNetworkReachability(
      DialResponse(status: ResponseStatus.Ok, dialStatus: Opt.some(Unused))
    ) == Unknown
    check asNetworkReachability(
      DialResponse(status: ResponseStatus.Ok, dialStatus: Opt.some(EDialError))
    ) == NotReachable
    check asNetworkReachability(
      DialResponse(status: ResponseStatus.Ok, dialStatus: Opt.some(EDialBackError))
    ) == NotReachable
    check asNetworkReachability(
      DialResponse(status: ResponseStatus.Ok, dialStatus: Opt.some(DialStatus.Ok))
    ) == Reachable

  asyncTest "asAutonatV2Response":
    let addrs = @[MultiAddress.init("/ip4/127.0.0.1/tcp/4000").get()]
    let errorDialResp = DialResponse(
      status: ResponseStatus.Ok,
      addrIdx: Opt.none(AddrIdx),
      dialStatus: Opt.none(DialStatus),
    )
    check asAutonatV2Response(errorDialResp, addrs) ==
      AutonatV2Response(
        reachability: Unknown, dialResp: errorDialResp, addrs: Opt.none(MultiAddress)
      )

    let correctDialResp = DialResponse(
      status: ResponseStatus.Ok,
      addrIdx: Opt.some(0.AddrIdx),
      dialStatus: Opt.some(DialStatus.Ok),
    )
    check asAutonatV2Response(correctDialResp, addrs) ==
      AutonatV2Response(
        reachability: Reachable, dialResp: correctDialResp, addrs: Opt.some(addrs[0])
      )

  asyncTest "Instantiate server":
    let serverSwitch = newStandardSwitchBuilder().withAutonatV2Server().build()
    await serverSwitch.start()
    await serverSwitch.stop()

  asyncTest "Instantiate server with config":
    let serverSwitch = newStandardSwitchBuilder()
      .withAutonatV2Server(config = AutonatV2Config.new(allowPrivateAddresses = true))
      .build()

    await serverSwitch.start()
    await serverSwitch.stop()
<<<<<<< HEAD
<<<<<<< HEAD
=======
=======
>>>>>>> 4509ade7

  asyncTest "Successful DialRequest":
    let (src, dst, client) =
      await setupAutonat(config = AutonatV2Config.new(allowPrivateAddresses = true))
    defer:
      await allFutures(src.stop(), dst.stop())

<<<<<<< HEAD
    check (await client.sendDialRequest(dst.peerInfo.peerId, src.peerInfo.addrs)) ==
=======
    check (
      await client.sendDialRequest(
        dst.peerInfo.peerId, dst.peerInfo.addrs, src.peerInfo.addrs
      )
    ) ==
>>>>>>> 4509ade7
      AutonatV2Response(
        reachability: Reachable,
        dialResp: DialResponse(
          status: ResponseStatus.Ok,
          dialStatus: Opt.some(DialStatus.Ok),
          addrIdx: Opt.some(0.AddrIdx),
        ),
        addrs: Opt.some(src.peerInfo.addrs[0]),
      )

  asyncTest "Successful DialRequest with amplification attack prevention":
    # use ip address other than 127.0.0.1 for client
    let
      listenAddrs =
        @[
          MultiAddress.init("/ip4/" & checkedGetIPAddress() & "/tcp/4040").get(),
          MultiAddress.init("/ip4/127.0.0.1/tcp/4040").get(),
        ]
      reqAddrs = @[listenAddrs[0]]
      (src, dst, client) = await setupAutonat(srcAddrs = listenAddrs)
    defer:
      await allFutures(src.stop(), dst.stop())

<<<<<<< HEAD
    check (await client.sendDialRequest(dst.peerInfo.peerId, reqAddrs)) ==
=======
    check (
      await client.sendDialRequest(dst.peerInfo.peerId, dst.peerInfo.addrs, reqAddrs)
    ) ==
>>>>>>> 4509ade7
      AutonatV2Response(
        reachability: Reachable,
        dialResp: DialResponse(
          status: ResponseStatus.Ok,
          dialStatus: Opt.some(DialStatus.Ok),
          addrIdx: Opt.some(0.AddrIdx),
        ),
        addrs: Opt.some(src.peerInfo.addrs[0]),
      )

  asyncTest "Failed DialRequest":
    let (src, dst, client) =
      await setupAutonat(config = AutonatV2Config.new(dialTimeout = 1.seconds))
    defer:
      await allFutures(src.stop(), dst.stop())

    check (
      await client.sendDialRequest(
<<<<<<< HEAD
        dst.peerInfo.peerId, @[MultiAddress.init("/ip4/1.1.1.1/tcp/4040").get()]
=======
        dst.peerInfo.peerId,
        dst.peerInfo.addrs,
        @[MultiAddress.init("/ip4/1.1.1.1/tcp/4040").get()],
>>>>>>> 4509ade7
      )
    ) ==
      AutonatV2Response(
        reachability: NotReachable,
        dialResp: DialResponse(
          status: ResponseStatus.Ok,
          dialStatus: Opt.some(DialStatus.EDialError),
          addrIdx: Opt.some(0.AddrIdx),
        ),
        addrs: Opt.some(MultiAddress.init("/ip4/1.1.1.1/tcp/4040").get()),
      )

  asyncTest "Failed DialRequest with amplification attack prevention":
    # use ip address other than 127.0.0.1 for client
    let
      listenAddrs =
        @[
          MultiAddress.init("/ip4/" & checkedGetIPAddress() & "/tcp/4040").get(),
          MultiAddress.init("/ip4/127.0.0.1/tcp/4040").get(),
        ]
      reqAddrs = @[MultiAddress.init("/ip4/1.1.1.1/tcp/4040").get()]
      (src, dst, client) = await setupAutonat(
        srcAddrs = listenAddrs, config = AutonatV2Config.new(dialTimeout = 1.seconds)
      )
    defer:
      await allFutures(src.stop(), dst.stop())

<<<<<<< HEAD
    check (await client.sendDialRequest(dst.peerInfo.peerId, reqAddrs)) ==
=======
    check (
      await client.sendDialRequest(dst.peerInfo.peerId, dst.peerInfo.addrs, reqAddrs)
    ) ==
>>>>>>> 4509ade7
      AutonatV2Response(
        reachability: NotReachable,
        dialResp: DialResponse(
          status: ResponseStatus.Ok,
          dialStatus: Opt.some(DialStatus.EDialError),
          addrIdx: Opt.some(0.AddrIdx),
        ),
        addrs: Opt.some(reqAddrs[0]),
      )

  asyncTest "Server responding with invalid messages":
    let
      src = newStandardSwitchBuilder().build()
      dst = newStandardSwitchBuilder().build()
      client = AutonatV2Client.new(src, newRng())
      autonatV2Mock = AutonatV2Mock.new()
      reqAddrs = @[MultiAddress.init("/ip4/127.0.0.1/tcp/4040").get()]

    dst.mount(autonatV2Mock)
    src.mount(client)
    await src.start()
    await dst.start()
    defer:
      await allFutures(src.stop(), dst.stop())

    await src.connect(dst.peerInfo.peerId, dst.peerInfo.addrs)

    # 1. invalid autonatv2msg
    autonatV2Mock.response = DialBackResponse(status: DialBackStatus.Ok).encode()
    expect(AutonatV2Error):
<<<<<<< HEAD
      discard await client.sendDialRequest(dst.peerInfo.peerId, reqAddrs)
=======
      discard
        await client.sendDialRequest(dst.peerInfo.peerId, dst.peerInfo.addrs, reqAddrs)
>>>>>>> 4509ade7

    # 2. msg that is not DialResponse or DialDataRequest
    autonatV2Mock.response = AutonatV2Msg(
      msgType: MsgType.DialRequest, dialReq: DialRequest(addrs: @[], nonce: 0)
    ).encode()
    expect(AutonatV2Error):
<<<<<<< HEAD
      discard await client.sendDialRequest(dst.peerInfo.peerId, reqAddrs)
=======
      discard
        await client.sendDialRequest(dst.peerInfo.peerId, dst.peerInfo.addrs, reqAddrs)
>>>>>>> 4509ade7

    # 3. invalid addrIdx (e.g. 1000 when only 1 is present)
    autonatV2Mock.response = AutonatV2Msg(
      msgType: MsgType.DialResponse,
      dialResp: DialResponse(
        status: ResponseStatus.Ok,
        addrIdx: Opt.some(1000.AddrIdx),
        dialStatus: Opt.some(DialStatus.Ok),
      ),
    ).encode()
    expect(AutonatV2Error):
<<<<<<< HEAD
      discard await client.sendDialRequest(dst.peerInfo.peerId, reqAddrs)
>>>>>>> 6ced65edb (feat: start adding service)
=======
      discard
        await client.sendDialRequest(dst.peerInfo.peerId, dst.peerInfo.addrs, reqAddrs)
>>>>>>> 4509ade7
<|MERGE_RESOLUTION|>--- conflicted
+++ resolved
@@ -20,16 +20,8 @@
     protocols/connectivity/autonatv2/types,
     protocols/connectivity/autonatv2/server,
     protocols/connectivity/autonatv2/utils,
-<<<<<<< HEAD
-<<<<<<< HEAD
-=======
     protocols/connectivity/autonatv2/client,
     protocols/connectivity/autonatv2/mockserver,
->>>>>>> 6ced65edb (feat: start adding service)
-=======
-    protocols/connectivity/autonatv2/client,
-    protocols/connectivity/autonatv2/mock,
->>>>>>> 4509ade7
   ],
   ./helpers
 
@@ -195,11 +187,6 @@
 
     await serverSwitch.start()
     await serverSwitch.stop()
-<<<<<<< HEAD
-<<<<<<< HEAD
-=======
-=======
->>>>>>> 4509ade7
 
   asyncTest "Successful DialRequest":
     let (src, dst, client) =
@@ -207,15 +194,7 @@
     defer:
       await allFutures(src.stop(), dst.stop())
 
-<<<<<<< HEAD
     check (await client.sendDialRequest(dst.peerInfo.peerId, src.peerInfo.addrs)) ==
-=======
-    check (
-      await client.sendDialRequest(
-        dst.peerInfo.peerId, dst.peerInfo.addrs, src.peerInfo.addrs
-      )
-    ) ==
->>>>>>> 4509ade7
       AutonatV2Response(
         reachability: Reachable,
         dialResp: DialResponse(
@@ -239,13 +218,7 @@
     defer:
       await allFutures(src.stop(), dst.stop())
 
-<<<<<<< HEAD
     check (await client.sendDialRequest(dst.peerInfo.peerId, reqAddrs)) ==
-=======
-    check (
-      await client.sendDialRequest(dst.peerInfo.peerId, dst.peerInfo.addrs, reqAddrs)
-    ) ==
->>>>>>> 4509ade7
       AutonatV2Response(
         reachability: Reachable,
         dialResp: DialResponse(
@@ -264,13 +237,7 @@
 
     check (
       await client.sendDialRequest(
-<<<<<<< HEAD
         dst.peerInfo.peerId, @[MultiAddress.init("/ip4/1.1.1.1/tcp/4040").get()]
-=======
-        dst.peerInfo.peerId,
-        dst.peerInfo.addrs,
-        @[MultiAddress.init("/ip4/1.1.1.1/tcp/4040").get()],
->>>>>>> 4509ade7
       )
     ) ==
       AutonatV2Response(
@@ -298,13 +265,7 @@
     defer:
       await allFutures(src.stop(), dst.stop())
 
-<<<<<<< HEAD
     check (await client.sendDialRequest(dst.peerInfo.peerId, reqAddrs)) ==
-=======
-    check (
-      await client.sendDialRequest(dst.peerInfo.peerId, dst.peerInfo.addrs, reqAddrs)
-    ) ==
->>>>>>> 4509ade7
       AutonatV2Response(
         reachability: NotReachable,
         dialResp: DialResponse(
@@ -335,24 +296,14 @@
     # 1. invalid autonatv2msg
     autonatV2Mock.response = DialBackResponse(status: DialBackStatus.Ok).encode()
     expect(AutonatV2Error):
-<<<<<<< HEAD
       discard await client.sendDialRequest(dst.peerInfo.peerId, reqAddrs)
-=======
-      discard
-        await client.sendDialRequest(dst.peerInfo.peerId, dst.peerInfo.addrs, reqAddrs)
->>>>>>> 4509ade7
 
     # 2. msg that is not DialResponse or DialDataRequest
     autonatV2Mock.response = AutonatV2Msg(
       msgType: MsgType.DialRequest, dialReq: DialRequest(addrs: @[], nonce: 0)
     ).encode()
     expect(AutonatV2Error):
-<<<<<<< HEAD
       discard await client.sendDialRequest(dst.peerInfo.peerId, reqAddrs)
-=======
-      discard
-        await client.sendDialRequest(dst.peerInfo.peerId, dst.peerInfo.addrs, reqAddrs)
->>>>>>> 4509ade7
 
     # 3. invalid addrIdx (e.g. 1000 when only 1 is present)
     autonatV2Mock.response = AutonatV2Msg(
@@ -364,10 +315,4 @@
       ),
     ).encode()
     expect(AutonatV2Error):
-<<<<<<< HEAD
-      discard await client.sendDialRequest(dst.peerInfo.peerId, reqAddrs)
->>>>>>> 6ced65edb (feat: start adding service)
-=======
-      discard
-        await client.sendDialRequest(dst.peerInfo.peerId, dst.peerInfo.addrs, reqAddrs)
->>>>>>> 4509ade7
+      discard await client.sendDialRequest(dst.peerInfo.peerId, reqAddrs)