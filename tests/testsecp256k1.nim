--- conflicted
+++ resolved
@@ -1,4 +1,3 @@
-<<<<<<< HEAD
 # Nim-Libp2p
 # Copyright (c) 2022 Status Research & Development GmbH
 # Licensed under either of
@@ -7,18 +6,7 @@
 # at your option.
 # This file may not be copied, modified, or distributed except according to
 # those terms.
-import unittest2, bearssl
-=======
-## Nim-Libp2p
-## Copyright (c) 2018 Status Research & Development GmbH
-## Licensed under either of
-##  * Apache License, version 2.0, ([LICENSE-APACHE](LICENSE-APACHE))
-##  * MIT license ([LICENSE-MIT](LICENSE-MIT))
-## at your option.
-## This file may not be copied, modified, or distributed except according to
-## those terms.
 import unittest2
->>>>>>> 0ece5eaf
 import ../libp2p/crypto/[crypto, secp]
 import nimcrypto/utils
 
