# Nim-LibP2P
# Copyright (c) 2023 Status Research & Development GmbH
# Licensed under either of
#  * Apache License, version 2.0, ([LICENSE-APACHE](LICENSE-APACHE))
#  * MIT license ([LICENSE-MIT](LICENSE-MIT))
# at your option.
# This file may not be copied, modified, or distributed except according to
# those terms.

{.used.}

{.push raises: [].}

import chronos
import ../../libp2p/[peerid, multiaddress, switch]

type
  SwitchStub* = ref object of Switch
    switch*: Switch
    connectStub*: connectStubType

  connectStubType* = proc (self: SwitchStub,
                           peerId: PeerId,
                           addrs: seq[MultiAddress],
                           forceDial = false,
                           reuseConnection = true,
<<<<<<< HEAD
                           upgradeDir = Direction.Out): Future[void]  {.async.}
=======
                           dir = Direction.Out): Future[void]  {.gcsafe, async.}
>>>>>>> 7c195ab9

method connect*(
 self: SwitchStub,
 peerId: PeerId,
 addrs: seq[MultiAddress],
 forceDial = false,
 reuseConnection = true,
 dir = Direction.Out) {.async.} =
  if (self.connectStub != nil):
    await self.connectStub(self, peerId, addrs, forceDial, reuseConnection, dir)
  else:
    await self.switch.connect(peerId, addrs, forceDial, reuseConnection, dir)

proc new*(T: typedesc[SwitchStub], switch: Switch, connectStub: connectStubType = nil): T =
  return SwitchStub(
    switch: switch,
    peerInfo: switch.peerInfo,
    ms: switch.ms,
    transports: switch.transports,
    connManager: switch.connManager,
    peerStore: switch.peerStore,
    dialer: switch.dialer,
    nameResolver: switch.nameResolver,
    services: switch.services,
    connectStub: connectStub)<|MERGE_RESOLUTION|>--- conflicted
+++ resolved
@@ -24,11 +24,7 @@
                            addrs: seq[MultiAddress],
                            forceDial = false,
                            reuseConnection = true,
-<<<<<<< HEAD
-                           upgradeDir = Direction.Out): Future[void]  {.async.}
-=======
-                           dir = Direction.Out): Future[void]  {.gcsafe, async.}
->>>>>>> 7c195ab9
+                           dir = Direction.Out): Future[void]  {.async.}
 
 method connect*(
  self: SwitchStub,
