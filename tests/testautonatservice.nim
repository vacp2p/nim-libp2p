--- conflicted
+++ resolved
@@ -104,11 +104,7 @@
     check autonatService.networkReachability() == NetworkReachability.Reachable
     check libp2p_autonat_reachability_confidence.value(["Reachable"]) == 0.3
 
-<<<<<<< HEAD
-    check switch1.peerInfo.addrs == switch1.peerStore.guessDialableAddrs(switch1.peerInfo.listenAddrs)
-=======
     check switch1.peerInfo.addrs == switch1.peerInfo.listenAddrs.mapIt(switch1.peerStore.guessDialableAddr(it))
->>>>>>> af5299f2
 
     await allFuturesThrowing(
       switch1.stop(), switch2.stop(), switch3.stop(), switch4.stop())
