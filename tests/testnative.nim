import testvarint,
       testminprotobuf,
       teststreamseq,
       testsemaphore

import testminasn1,
       testrsa,
       testecnist,
       tested25519,
       testsecp256k1,
       testcrypto

import testmultibase,
       testmultihash,
       testmultiaddress,
       testcid,
       testpeerid

<<<<<<< HEAD
import testtransport,
       testnameresolve,
=======
import testtcptransport,
>>>>>>> 008dcf70
       testmultistream,
       testbufferstream,
       testidentify,
       testconnmngr,
       testswitch,
       testnoise,
       testpeerinfo,
       testmplex<|MERGE_RESOLUTION|>--- conflicted
+++ resolved
@@ -16,12 +16,8 @@
        testcid,
        testpeerid
 
-<<<<<<< HEAD
-import testtransport,
+import testtcptransport,
        testnameresolve,
-=======
-import testtcptransport,
->>>>>>> 008dcf70
        testmultistream,
        testbufferstream,
        testidentify,
