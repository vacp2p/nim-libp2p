{.used.}

# Nim-Libp2p
# Copyright (c) 2023 Status Research & Development GmbH
# Licensed under either of
#  * Apache License, version 2.0, ([LICENSE-APACHE](LICENSE-APACHE))
#  * MIT license ([LICENSE-MIT](LICENSE-MIT))
# at your option.
# This file may not be copied, modified, or distributed except according to
# those terms.

# import
#   testvarint, testconnection, testbridgestream, testminprotobuf, testsemaphore,
#   testheartbeat, testfuture, testzeroqueue, testbytesview

# import testminasn1, testrsa, testecnist, tested25519, testsecp256k1, testcrypto

# import
#   testmultibase, testmultihash, testmultiaddress, testcid, testpeerid,
#   testsigned_envelope, testrouting_record

import transports/testtransports

# import
#   testnameresolve, testmultistream, testbufferstream, testidentify,
#   testobservedaddrmanager, testconnmngr, testswitch, testnoise, testpeerinfo,
#   testpeerstore, testping, testmplex, testrelayv1, testrelayv2, testyamux,
#   testyamuxheader, testautonat, testautonatservice, testautonatv2, testautonatv2service,
#   testautorelay, testdcutr, testhpservice, testutility, testhelpers,
#   testwildcardresolverservice, testperf, testpkifilter

# import discovery/testdiscovery

<<<<<<< HEAD
# import kademlia/[testencoding, testroutingtable, testfindnode, testputval, testping]
=======
import
  kademlia/[
    testencoding, testroutingtable, testfindnode, testputval, testgetval, testprovider,
    testping,
  ]
>>>>>>> 9f99c333

# when defined(libp2p_autotls_support):
#   import testautotls

# import
#   mix/[
#     testcrypto, testcurve25519, testtagmanager, testseqnogenerator, testserialization,
#     testmixmessage, testsphinx, testmultiaddr, testfragmentation, testmixnode, testconn,
#   ]<|MERGE_RESOLUTION|>--- conflicted
+++ resolved
@@ -31,15 +31,11 @@
 
 # import discovery/testdiscovery
 
-<<<<<<< HEAD
-# import kademlia/[testencoding, testroutingtable, testfindnode, testputval, testping]
-=======
-import
-  kademlia/[
-    testencoding, testroutingtable, testfindnode, testputval, testgetval, testprovider,
-    testping,
-  ]
->>>>>>> 9f99c333
+# import
+#  kademlia/[
+#    testencoding, testroutingtable, testfindnode, testputval, testgetval, testprovider,
+#    testping,
+#  ]
 
 # when defined(libp2p_autotls_support):
 #   import testautotls
