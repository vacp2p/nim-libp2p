--- conflicted
+++ resolved
@@ -35,11 +35,7 @@
        testpeerstore,
        testping,
        testmplex,
-<<<<<<< HEAD
-       testrelay,
+       testrelayv1,
+       testrelayv2,
        testyamux,
-       testautonat
-=======
-       testrelayv1,
-       testrelayv2
->>>>>>> a9a7e7eb
+       testautonat