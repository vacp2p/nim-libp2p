--- conflicted
+++ resolved
@@ -42,8 +42,5 @@
        testdiscovery,
        testyamux,
        testautonat,
-<<<<<<< HEAD
-       testautorelay
-=======
-       testautonatservice
->>>>>>> 63e18725
+       testautonatservice,
+       testautorelay