{.used.}

# Nim-Libp2p
# Copyright (c) 2023 Status Research & Development GmbH
# Licensed under either of
#  * Apache License, version 2.0, ([LICENSE-APACHE](LICENSE-APACHE))
#  * MIT license ([LICENSE-MIT](LICENSE-MIT))
# at your option.
# This file may not be copied, modified, or distributed except according to
# those terms.

import
<<<<<<< HEAD
  testvarint, testconnection, testbridgestream, testminprotobuf, testsemaphore,
  testheartbeat, testfuture, testzeroqueue, testbytesview
=======
  testvarint, testconnection, testbridgestream, testminprotobuf, teststreamseq,
  testsemaphore, testheartbeat, testfuture, testzeroqueue, testbytesview
>>>>>>> f8077f74

import testminasn1, testrsa, testecnist, tested25519, testsecp256k1, testcrypto

import
  testmultibase, testmultihash, testmultiaddress, testcid, testpeerid,
  testsigned_envelope, testrouting_record

import
  testtcptransport,
  testtortransport,
  testwstransport,
  testquic,
  testmemorytransport,
  transports/tls/testcertificate

import
  testautotls, testnameresolve, testmultistream, testbufferstream, testidentify,
  testobservedaddrmanager, testconnmngr, testswitch, testnoise, testpeerinfo,
  testpeerstore, testping, testmplex, testrelayv1, testrelayv2, testrendezvous,
  testdiscovery, testyamux, testautonat, testautonatservice, testautorelay, testdcutr,
  testhpservice, testutility, testhelpers, testwildcardresolverservice, testperf

import kademlia/[testencoding, testroutingtable]<|MERGE_RESOLUTION|>--- conflicted
+++ resolved
@@ -10,13 +10,8 @@
 # those terms.
 
 import
-<<<<<<< HEAD
-  testvarint, testconnection, testbridgestream, testminprotobuf, testsemaphore,
-  testheartbeat, testfuture, testzeroqueue, testbytesview
-=======
-  testvarint, testconnection, testbridgestream, testminprotobuf, teststreamseq,
+  testvarint, testconnection, testbridgestream, testminprotobuf,
   testsemaphore, testheartbeat, testfuture, testzeroqueue, testbytesview
->>>>>>> f8077f74
 
 import testminasn1, testrsa, testecnist, tested25519, testsecp256k1, testcrypto
 
