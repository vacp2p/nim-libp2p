--- conflicted
+++ resolved
@@ -10,13 +10,8 @@
 requires "nim > 0.19.4",
          "secp256k1",
          "nimcrypto >= 0.4.1",
-<<<<<<< HEAD
-         "chronos >= 2.3.7",
-         "bearssl >= 0.1.3",
-=======
          "chronos >= 2.3.8",
          "bearssl >= 0.1.4",
->>>>>>> 5701d937
          "chronicles >= 0.7.0",
          "stew"
 
