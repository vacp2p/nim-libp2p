mode = ScriptMode.Verbose

packageName   = "libp2p"
version       = "0.0.2"
author        = "Status Research & Development GmbH"
description   = "LibP2P implementation"
license       = "MIT"
skipDirs      = @["tests", "examples", "Nim", "tools", "scripts", "docs"]

requires "nim >= 1.2.0",
         "nimcrypto >= 0.4.1",
         "dnsclient >= 0.3.0 & < 0.4.0",
         "bearssl >= 0.1.4",
         "chronicles >= 0.10.2",
         "chronos >= 3.0.6",
         "metrics",
         "secp256k1",
         "stew#head",
         "websock"

proc runTest(filename: string, verify: bool = true, sign: bool = true,
             moreoptions: string = "") =
  var excstr = "nim c --skipParentCfg --opt:speed -d:debug -d:libp2p_agents_metrics -d:libp2p_protobuf_metrics -d:libp2p_network_protocols_metrics -d:libp2p_mplex_metrics "
  excstr.add(" -d:chronicles_sinks=textlines[stdout],json[dynamic] -d:chronicles_log_level=TRACE ")
  excstr.add(" -d:chronicles_runtime_filtering=TRUE ")
  excstr.add(" " & getEnv("NIMFLAGS") & " ")
  excstr.add(" --verbosity:0 --hints:off ")
  excstr.add(" -d:libp2p_pubsub_sign=" & $sign)
  excstr.add(" -d:libp2p_pubsub_verify=" & $verify)
  excstr.add(" " & moreoptions & " ")
  exec excstr & " -r " & " tests/" & filename
  rmFile "tests/" & filename.toExe

proc buildSample(filename: string, run = false) =
  var excstr = "nim c --opt:speed --threads:on -d:debug --verbosity:0 --hints:off -p:. "
  excstr.add(" examples/" & filename)
  exec excstr
  if run:
    exec "./examples/" & filename.toExe
  rmFile "examples/" & filename.toExe

proc tutorialToMd(filename: string) =
  let markdown = gorge "cat " & filename & " | nim c -r --verbosity:0 --hints:off tools/markdown_builder.nim "
  writeFile(filename.replace(".nim", ".md"), markdown)

task testnative, "Runs libp2p native tests":
  runTest("testnative")

task testdaemon, "Runs daemon tests":
  runTest("testdaemon")

task testinterop, "Runs interop tests":
  runTest("testinterop")

task testpubsub, "Runs pubsub tests":
  runTest("pubsub/testgossipinternal", sign = false, verify = false, moreoptions = "-d:pubsub_internal_testing")
  runTest("pubsub/testpubsub")
  runTest("pubsub/testpubsub", sign = false, verify = false)
  runTest("pubsub/testpubsub", sign = false, verify = false, moreoptions = "-d:libp2p_pubsub_anonymize=true")

task testpubsub_slim, "Runs pubsub tests":
  runTest("pubsub/testgossipinternal", sign = false, verify = false, moreoptions = "-d:pubsub_internal_testing")
  runTest("pubsub/testpubsub")

task testfilter, "Run PKI filter test":
  runTest("testpkifilter",
           moreoptions = "-d:libp2p_pki_schemes=\"secp256k1\"")
  runTest("testpkifilter",
           moreoptions = "-d:libp2p_pki_schemes=\"secp256k1;ed25519\"")
  runTest("testpkifilter",
           moreoptions = "-d:libp2p_pki_schemes=\"secp256k1;ed25519;ecnist\"")
  runTest("testpkifilter",
           moreoptions = "-d:libp2p_pki_schemes=")

task test, "Runs the test suite":
  exec "nimble testnative"
  exec "nimble testpubsub"
  exec "nimble testdaemon"
  exec "nimble testinterop"
  exec "nimble testfilter"
  exec "nimble examples_build"

task test_slim, "Runs the (slimmed down) test suite":
  exec "nimble testnative"
  exec "nimble testpubsub_slim"
  exec "nimble testfilter"
  exec "nimble examples_build"

task website, "Build the website":
  tutorialToMd("examples/tutorial_1_connect.nim")
  tutorialToMd("examples/tutorial_2_customproto.nim")
  tutorialToMd("examples/tutorial_3_protobuf.nim")
<<<<<<< HEAD
  tutorialToMd("examples/tutorial_5_discovery.nim")
=======
  tutorialToMd("examples/tutorial_4_gossipsub.nim")
>>>>>>> a69301f3
  tutorialToMd("examples/circuitrelay.nim")
  exec "mkdocs build"

task examples_build, "Build the samples":
  buildSample("directchat")
  buildSample("helloworld", true)
  buildSample("circuitrelay", true)
  buildSample("tutorial_1_connect", true)
  buildSample("tutorial_2_customproto", true)
  if (NimMajor, NimMinor) > (1, 2):
    # These tutorials relies on post 1.4 exception tracking
    buildSample("tutorial_3_protobuf", true)
<<<<<<< HEAD
    buildSample("tutorial_5_discovery", true)
=======
    buildSample("tutorial_4_gossipsub", true)
>>>>>>> a69301f3

# pin system
# while nimble lockfile
# isn't available

const PinFile = ".pinned"
task pin, "Create a lockfile":
  # pinner.nim was originally here
  # but you can't read output from
  # a command in a nimscript
  exec "nim c -r tools/pinner.nim"

import sequtils
import os
task install_pinned, "Reads the lockfile":
  let toInstall = readFile(PinFile).splitWhitespace().mapIt((it.split(";", 1)[0], it.split(";", 1)[1]))
  # [('packageName', 'packageFullUri')]

  rmDir("nimbledeps")
  mkDir("nimbledeps")
  exec "nimble install -y " & toInstall.mapIt(it[1]).join(" ")

  # Remove the automatically installed deps
  # (inefficient you say?)
  let allowedDirectories = toInstall.mapIt(it[0] & "-" & it[1].split('@')[1])
  for dependency in listDirs("nimbledeps/pkgs"):
    if dependency.extractFilename notin allowedDirectories:
      rmDir(dependency)

task unpin, "Restore global package use":
  rmDir("nimbledeps")<|MERGE_RESOLUTION|>--- conflicted
+++ resolved
@@ -90,11 +90,8 @@
   tutorialToMd("examples/tutorial_1_connect.nim")
   tutorialToMd("examples/tutorial_2_customproto.nim")
   tutorialToMd("examples/tutorial_3_protobuf.nim")
-<<<<<<< HEAD
+  tutorialToMd("examples/tutorial_4_gossipsub.nim")
   tutorialToMd("examples/tutorial_5_discovery.nim")
-=======
-  tutorialToMd("examples/tutorial_4_gossipsub.nim")
->>>>>>> a69301f3
   tutorialToMd("examples/circuitrelay.nim")
   exec "mkdocs build"
 
@@ -107,11 +104,8 @@
   if (NimMajor, NimMinor) > (1, 2):
     # These tutorials relies on post 1.4 exception tracking
     buildSample("tutorial_3_protobuf", true)
-<<<<<<< HEAD
+    buildSample("tutorial_4_gossipsub", true)
     buildSample("tutorial_5_discovery", true)
-=======
-    buildSample("tutorial_4_gossipsub", true)
->>>>>>> a69301f3
 
 # pin system
 # while nimble lockfile
