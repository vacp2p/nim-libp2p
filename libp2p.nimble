mode = ScriptMode.Verbose

packageName   = "libp2p"
version       = "0.0.2"
author        = "Status Research & Development GmbH"
description   = "LibP2P implementation"
license       = "MIT"
skipDirs      = @["tests", "examples", "Nim", "tools", "scripts", "docs"]

requires "nim >= 1.2.0",
         "nimcrypto >= 0.4.1",
         "https://github.com/ba0f3/dnsclient.nim == 0.1.0",
         "bearssl >= 0.1.4",
         "chronicles >= 0.10.2",
         "chronos >= 3.0.6",
         "metrics",
         "secp256k1",
         "stew#head",
         "websock"

proc runTest(filename: string, verify: bool = true, sign: bool = true,
             moreoptions: string = "") =
  let env_nimflags = getEnv("NIMFLAGS")
<<<<<<< HEAD
  var excstr = "nim c --opt:speed -d:debug -d:libp2p_agents_metrics -d:libp2p_protobuf_metrics -d:libp2p_network_protocols_metrics --verbosity:0 --hints:off " & env_nimflags
  excstr.add(" --warning[CaseTransition]:off --warning[ObservableStores]:off --warning[LockLevel]:off -d:chronosStrictException")
=======
  var excstr = "nim c --opt:speed -d:debug -d:libp2p_agents_metrics -d:libp2p_protobuf_metrics -d:libp2p_network_protocols_metrics --verbosity:0 --hints:off --styleCheck:usages --styleCheck:hint " & env_nimflags
  excstr.add(" --warning[CaseTransition]:off --warning[ObservableStores]:off --warning[LockLevel]:off")
>>>>>>> 58f383e6
  excstr.add(" -d:libp2p_pubsub_sign=" & $sign)
  excstr.add(" -d:libp2p_pubsub_verify=" & $verify)
  excstr.add(" " & moreoptions & " ")
  if verify and sign:
    # build it with TRACE and JSON logs
    exec excstr & " -d:chronicles_log_level=TRACE -d:chronicles_sinks:json" & " tests/" & filename
  # build it again, to run it with less verbose logs
  exec excstr & " -d:chronicles_log_level=INFO -r" & " tests/" & filename
  rmFile "tests/" & filename.toExe

proc buildSample(filename: string, run = false) =
<<<<<<< HEAD
  var excstr = "nim c --opt:speed --threads:on -d:debug --verbosity:0 --hints:off"
  excstr.add(" --warning[CaseTransition]:off --warning[ObservableStores]:off --warning[LockLevel]:off -d:chronosStrictException")
=======
  var excstr = "nim c --opt:speed --threads:on -d:debug --verbosity:0 --hints:off "
  excstr.add(" --warning[CaseTransition]:off --warning[ObservableStores]:off --warning[LockLevel]:off")
>>>>>>> 58f383e6
  excstr.add(" examples/" & filename)
  exec excstr
  if run:
    exec "./examples/" & filename.toExe
  rmFile "examples/" & filename.toExe

proc buildTutorial(filename: string) =
  discard gorge "cat " & filename & " | nim c -r --hints:off tools/markdown_runner.nim | " &
    " nim --warning[CaseTransition]:off --warning[ObservableStores]:off --warning[LockLevel]:off -d:chronosStrictException c -"

task testnative, "Runs libp2p native tests":
  runTest("testnative")

task testdaemon, "Runs daemon tests":
  runTest("testdaemon")

task testinterop, "Runs interop tests":
  runTest("testinterop")

task testpubsub, "Runs pubsub tests":
  runTest("pubsub/testgossipinternal", sign = false, verify = false, moreoptions = "-d:pubsub_internal_testing")
  runTest("pubsub/testpubsub")
  runTest("pubsub/testpubsub", sign = false, verify = false)
  runTest("pubsub/testpubsub", sign = false, verify = false, moreoptions = "-d:libp2p_pubsub_anonymize=true")

task testpubsub_slim, "Runs pubsub tests":
  runTest("pubsub/testgossipinternal", sign = false, verify = false, moreoptions = "-d:pubsub_internal_testing")
  runTest("pubsub/testpubsub")

task testfilter, "Run PKI filter test":
  runTest("testpkifilter",
           moreoptions = "-d:libp2p_pki_schemes=\"secp256k1\"")
  runTest("testpkifilter",
           moreoptions = "-d:libp2p_pki_schemes=\"secp256k1;ed25519\"")
  runTest("testpkifilter",
           moreoptions = "-d:libp2p_pki_schemes=\"secp256k1;ed25519;ecnist\"")
  runTest("testpkifilter",
           moreoptions = "-d:libp2p_pki_schemes=")

task test, "Runs the test suite":
  exec "nimble testnative"
  exec "nimble testpubsub"
  exec "nimble testdaemon"
  exec "nimble testinterop"
  exec "nimble testfilter"
  exec "nimble examples_build"

task test_slim, "Runs the test suite":
  exec "nimble testnative"
  exec "nimble testpubsub_slim"
  exec "nimble testfilter"
  exec "nimble examples_build"

task examples_build, "Build the samples":
  buildSample("directchat")
  buildSample("helloworld", true)
  buildTutorial("examples/tutorial_1_connect.md")
  buildTutorial("examples/tutorial_2_customproto.md")

# pin system
# while nimble lockfile
# isn't available

const PinFile = ".pinned"
task pin, "Create a lockfile":
  # pinner.nim was originally here
  # but you can't read output from
  # a command in a nimscript
  exec "nim c -r tools/pinner.nim"

import sequtils
import os
task install_pinned, "Reads the lockfile":
  let toInstall = readFile(PinFile).splitWhitespace().mapIt((it.split(";", 1)[0], it.split(";", 1)[1]))
  # [('packageName', 'packageFullUri')]

  rmDir("nimbledeps")
  mkDir("nimbledeps")
  exec "nimble install -y " & toInstall.mapIt(it[1]).join(" ")

  # Remove the automatically installed deps
  # (inefficient you say?)
  let allowedDirectories = toInstall.mapIt(it[0] & "-" & it[1].split('@')[1])
  for dependency in listDirs("nimbledeps/pkgs"):
    if dependency.extractFilename notin allowedDirectories:
      rmDir(dependency)

task unpin, "Restore global package use":
  rmDir("nimbledeps")<|MERGE_RESOLUTION|>--- conflicted
+++ resolved
@@ -18,16 +18,19 @@
          "stew#head",
          "websock"
 
+const nimflags =
+  "--verbosity:0 --hints:off " &
+  "--warning[CaseTransition]:off --warning[ObservableStores]:off " &
+  "--warning[LockLevel]:off " &
+  "-d:chronosStrictException " &
+  "--styleCheck:usages --styleCheck:hint "
+
 proc runTest(filename: string, verify: bool = true, sign: bool = true,
              moreoptions: string = "") =
   let env_nimflags = getEnv("NIMFLAGS")
-<<<<<<< HEAD
-  var excstr = "nim c --opt:speed -d:debug -d:libp2p_agents_metrics -d:libp2p_protobuf_metrics -d:libp2p_network_protocols_metrics --verbosity:0 --hints:off " & env_nimflags
-  excstr.add(" --warning[CaseTransition]:off --warning[ObservableStores]:off --warning[LockLevel]:off -d:chronosStrictException")
-=======
-  var excstr = "nim c --opt:speed -d:debug -d:libp2p_agents_metrics -d:libp2p_protobuf_metrics -d:libp2p_network_protocols_metrics --verbosity:0 --hints:off --styleCheck:usages --styleCheck:hint " & env_nimflags
-  excstr.add(" --warning[CaseTransition]:off --warning[ObservableStores]:off --warning[LockLevel]:off")
->>>>>>> 58f383e6
+  var excstr = "nim c --opt:speed -d:debug -d:libp2p_agents_metrics -d:libp2p_protobuf_metrics -d:libp2p_network_protocols_metrics "
+  excstr.add(" " & env_nimflags & " ")
+  excstr.add(" " & nimflags & " ")
   excstr.add(" -d:libp2p_pubsub_sign=" & $sign)
   excstr.add(" -d:libp2p_pubsub_verify=" & $verify)
   excstr.add(" " & moreoptions & " ")
@@ -39,13 +42,8 @@
   rmFile "tests/" & filename.toExe
 
 proc buildSample(filename: string, run = false) =
-<<<<<<< HEAD
-  var excstr = "nim c --opt:speed --threads:on -d:debug --verbosity:0 --hints:off"
-  excstr.add(" --warning[CaseTransition]:off --warning[ObservableStores]:off --warning[LockLevel]:off -d:chronosStrictException")
-=======
-  var excstr = "nim c --opt:speed --threads:on -d:debug --verbosity:0 --hints:off "
-  excstr.add(" --warning[CaseTransition]:off --warning[ObservableStores]:off --warning[LockLevel]:off")
->>>>>>> 58f383e6
+  var excstr = "nim c --opt:speed --threads:on -d:debug "
+  excstr.add(" " & nimflags & " ")
   excstr.add(" examples/" & filename)
   exec excstr
   if run:
@@ -54,7 +52,7 @@
 
 proc buildTutorial(filename: string) =
   discard gorge "cat " & filename & " | nim c -r --hints:off tools/markdown_runner.nim | " &
-    " nim --warning[CaseTransition]:off --warning[ObservableStores]:off --warning[LockLevel]:off -d:chronosStrictException c -"
+    " nim " & nimflags & " c -"
 
 task testnative, "Runs libp2p native tests":
   runTest("testnative")
