mode = ScriptMode.Verbose

packageName = "libp2p"
version = "1.4.0"
author = "Status Research & Development GmbH"
description = "LibP2P implementation"
license = "MIT"
skipDirs = @["tests", "examples", "Nim", "tools", "scripts", "docs"]

requires "nim >= 1.6.0",
<<<<<<< HEAD
         "nimcrypto >= 0.4.1",
         "dnsclient >= 0.3.0 & < 0.4.0",
         "bearssl >= 0.1.4",
         "chronicles >= 0.10.2",
         "chronos >= 3.0.6",
         "metrics",
         "secp256k1",
         "stew#head",
         "websock",
         "https://github.com/codex-storage/nim-poseidon2.git#main",
         "unittest2 >= 0.0.5 & <= 0.1.0"
=======
  "nimcrypto >= 0.4.1", "dnsclient >= 0.3.0 & < 0.4.0", "bearssl >= 0.2.5",
  "chronicles >= 0.10.2", "chronos >= 4.0.2", "metrics", "secp256k1", "stew#head",
  "websock", "unittest2"
>>>>>>> fdae9e4b

let nimc = getEnv("NIMC", "nim") # Which nim compiler to use
let lang = getEnv("NIMLANG", "c") # Which backend (c/cpp/js)
let flags = getEnv("NIMFLAGS", "") # Extra flags for the compiler
let verbose = getEnv("V", "") notin ["", "0"]

let cfg =
  " --styleCheck:usages --styleCheck:error" &
  (if verbose: "" else: " --verbosity:0 --hints:off") &
  " --skipParentCfg --skipUserCfg -f" & " --threads:on --opt:speed"

import hashes, strutils

proc runTest(
    filename: string, verify: bool = true, sign: bool = true, moreoptions: string = ""
) =
  var excstr = nimc & " " & lang & " -d:debug " & cfg & " " & flags
  excstr.add(" -d:libp2p_pubsub_sign=" & $sign)
  excstr.add(" -d:libp2p_pubsub_verify=" & $verify)
  excstr.add(" " & moreoptions & " ")
  if getEnv("CICOV").len > 0:
    excstr &= " --nimcache:nimcache/" & filename & "-" & $excstr.hash
  exec excstr & " -r " & " tests/" & filename
  rmFile "tests/" & filename.toExe

proc buildSample(filename: string, run = false, extraFlags = "") =
  var excstr = nimc & " " & lang & " " & cfg & " " & flags & " -p:. " & extraFlags
  excstr.add(" examples/" & filename)
  exec excstr
  if run:
    exec "./examples/" & filename.toExe
  rmFile "examples/" & filename.toExe

proc tutorialToMd(filename: string) =
  let markdown = gorge "cat " & filename & " | " & nimc & " " & lang &
    " -r --verbosity:0 --hints:off tools/markdown_builder.nim "
  writeFile(filename.replace(".nim", ".md"), markdown)

task testnative, "Runs libp2p native tests":
  runTest("testnative")

task testdaemon, "Runs daemon tests":
  runTest("testdaemon")

task testinterop, "Runs interop tests":
  runTest("testinterop")

task testpubsub, "Runs pubsub tests":
  runTest(
    "pubsub/testgossipinternal",
    sign = false,
    verify = false,
    moreoptions = "-d:pubsub_internal_testing",
  )
  runTest("pubsub/testpubsub")
  runTest("pubsub/testpubsub", sign = false, verify = false)
  runTest(
    "pubsub/testpubsub",
    sign = false,
    verify = false,
    moreoptions = "-d:libp2p_pubsub_anonymize=true",
  )

task testpubsub_slim, "Runs pubsub tests":
  runTest(
    "pubsub/testgossipinternal",
    sign = false,
    verify = false,
    moreoptions = "-d:pubsub_internal_testing",
  )
  runTest("pubsub/testpubsub")

task testfilter, "Run PKI filter test":
  runTest("testpkifilter", moreoptions = "-d:libp2p_pki_schemes=\"secp256k1\"")
  runTest("testpkifilter", moreoptions = "-d:libp2p_pki_schemes=\"secp256k1;ed25519\"")
  runTest(
    "testpkifilter", moreoptions = "-d:libp2p_pki_schemes=\"secp256k1;ed25519;ecnist\""
  )
  runTest("testpkifilter", moreoptions = "-d:libp2p_pki_schemes=")

task test, "Runs the test suite":
  exec "nimble testnative"
  exec "nimble testpubsub"
  exec "nimble testdaemon"
  exec "nimble testinterop"
  exec "nimble testfilter"
  exec "nimble examples_build"

task test_slim, "Runs the (slimmed down) test suite":
  exec "nimble testnative"
  exec "nimble testpubsub_slim"
  exec "nimble testfilter"
  exec "nimble examples_build"

task website, "Build the website":
  tutorialToMd("examples/tutorial_1_connect.nim")
  tutorialToMd("examples/tutorial_2_customproto.nim")
  tutorialToMd("examples/tutorial_3_protobuf.nim")
  tutorialToMd("examples/tutorial_4_gossipsub.nim")
  tutorialToMd("examples/tutorial_5_discovery.nim")
  tutorialToMd("examples/tutorial_6_game.nim")
  tutorialToMd("examples/circuitrelay.nim")
  exec "mkdocs build"

task examples_build, "Build the samples":
  buildSample("directchat")
  buildSample("helloworld", true)
  buildSample("circuitrelay", true)
  buildSample("tutorial_1_connect", true)
  buildSample("tutorial_2_customproto", true)
  buildSample("tutorial_3_protobuf", true)
  buildSample("tutorial_4_gossipsub", true)
  buildSample("tutorial_5_discovery", true)
  exec "nimble install -y nimpng@#HEAD"
    # this is to fix broken build on 1.7.3, remove it when nimpng version 0.3.2 or later is released
  exec "nimble install -y nico@#af99dd60bf2b395038ece815ea1012330a80d6e6"
  buildSample("tutorial_6_game", false, "--styleCheck:off")

# pin system
# while nimble lockfile
# isn't available

const PinFile = ".pinned"
task pin, "Create a lockfile":
  # pinner.nim was originally here
  # but you can't read output from
  # a command in a nimscript
  exec nimc & " c -r tools/pinner.nim"

import sequtils
import os
task install_pinned, "Reads the lockfile":
  let toInstall = readFile(PinFile).splitWhitespace().mapIt(
      (it.split(";", 1)[0], it.split(";", 1)[1])
    )
  # [('packageName', 'packageFullUri')]

  rmDir("nimbledeps")
  mkDir("nimbledeps")
  exec "nimble install -y " & toInstall.mapIt(it[1]).join(" ")

  # Remove the automatically installed deps
  # (inefficient you say?)
  let nimblePkgs =
    if system.dirExists("nimbledeps/pkgs"): "nimbledeps/pkgs" else: "nimbledeps/pkgs2"
  for dependency in listDirs(nimblePkgs):
    let
      fileName = dependency.extractFilename
      fileContent = readFile(dependency & "/nimblemeta.json")
      packageName = fileName.split('-')[0]

    if toInstall.anyIt(
      it[0] == packageName and (
        it[1].split('#')[^1] in fileContent or # nimble for nim 2.X
        fileName.endsWith(it[1].split('#')[^1]) # nimble for nim 1.X
      )
    ) == false or fileName.split('-')[^1].len < 20: # safegard for nimble for nim 1.X
      rmDir(dependency)

task unpin, "Restore global package use":
  rmDir("nimbledeps")<|MERGE_RESOLUTION|>--- conflicted
+++ resolved
@@ -8,23 +8,9 @@
 skipDirs = @["tests", "examples", "Nim", "tools", "scripts", "docs"]
 
 requires "nim >= 1.6.0",
-<<<<<<< HEAD
-         "nimcrypto >= 0.4.1",
-         "dnsclient >= 0.3.0 & < 0.4.0",
-         "bearssl >= 0.1.4",
-         "chronicles >= 0.10.2",
-         "chronos >= 3.0.6",
-         "metrics",
-         "secp256k1",
-         "stew#head",
-         "websock",
-         "https://github.com/codex-storage/nim-poseidon2.git#main",
-         "unittest2 >= 0.0.5 & <= 0.1.0"
-=======
   "nimcrypto >= 0.4.1", "dnsclient >= 0.3.0 & < 0.4.0", "bearssl >= 0.2.5",
   "chronicles >= 0.10.2", "chronos >= 4.0.2", "metrics", "secp256k1", "stew#head",
   "websock", "unittest2"
->>>>>>> fdae9e4b
 
 let nimc = getEnv("NIMC", "nim") # Which nim compiler to use
 let lang = getEnv("NIMLANG", "c") # Which backend (c/cpp/js)
