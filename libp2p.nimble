--- conflicted
+++ resolved
@@ -100,15 +100,12 @@
   buildSample("circuitrelay", true)
   buildSample("tutorial_1_connect", true)
   buildSample("tutorial_2_customproto", true)
-<<<<<<< HEAD
   if (NimMajor, NimMinor) > (1, 4):
+    # This tutorial relies on post 1.4 exception tracking
+    buildSample("tutorial_3_protobuf", true)
+    # Nico doesn't work in 1.2
     exec "nimble install -y nico"
     buildSample("game_network", false, "--styleCheck:off")
-=======
-  if (NimMajor, NimMinor) > (1, 2):
-    # This tutorial relies on post 1.4 exception tracking
-    buildSample("tutorial_3_protobuf", true)
->>>>>>> 1c99aca0
 
 # pin system
 # while nimble lockfile
