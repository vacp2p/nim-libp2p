when not(compileOption("threads")):
  {.fatal: "Please, compile this program with the --threads:on option!".}

import
  strformat, strutils,
  stew/byteutils,
  chronos,
<<<<<<< HEAD
  ../libp2p,
  ../libp2p/protocols/connectivity/nat_auto_mapper
=======
  libp2p
>>>>>>> 23338fce

const DefaultAddr = "/ip4/0.0.0.0/tcp/0"

const Help = """
  Commands: /[?|help|connect|disconnect|exit]
  help: Prints this help
  connect: dials a remote peer
  disconnect: ends current session
  exit: closes the chat
"""

type
  Chat = ref object
    switch: Switch          # a single entry point for dialing and listening to peer
    stdinReader: StreamTransport # transport streams between read & write file descriptor
    conn: Connection        # connection to the other peer
    connected: bool         # if the node is connected to another peer

##
# Stdout helpers, to write the prompt
##
proc writePrompt(c: Chat) =
  if c.connected:
    stdout.write '\r' & $c.switch.peerInfo.peerId & ": "
    stdout.flushFile()

proc writeStdout(c: Chat, str: string) =
  echo '\r' & str
  c.writePrompt()

##
# Chat Protocol
##
const ChatCodec = "/nim-libp2p/chat/1.0.0"

type
  ChatProto = ref object of LPProtocol

proc new(T: typedesc[ChatProto], c: Chat): T =
  let chatproto = T()

  # create handler for incoming connection
  proc handle(stream: Connection, proto: string) {.async.} =
    if c.connected and not c.conn.closed:
      c.writeStdout "a chat session is already in progress - refusing incoming peer!"
      await stream.close()
    else:
      await c.handlePeer(stream)
      await stream.close()

  # assign the new handler
  chatproto.handler = handle
  chatproto.codec = ChatCodec
  return chatproto

##
# Chat application
##
proc handlePeer(c: Chat, conn: Connection) {.async.} =
  # Handle a peer (incoming or outgoing)
  try:
    c.conn = conn
    c.connected = true
    c.writeStdout $conn.peerId & " connected"

    # Read loop
    while true:
      let
        strData = await conn.readLp(1024)
        str = string.fromBytes(strData)
      c.writeStdout $conn.peerId & ": " & $str

  except LPStreamEOFError:
    defer: c.writeStdout $conn.peerId & " disconnected"
    await c.conn.close()
    c.connected = false

proc dialPeer(c: Chat, address: string) {.async.} =
  # Parse and dial address
  let
    multiAddr = MultiAddress.init(address).tryGet()
    # split the peerId part /p2p/...
    peerIdBytes = multiAddr[multiCodec("p2p")]
      .tryGet()
      .protoAddress()
      .tryGet()
    remotePeer = PeerId.init(peerIdBytes).tryGet()
    # split the wire address
    ip4Addr = multiAddr[multiCodec("ip4")].tryGet()
    tcpAddr = multiAddr[multiCodec("tcp")].tryGet()
    wireAddr = ip4Addr & tcpAddr

  echo &"dialing peer: {multiAddr}"
  asyncSpawn c.handlePeer(await c.switch.dial(remotePeer, @[wireAddr], ChatCodec))

proc readLoop(c: Chat) {.async.} =
  while true:
    if not c.connected:
      echo "type an address or wait for a connection:"
      echo "type /[help|?] for help"

    c.writePrompt()

    let line = await c.stdinReader.readLine()
    if line.startsWith("/help") or line.startsWith("/?"):
      echo Help
      continue

    if line.startsWith("/disconnect"):
      c.writeStdout "Ending current session"
      if c.connected and c.conn.closed.not:
        await c.conn.close()
      c.connected = false
    elif line.startsWith("/connect"):
      c.writeStdout "enter address of remote peer"
      let address = await c.stdinReader.readLine()
      if address.len > 0:
        await c.dialPeer(address)

    elif line.startsWith("/exit"):
      if c.connected and c.conn.closed.not:
        await c.conn.close()
        c.connected = false

      await c.switch.stop()
      c.writeStdout "quitting..."
      return
    else:
      if c.connected:
        await c.conn.writeLp(line)
      else:
        try:
          if line.startsWith("/") and "p2p" in line:
            await c.dialPeer(line)
        except CatchableError as exc:
          echo &"unable to dial remote peer {line}"
          echo exc.msg

proc readInput(wfd: AsyncFD) {.thread.} =
  ## This thread performs reading from `stdin` and sends data over
  ## pipe to main thread.
  let transp = fromPipe(wfd)

  while true:
    let line = stdin.readLine()
    discard waitFor transp.write(line & "\r\n")

proc main() {.async.} =
  let
    rng = newRng() # Single random number source for the whole application

    # Pipe to read stdin from main thread
    (rfd, wfd) = createAsyncPipe()
    stdinReader = fromPipe(rfd)

  var thread: Thread[AsyncFD]
  try:
    thread.createThread(readInput, wfd)
  except Exception as exc:
    quit("Failed to create thread: " & exc.msg)

  var localAddress = MultiAddress.init(DefaultAddr).tryGet()

  var switch = SwitchBuilder
    .new()
    .withRng(rng)       # Give the application RNG
    .withAddress(localAddress)
    .withTcpTransport() # Use TCP as transport
    .withMplex()        # Use Mplex as muxer
    .withNoise()        # Use Noise as secure manager
    .build()

  let
    chat = Chat(
      switch: switch,
      stdinReader: stdinReader)
    natAutoMapper = NatAutoMapper.new(switch.peerInfo)

  switch.mount(ChatProto.new(chat))
  switch.mount(natAutoMapper)

  await switch.start()

  let id = $switch.peerInfo.peerId
  echo "PeerId: " & id
  echo "listening on: "
  for a in switch.peerInfo.addrs:
    echo &"{a}/p2p/{id}"

  await chat.readLoop()
  quit(0)

waitFor(main())<|MERGE_RESOLUTION|>--- conflicted
+++ resolved
@@ -5,12 +5,8 @@
   strformat, strutils,
   stew/byteutils,
   chronos,
-<<<<<<< HEAD
-  ../libp2p,
-  ../libp2p/protocols/connectivity/nat_auto_mapper
-=======
-  libp2p
->>>>>>> 23338fce
+  libp2p,
+  libp2p/protocols/connectivity/nat_auto_mapper
 
 const DefaultAddr = "/ip4/0.0.0.0/tcp/0"
 
