import ../../errors
<<<<<<< HEAD
=======

>>>>>>> 5f256049
type ACMEError* = object of LPError

when defined(libp2p_autotls_support):
  import base64, strutils, chronos/apps/http/httpclient, json
  import ../../transports/tls/certificate_ffi
  import ../../transports/tls/certificate
  import ../../crypto/crypto
  import ../../crypto/rsa

  proc keyOrError*(table: HttpTable, key: string): string {.raises: [ValueError].} =
    if not table.contains(key):
      raise newException(ValueError, "key " & key & " not present in headers")
    table.getString(key)

  proc base64UrlEncode*(data: seq[byte]): string =
    ## Encodes data using base64url (RFC 4648 §5) — no padding, URL-safe
    var encoded = base64.encode(data, safe = true)
    encoded.removeSuffix("=")
    encoded.removeSuffix("=")
    return encoded

  proc thumbprint*(key: KeyPair): string =
    doAssert key.seckey.scheme == PKScheme.RSA, "unsupported keytype"
    let pubkey = key.pubkey.rsakey
    let nArray = @(getArray(pubkey.buffer, pubkey.key.n, pubkey.key.nlen))
    let eArray = @(getArray(pubkey.buffer, pubkey.key.e, pubkey.key.elen))

    let n = base64UrlEncode(nArray)
    let e = base64UrlEncode(eArray)
    let keyJson = %*{"e": e, "kty": "RSA", "n": n}
    let digest = sha256.digest($keyJson)
    return base64UrlEncode(@(digest.data))

  proc getResponseBody*(
      response: HttpClientResponseRef
  ): Future[JsonNode] {.async: (raises: [ACMEError, CancelledError]).} =
    try:
      let bodyBytes = await response.getBodyBytes()
      if bodyBytes.len > 0:
        return bytesToString(bodyBytes).parseJson()
      return %*{} # empty body
    except CancelledError as exc:
      raise exc
    except CatchableError as exc:
      raise newException(
        ACMEError, "Unexpected error occurred while getting body bytes", exc
      )
    except Exception as exc: # this is required for nim 1.6
      raise newException(
        ACMEError, "Unexpected error occurred while getting body bytes", exc
      )

  proc createCSR*(
      domain: string, certKeyPair: KeyPair
  ): string {.raises: [ACMEError].} =
    var certKey: cert_key_t
    var certCtx: cert_context_t
    var derCSR: ptr cert_buffer = nil

    # convert KeyPair to cert_key_t
    let rawSeckey: seq[byte] = certKeyPair.seckey.getRawBytes.valueOr:
      raise newException(ACMEError, "Failed to get seckey raw bytes (DER)")
    let seckeyBuffer = rawSeckey.toCertBuffer()
    if cert_new_key_t(seckeyBuffer.unsafeAddr, certKey.addr) != CERT_SUCCESS:
      raise newException(ACMEError, "Failed to convert key pair to cert_key_t")

    # create CSR
    if cert_signing_req(domain.cstring, certKey, derCSR.addr) != CERT_SUCCESS:
      raise newException(ACMEError, "Failed to create CSR")

    base64.encode(derCSR.toSeq, safe = true)<|MERGE_RESOLUTION|>--- conflicted
+++ resolved
@@ -1,8 +1,5 @@
 import ../../errors
-<<<<<<< HEAD
-=======
 
->>>>>>> 5f256049
 type ACMEError* = object of LPError
 
 when defined(libp2p_autotls_support):
