--- conflicted
+++ resolved
@@ -12,11 +12,7 @@
 
 import std/[options, sequtils, hashes]
 import pkg/[chronos, chronicles, stew/results]
-<<<<<<< HEAD
-import peerid, multiaddress, crypto/crypto, errors, utility
-=======
-import peerid, multiaddress, crypto/crypto, routing_record, errors
->>>>>>> 9ba5c069
+import peerid, multiaddress, crypto/crypto, routing_record, errors, utility
 
 export peerid, multiaddress, crypto, routing_record, errors, results
 
