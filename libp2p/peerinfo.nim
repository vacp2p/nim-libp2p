--- conflicted
+++ resolved
@@ -42,8 +42,6 @@
     # gossip 1.1 spec related
     # https://github.com/libp2p/specs/blob/master/pubsub/gossipsub/gossipsub-v1.1.md#explicit-peering-agreements
     maintain*: bool 
-
-proc hash*(i: PeerInfo): Hash = cast[int](i).hash # cast ptr to int and hash
 
 proc id*(p: PeerInfo): string =
   if not(isNil(p)):
@@ -139,23 +137,5 @@
   else:
     result = some(p.privateKey.getKey().tryGet())
 
-<<<<<<< HEAD
-func `==`*(a, b: PeerInfo): bool =
-  # override equiality to support both nil and peerInfo comparisons
-  # this in the future will allow us to recycle refs
-  let
-    aptr = cast[pointer](a)
-    bptr = cast[pointer](b)
-
-  if isNil(aptr) and isNil(bptr):
-    true
-  elif isNil(aptr) or isNil(bptr):
-    false
-  elif aptr == bptr and a.peerId == b.peerId:
-    true
-  else:
-    false
-=======
 func hash*(p: PeerInfo): Hash =
-  cast[pointer](p).hash
->>>>>>> 94196fee
+  cast[pointer](p).hash