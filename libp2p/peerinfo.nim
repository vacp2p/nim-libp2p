--- conflicted
+++ resolved
@@ -66,7 +66,9 @@
     discard
     #info "Can't update the signed peer record"
 
-<<<<<<< HEAD
+proc addrs*(p: PeerInfo): seq[MultiAddress] =
+  p.addrs
+
 proc fullAddrs*(p: PeerInfo): MaResult[seq[MultiAddress]] =
   let peerIdPart = ? MultiAddress.init(multiCodec("p2p"), p.peerId.data)
   var res: seq[MultiAddress]
@@ -87,10 +89,6 @@
 
 proc parseFullAddress*(ma: string | seq[byte]): MaResult[(PeerId, MultiAddress)] =
   parseFullAddress(? MultiAddress.init(ma))
-=======
-proc addrs*(p: PeerInfo): seq[MultiAddress] =
-  p.addrs
->>>>>>> fde3f5cf
 
 proc new*(
   p: typedesc[PeerInfo],
