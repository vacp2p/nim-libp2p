--- conflicted
+++ resolved
@@ -121,36 +121,11 @@
   ## range [512, 4096] (default = 2048).
   ##
   ## ``pubexp`` is RSA public exponent, which must be prime (default = 3).
-<<<<<<< HEAD
-  var rng: BrHmacDrbgContext
-  var keygen: BrRsaKeygen
-  var seeder = brPrngSeederSystem(nil)
-  brHmacDrbgInit(addr rng, addr sha256Vtable, nil, 0)
-  if seeder(addr rng.vtable) == 0:
-    return err(RsaRngError)
-
-  keygen = brRsaKeygenGetDefault()
-
-  let length = brRsaPrivateKeyBufferSize(bits) +
-               brRsaPublicKeyBufferSize(bits) +
-               ((bits + 7) shr 3)
-  let sko = 0
-  let pko = brRsaPrivateKeyBufferSize(bits)
-  let eko = pko + brRsaPublicKeyBufferSize(bits)
-
-  var res: T
-
-  when T is RsaKeyPair:
-    res = new T
-  else:
-    res = new RsaPrivateKey
-=======
   let
     sko = 0
     pko = brRsaPrivateKeyBufferSize(bits)
     eko = pko + brRsaPublicKeyBufferSize(bits)
     length = eko + ((bits + 7) shr 3)
->>>>>>> d522537b
 
   let res = new T
   res.buffer = newSeq[byte](length)
