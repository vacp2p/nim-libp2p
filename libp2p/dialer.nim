# Nim-LibP2P
# Copyright (c) 2022 Status Research & Development GmbH
# Licensed under either of
#  * Apache License, version 2.0, ([LICENSE-APACHE](LICENSE-APACHE))
#  * MIT license ([LICENSE-MIT](LICENSE-MIT))
# at your option.
# This file may not be copied, modified, or distributed except according to
# those terms.

import std/[sugar, tables, sequtils]

import pkg/[chronos,
            chronicles,
            metrics]

import dial,
       peerid,
       peerinfo,
       multicodec,
       multistream,
       connmanager,
       stream/connection,
       transports/transport,
       nameresolving/nameresolver,
       upgrademngrs/upgrade,
       errors

export dial, errors

logScope:
  topics = "libp2p dialer"

declareCounter(libp2p_total_dial_attempts, "total attempted dials")
declareCounter(libp2p_successful_dials, "dialed successful peers")
declareCounter(libp2p_failed_dials, "failed dials")
declareCounter(libp2p_failed_upgrades_outgoing, "outgoing connections failed upgrades")

type
  DialFailedError* = object of LPError

  Dialer* = ref object of Dial
    localPeerId*: PeerId
    ms: MultistreamSelect
    connManager: ConnManager
    dialLock: Table[PeerId, AsyncLock]
    transports: seq[Transport]
    nameResolver: NameResolver

proc removePart(ma: MultiAddress, toRemove: MultiCodec): MultiAddress =
  result = MultiAddress.init()
  for part in ma:
    if part.get().protoCode().get() == toRemove: continue
    result &= part.get()

proc dialAndUpgrade(
  self: Dialer,
  peerId: PeerId,
  hostname: string,
  address: MultiAddress):
  Future[Connection] {.async.} =

  for transport in self.transports: # for each transport
    if transport.handles(address):   # check if it can dial it
      trace "Dialing address", address, peerId, hostname
      let dialed = try:
          libp2p_total_dial_attempts.inc()
          await transport.dial(hostname, address)
        except CancelledError as exc:
          debug "Dialing canceled", msg = exc.msg, peerId
          raise exc
        except CatchableError as exc:
          debug "Dialing failed", msg = exc.msg, peerId
          libp2p_failed_dials.inc()
          return nil # Try the next address

      # make sure to assign the peer to the connection
      dialed.peerId = peerId

      # also keep track of the connection's bottom unsafe transport direction
      # required by gossipsub scoring
      dialed.transportDir = Direction.Out

      libp2p_successful_dials.inc()

      let conn = try:
          await transport.upgradeOutgoing(dialed)
        except CatchableError as exc:
          # If we failed to establish the connection through one transport,
          # we won't succeeded through another - no use in trying again
          await dialed.close()
          debug "Upgrade failed", msg = exc.msg, peerId
          if exc isnot CancelledError:
            libp2p_failed_upgrades_outgoing.inc()

          # Try other address
          return nil

      doAssert not isNil(conn), "connection died after upgradeOutgoing"
      debug "Dial successful", conn, peerId = conn.peerId
      return conn
  return nil

proc dialAndUpgrade(
  self: Dialer,
  peerId: Opt[PeerId],
  addrs: seq[MultiAddress]):
  Future[Connection] {.async.} =

  debug "Dialing peer", peerId

<<<<<<< HEAD
  let p2pPart = MultiAddress.init(multiCodec("p2p"), peerId).tryGet()
  for rawAddress in addrs:
    # resolve potential dnsaddr
    let addresses =
      if DNSADDR.matchPartial(rawAddress):
        if isNil(self.nameResolver):
          info "Can't resolve DNSADDR without NameResolver", ma=rawAddress
          continue
        (await self.nameResolver.resolveDnsAddr(rawAddress & p2pPart)).mapIt(it.removePart(multiCodec("p2p")))
      else:
        @[rawAddress]

    for expandedAddress in addresses:
      # DNS resolution
      let
        hostname = expandedAddress.getHostname()
        resolvedAddresses =
          if isNil(self.nameResolver): @[expandedAddress]
          else: await self.nameResolver.resolveMAddress(expandedAddress)

      for resolvedAddress in resolvedAddresses:
        result = await self.dialAndUpgrade(peerId, hostname, resolvedAddress)
        if not isNil(result):
          return result
=======
  for address in addrs:      # for each address
    let
      hostname = address.getHostname()
      resolvedAddresses =
        if isNil(self.nameResolver): @[address]
        else: await self.nameResolver.resolveMAddress(address)

    for a in resolvedAddresses:      # for each resolved address
      for transport in self.transports: # for each transport
        if transport.handles(a):   # check if it can dial it
          trace "Dialing address", address = $a, peerId, hostname
          let dialed = try:
              libp2p_total_dial_attempts.inc()
              await transport.dial(hostname, a)
            except CancelledError as exc:
              debug "Dialing canceled", msg = exc.msg, peerId
              raise exc
            except CatchableError as exc:
              debug "Dialing failed", msg = exc.msg, peerId
              libp2p_failed_dials.inc()
              continue # Try the next address

          # also keep track of the connection's bottom unsafe transport direction
          # required by gossipsub scoring
          dialed.transportDir = Direction.Out

          libp2p_successful_dials.inc()

          let conn = try:
              await transport.upgradeOutgoing(dialed, peerId)
            except CatchableError as exc:
              # If we failed to establish the connection through one transport,
              # we won't succeeded through another - no use in trying again
              # TODO we should try another address though
              await dialed.close()
              debug "Upgrade failed", msg = exc.msg, peerId
              if exc isnot CancelledError:
                libp2p_failed_upgrades_outgoing.inc()
              raise exc

          doAssert not isNil(conn), "connection died after upgradeOutgoing"
          debug "Dial successful", conn, peerId = conn.peerId
          return conn
>>>>>>> dfbfbe6e

proc internalConnect(
  self: Dialer,
  peerId: Opt[PeerId],
  addrs: seq[MultiAddress],
  forceDial: bool):
  Future[Connection] {.async.} =
  if Opt.some(self.localPeerId) == peerId:
    raise newException(CatchableError, "can't dial self!")

  # Ensure there's only one in-flight attempt per peer
  let lock = self.dialLock.mgetOrPut(peerId.get(default(PeerId)), newAsyncLock())
  try:
    await lock.acquire()

    # Check if we have a connection already and try to reuse it
    var conn =
      if peerId.isSome: self.connManager.selectConn(peerId.get())
      else: nil
    if conn != nil:
      if conn.atEof or conn.closed:
        # This connection should already have been removed from the connection
        # manager - it's essentially a bug that we end up here - we'll fail
        # for now, hoping that this will clean themselves up later...
        warn "dead connection in connection manager", conn
        await conn.close()
        raise newException(DialFailedError, "Zombie connection encountered")

      trace "Reusing existing connection", conn, direction = $conn.dir
      return conn

    let slot = await self.connManager.getOutgoingSlot(forceDial)
    conn =
      try:
        await self.dialAndUpgrade(peerId, addrs)
      except CatchableError as exc:
        slot.release()
        raise exc
    slot.trackConnection(conn)
    if isNil(conn): # None of the addresses connected
      raise newException(DialFailedError, "Unable to establish outgoing link")

    # A disconnect could have happened right after
    # we've added the connection so we check again
    # to prevent races due to that.
    if conn.closed() or conn.atEof():
      # This can happen when the other ends drops us
      # before we get a chance to return the connection
      # back to the dialer.
      trace "Connection dead on arrival", conn
      raise newLPStreamClosedError()

    return conn
  finally:
    if lock.locked():
      lock.release()

method connect*(
  self: Dialer,
  peerId: PeerId,
  addrs: seq[MultiAddress],
  forceDial = false) {.async.} =
  ## connect remote peer without negotiating
  ## a protocol
  ##

  if self.connManager.connCount(peerId) > 0:
    return

  discard await self.internalConnect(Opt.some(peerId), addrs, forceDial)

method connect*(
  self: Dialer,
  addrs: seq[MultiAddress],
  ): Future[PeerId] {.async.} =
  ## Connects to a peer and retrieve its PeerId

  return (await self.internalConnect(Opt.none(PeerId), addrs, false)).peerId

proc negotiateStream(
  self: Dialer,
  conn: Connection,
  protos: seq[string]): Future[Connection] {.async.} =
  trace "Negotiating stream", conn, protos
  let selected = await self.ms.select(conn, protos)
  if not protos.contains(selected):
    await conn.closeWithEOF()
    raise newException(DialFailedError, "Unable to select sub-protocol " & $protos)

  return conn

method tryDial*(
  self: Dialer,
  peerId: PeerId,
  addrs: seq[MultiAddress]): Future[MultiAddress] {.async.} =
  ## Create a protocol stream in order to check
  ## if a connection is possible.
  ## Doesn't use the Connection Manager to save it.
  ##

  trace "Check if it can dial", peerId, addrs
  try:
    let conn = await self.dialAndUpgrade(Opt.some(peerId), addrs)
    if conn.isNil():
      raise newException(DialFailedError, "No valid multiaddress")
    await conn.close()
    return conn.observedAddr
  except CancelledError as exc:
    raise exc
  except CatchableError as exc:
    raise newException(DialFailedError, exc.msg)

method dial*(
  self: Dialer,
  peerId: PeerId,
  protos: seq[string]): Future[Connection] {.async.} =
  ## create a protocol stream over an
  ## existing connection
  ##

  trace "Dialing (existing)", peerId, protos
  let stream = await self.connManager.getStream(peerId)
  if stream.isNil:
    raise newException(DialFailedError, "Couldn't get muxed stream")

  return await self.negotiateStream(stream, protos)

method dial*(
  self: Dialer,
  peerId: PeerId,
  addrs: seq[MultiAddress],
  protos: seq[string],
  forceDial = false): Future[Connection] {.async.} =
  ## create a protocol stream and establish
  ## a connection if one doesn't exist already
  ##

  var
    conn: Connection
    stream: Connection

  proc cleanup() {.async.} =
    if not(isNil(stream)):
      await stream.closeWithEOF()

    if not(isNil(conn)):
      await conn.close()

  try:
    trace "Dialing (new)", peerId, protos
    conn = await self.internalConnect(Opt.some(peerId), addrs, forceDial)
    trace "Opening stream", conn
    stream = await self.connManager.getStream(conn)

    if isNil(stream):
      raise newException(DialFailedError,
        "Couldn't get muxed stream")

    return await self.negotiateStream(stream, protos)
  except CancelledError as exc:
    trace "Dial canceled", conn
    await cleanup()
    raise exc
  except CatchableError as exc:
    debug "Error dialing", conn, msg = exc.msg
    await cleanup()
    raise exc

method addTransport*(self: Dialer, t: Transport) =
  self.transports &= t

proc new*(
  T: type Dialer,
  localPeerId: PeerId,
  connManager: ConnManager,
  transports: seq[Transport],
  ms: MultistreamSelect,
  nameResolver: NameResolver = nil): Dialer =

  T(localPeerId: localPeerId,
    connManager: connManager,
    transports: transports,
    ms: ms,
    nameResolver: nameResolver)<|MERGE_RESOLUTION|>--- conflicted
+++ resolved
@@ -46,15 +46,9 @@
     transports: seq[Transport]
     nameResolver: NameResolver
 
-proc removePart(ma: MultiAddress, toRemove: MultiCodec): MultiAddress =
-  result = MultiAddress.init()
-  for part in ma:
-    if part.get().protoCode().get() == toRemove: continue
-    result &= part.get()
-
 proc dialAndUpgrade(
   self: Dialer,
-  peerId: PeerId,
+  peerId: Opt[PeerId],
   hostname: string,
   address: MultiAddress):
   Future[Connection] {.async.} =
@@ -62,7 +56,8 @@
   for transport in self.transports: # for each transport
     if transport.handles(address):   # check if it can dial it
       trace "Dialing address", address, peerId, hostname
-      let dialed = try:
+      let dialed =
+        try:
           libp2p_total_dial_attempts.inc()
           await transport.dial(hostname, address)
         except CancelledError as exc:
@@ -73,17 +68,15 @@
           libp2p_failed_dials.inc()
           return nil # Try the next address
 
-      # make sure to assign the peer to the connection
-      dialed.peerId = peerId
-
       # also keep track of the connection's bottom unsafe transport direction
       # required by gossipsub scoring
       dialed.transportDir = Direction.Out
 
       libp2p_successful_dials.inc()
 
-      let conn = try:
-          await transport.upgradeOutgoing(dialed)
+      let conn =
+        try:
+          await transport.upgradeOutgoing(dialed, peerId)
         except CatchableError as exc:
           # If we failed to establish the connection through one transport,
           # we won't succeeded through another - no use in trying again
@@ -100,6 +93,34 @@
       return conn
   return nil
 
+proc expandDnsAddr(
+  self: Dialer,
+  peerId: Opt[PeerId],
+  address: MultiAddress): Future[seq[(MultiAddress, Opt[PeerId])]] {.async.} =
+
+  if not DNSADDR.matchPartial(address): return @[(address, peerId)]
+  if isNil(self.nameResolver):
+    info "Can't resolve DNSADDR without NameResolver", ma=address
+    return @[]
+
+  let
+    toResolve =
+      if peerId.isSome:
+        address & MultiAddress.init(multiCodec("p2p"), peerId.tryGet()).tryGet()
+      else:
+        address
+    resolved = await self.nameResolver.resolveDnsAddr(toResolve)
+
+  for resolvedAddress in resolved:
+    let lastPart = resolvedAddress[^1].tryGet()
+    if lastPart.protoCode == Result[MultiCodec, string].ok(multiCodec("p2p")):
+      let
+        peerIdBytes = lastPart.protoArgument().tryGet()
+        addrPeerId = PeerId.init(peerIdBytes).tryGet()
+      result.add((resolvedAddress[0..^2].tryGet(), Opt.some(addrPeerId)))
+    else:
+      result.add((resolvedAddress, peerId))
+
 proc dialAndUpgrade(
   self: Dialer,
   peerId: Opt[PeerId],
@@ -108,20 +129,11 @@
 
   debug "Dialing peer", peerId
 
-<<<<<<< HEAD
-  let p2pPart = MultiAddress.init(multiCodec("p2p"), peerId).tryGet()
   for rawAddress in addrs:
     # resolve potential dnsaddr
-    let addresses =
-      if DNSADDR.matchPartial(rawAddress):
-        if isNil(self.nameResolver):
-          info "Can't resolve DNSADDR without NameResolver", ma=rawAddress
-          continue
-        (await self.nameResolver.resolveDnsAddr(rawAddress & p2pPart)).mapIt(it.removePart(multiCodec("p2p")))
-      else:
-        @[rawAddress]
-
-    for expandedAddress in addresses:
+    let addresses = await self.expandDnsAddr(peerId, rawAddress)
+
+    for (expandedAddress, addrPeerId) in addresses:
       # DNS resolution
       let
         hostname = expandedAddress.getHostname()
@@ -130,54 +142,9 @@
           else: await self.nameResolver.resolveMAddress(expandedAddress)
 
       for resolvedAddress in resolvedAddresses:
-        result = await self.dialAndUpgrade(peerId, hostname, resolvedAddress)
+        result = await self.dialAndUpgrade(addrPeerId, hostname, resolvedAddress)
         if not isNil(result):
           return result
-=======
-  for address in addrs:      # for each address
-    let
-      hostname = address.getHostname()
-      resolvedAddresses =
-        if isNil(self.nameResolver): @[address]
-        else: await self.nameResolver.resolveMAddress(address)
-
-    for a in resolvedAddresses:      # for each resolved address
-      for transport in self.transports: # for each transport
-        if transport.handles(a):   # check if it can dial it
-          trace "Dialing address", address = $a, peerId, hostname
-          let dialed = try:
-              libp2p_total_dial_attempts.inc()
-              await transport.dial(hostname, a)
-            except CancelledError as exc:
-              debug "Dialing canceled", msg = exc.msg, peerId
-              raise exc
-            except CatchableError as exc:
-              debug "Dialing failed", msg = exc.msg, peerId
-              libp2p_failed_dials.inc()
-              continue # Try the next address
-
-          # also keep track of the connection's bottom unsafe transport direction
-          # required by gossipsub scoring
-          dialed.transportDir = Direction.Out
-
-          libp2p_successful_dials.inc()
-
-          let conn = try:
-              await transport.upgradeOutgoing(dialed, peerId)
-            except CatchableError as exc:
-              # If we failed to establish the connection through one transport,
-              # we won't succeeded through another - no use in trying again
-              # TODO we should try another address though
-              await dialed.close()
-              debug "Upgrade failed", msg = exc.msg, peerId
-              if exc isnot CancelledError:
-                libp2p_failed_upgrades_outgoing.inc()
-              raise exc
-
-          doAssert not isNil(conn), "connection died after upgradeOutgoing"
-          debug "Dial successful", conn, peerId = conn.peerId
-          return conn
->>>>>>> dfbfbe6e
 
 proc internalConnect(
   self: Dialer,
