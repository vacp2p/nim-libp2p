# Nim-LibP2P
# Copyright (c) 2022 Status Research & Development GmbH
# Licensed under either of
#  * Apache License, version 2.0, ([LICENSE-APACHE](LICENSE-APACHE))
#  * MIT license ([LICENSE-MIT](LICENSE-MIT))
# at your option.
# This file may not be copied, modified, or distributed except according to
# those terms.

import std/[sugar, tables]

import pkg/[chronos,
            chronicles,
            metrics]

import dial,
       peerid,
       peerinfo,
       multistream,
       connmanager,
       stream/connection,
       transports/transport,
       nameresolving/nameresolver,
       upgrademngrs/upgrade,
       errors

export dial, errors

logScope:
  topics = "libp2p dialer"

declareCounter(libp2p_total_dial_attempts, "total attempted dials")
declareCounter(libp2p_successful_dials, "dialed successful peers")
declareCounter(libp2p_failed_dials, "failed dials")
declareCounter(libp2p_failed_upgrades_outgoing, "outgoing connections failed upgrades")

type
  DialFailedError* = object of LPError

  Dialer* = ref object of Dial
    localPeerId*: PeerId
    ms: MultistreamSelect
    connManager: ConnManager
    dialLock: Table[PeerId, AsyncLock]
    transports: seq[Transport]
    nameResolver: NameResolver

proc dialAndUpgrade(
  self: Dialer,
  peerId: PeerId,
  addrs: seq[MultiAddress]):
  Future[Connection] {.async.} =
  debug "Dialing peer", peerId

  for address in addrs:      # for each address
    let
      hostname = address.getHostname()
      resolvedAddresses =
        if isNil(self.nameResolver): @[address]
        else: await self.nameResolver.resolveMAddress(address)

    for a in resolvedAddresses:      # for each resolved address
      for transport in self.transports: # for each transport
        if transport.handles(a):   # check if it can dial it
          trace "Dialing address", address = $a, peerId, hostname
          let dialed = try:
              libp2p_total_dial_attempts.inc()
              await transport.dial(hostname, a)
<<<<<<< HEAD
            except TooManyConnectionsError as exc:
              trace "Connection limit reached!"
              raise exc
=======
>>>>>>> 2d864633
            except CancelledError as exc:
              debug "Dialing canceled", msg = exc.msg, peerId
              raise exc
            except CatchableError as exc:
              debug "Dialing failed", msg = exc.msg, peerId
              libp2p_failed_dials.inc()
              continue # Try the next address

          # make sure to assign the peer to the connection
          dialed.peerId = peerId

          # also keep track of the connection's bottom unsafe transport direction
          # required by gossipsub scoring
          dialed.transportDir = Direction.Out

          libp2p_successful_dials.inc()

          let conn = try:
              await transport.upgradeOutgoing(dialed)
            except CatchableError as exc:
              # If we failed to establish the connection through one transport,
              # we won't succeeded through another - no use in trying again
              # TODO we should try another address though
              await dialed.close()
              debug "Upgrade failed", msg = exc.msg, peerId
              if exc isnot CancelledError:
                libp2p_failed_upgrades_outgoing.inc()
              raise exc

          doAssert not isNil(conn), "connection died after upgradeOutgoing"
          debug "Dial successful", conn, peerId = conn.peerId
          return conn

proc internalConnect(
  self: Dialer,
  peerId: PeerId,
  addrs: seq[MultiAddress],
  forceDial: bool):
  Future[Connection] {.async.} =
  if self.localPeerId == peerId:
    raise newException(CatchableError, "can't dial self!")

  # Ensure there's only one in-flight attempt per peer
  let lock = self.dialLock.mgetOrPut(peerId, newAsyncLock())
  try:
    await lock.acquire()

    # Check if we have a connection already and try to reuse it
    var conn = self.connManager.selectConn(peerId)
    if conn != nil:
      if conn.atEof or conn.closed:
        # This connection should already have been removed from the connection
        # manager - it's essentially a bug that we end up here - we'll fail
        # for now, hoping that this will clean themselves up later...
        warn "dead connection in connection manager", conn
        await conn.close()
        raise newException(DialFailedError, "Zombie connection encountered")

      trace "Reusing existing connection", conn, direction = $conn.dir
      return conn

<<<<<<< HEAD
    conn = await self.connManager.trackOutgoingConn(
      () => self.dialAndUpgrade(peerId, addrs),
      forceDial
    )
=======
    let slot = await self.connManager.getOutgoingSlot(forceDial)
    conn =
      try:
        await self.dialAndUpgrade(peerId, addrs)
      except CatchableError as exc:
        slot.release()
        raise exc
    slot.trackConnection(conn)
>>>>>>> 2d864633
    if isNil(conn): # None of the addresses connected
      raise newException(DialFailedError, "Unable to establish outgoing link")

    # A disconnect could have happened right after
    # we've added the connection so we check again
    # to prevent races due to that.
    if conn.closed() or conn.atEof():
      # This can happen when the other ends drops us
      # before we get a chance to return the connection
      # back to the dialer.
      trace "Connection dead on arrival", conn
      raise newLPStreamClosedError()

    return conn
  finally:
    if lock.locked():
      lock.release()

method connect*(
  self: Dialer,
  peerId: PeerId,
  addrs: seq[MultiAddress],
  forceDial = false) {.async.} =
  ## connect remote peer without negotiating
  ## a protocol
  ##

  if self.connManager.connCount(peerId) > 0:
    return

  discard await self.internalConnect(peerId, addrs, forceDial)

proc negotiateStream(
  self: Dialer,
  conn: Connection,
  protos: seq[string]): Future[Connection] {.async.} =
  trace "Negotiating stream", conn, protos
  let selected = await self.ms.select(conn, protos)
  if not protos.contains(selected):
    await conn.closeWithEOF()
    raise newException(DialFailedError, "Unable to select sub-protocol " & $protos)

  return conn

method tryDial*(
  self: Dialer,
  peerId: PeerId,
  addrs: seq[MultiAddress]): Future[MultiAddress] {.raises: [Defect], async.} =
  ## Create a protocol stream and in order to check
  ## if a connection is possible.
  ## Doesn't use the Connection Manager to save it.
  ##

  trace "Check if it can dial", peerId, addrs
  try:
    let conn = await self.dialAndUpgrade(peerId, addrs)
    if conn.isNil():
      raise newException(DialFailedError, "No valid multiaddress")
    await conn.close()
    return conn.observedAddr
  except CancelledError as exc:
    raise exc
  except CatchableError as exc:
    raise newException(DialFailedError, exc.msg)

method dial*(
  self: Dialer,
  peerId: PeerId,
  protos: seq[string]): Future[Connection] {.async.} =
  ## create a protocol stream over an
  ## existing connection
  ##

  trace "Dialing (existing)", peerId, protos
  let stream = await self.connManager.getStream(peerId)
  if stream.isNil:
    raise newException(DialFailedError, "Couldn't get muxed stream")

  return await self.negotiateStream(stream, protos)

method dial*(
  self: Dialer,
  peerId: PeerId,
  addrs: seq[MultiAddress],
  protos: seq[string],
  forceDial = false): Future[Connection] {.async.} =
  ## create a protocol stream and establish
  ## a connection if one doesn't exist already
  ##

  var
    conn: Connection
    stream: Connection

  proc cleanup() {.async.} =
    if not(isNil(stream)):
      await stream.closeWithEOF()

    if not(isNil(conn)):
      await conn.close()

  try:
    trace "Dialing (new)", peerId, protos
    conn = await self.internalConnect(peerId, addrs, forceDial)
    trace "Opening stream", conn
    stream = await self.connManager.getStream(conn)

    if isNil(stream):
      raise newException(DialFailedError,
        "Couldn't get muxed stream")

    return await self.negotiateStream(stream, protos)
  except CancelledError as exc:
    trace "Dial canceled", conn
    await cleanup()
    raise exc
  except CatchableError as exc:
    debug "Error dialing", conn, msg = exc.msg
    await cleanup()
    raise exc

method addTransport*(self: Dialer, t: Transport) =
  self.transports &= t

proc new*(
  T: type Dialer,
  localPeerId: PeerId,
  connManager: ConnManager,
  transports: seq[Transport],
  ms: MultistreamSelect,
  nameResolver: NameResolver = nil): Dialer =

  T(localPeerId: localPeerId,
    connManager: connManager,
    transports: transports,
    ms: ms,
    nameResolver: nameResolver)<|MERGE_RESOLUTION|>--- conflicted
+++ resolved
@@ -66,12 +66,6 @@
           let dialed = try:
               libp2p_total_dial_attempts.inc()
               await transport.dial(hostname, a)
-<<<<<<< HEAD
-            except TooManyConnectionsError as exc:
-              trace "Connection limit reached!"
-              raise exc
-=======
->>>>>>> 2d864633
             except CancelledError as exc:
               debug "Dialing canceled", msg = exc.msg, peerId
               raise exc
@@ -133,12 +127,6 @@
       trace "Reusing existing connection", conn, direction = $conn.dir
       return conn
 
-<<<<<<< HEAD
-    conn = await self.connManager.trackOutgoingConn(
-      () => self.dialAndUpgrade(peerId, addrs),
-      forceDial
-    )
-=======
     let slot = await self.connManager.getOutgoingSlot(forceDial)
     conn =
       try:
@@ -147,7 +135,6 @@
         slot.release()
         raise exc
     slot.trackConnection(conn)
->>>>>>> 2d864633
     if isNil(conn): # None of the addresses connected
       raise newException(DialFailedError, "Unable to establish outgoing link")
 
