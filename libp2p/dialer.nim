## Nim-LibP2P
## Copyright (c) 2021 Status Research & Development GmbH
## Licensed under either of
##  * Apache License, version 2.0, ([LICENSE-APACHE](LICENSE-APACHE))
##  * MIT license ([LICENSE-MIT](LICENSE-MIT))
## at your option.
## This file may not be copied, modified, or distributed except according to
## those terms.

import std/[sugar, tables]

import pkg/[chronos,
            chronicles,
            metrics]

import dial,
       peerid,
       peerinfo,
       multistream,
       connmanager,
       stream/connection,
       transports/transport,
       nameresolving/nameresolver,
       errors

export dial, errors

logScope:
  topics = "libp2p dialer"

declareCounter(libp2p_total_dial_attempts, "total attempted dials")
declareCounter(libp2p_successful_dials, "dialed successful peers")
declareCounter(libp2p_failed_dials, "failed dials")
declareCounter(libp2p_failed_upgrades_outgoing, "outgoing connections failed upgrades")

type
  DialFailedError* = object of LPError

  Dialer* = ref object of Dial
    localPeerId*: PeerId
    ms: MultistreamSelect
    connManager: ConnManager
    dialLock: Table[PeerID, AsyncLock]
    transports: seq[Transport]
    nameResolver: NameResolver

proc dialAndUpgrade(
  self: Dialer,
  peerId: PeerID,
  addrs: seq[MultiAddress]):
  Future[Connection] {.async.} =
  debug "Dialing peer", peerId

  # Avoid "cannot be captured as it would violate memory safety" errors in Nim-1.4.x.
  var
    transport: Transport
    address: MultiAddress

<<<<<<< HEAD
  for rawAddress in addrs:      # for each address
    address = rawAddress
    let
      hostname = address.getHostname()
      resolvedAddresses =
        if isNil(self.nameResolver): @[address]
        else: await self.nameResolver.resolveMAddress(address)

    for a in resolvedAddresses:      # for each resolved address
      for t in self.transports: # for each transport
        transport = t

        if t.handles(a):   # check if it can dial it
          trace "Dialing address", address = $a, peerId, hostname
          let dialed = try:
              libp2p_total_dial_attempts.inc()
              # await a connection slot when the total
              # connection count is equal to `maxConns`
              await self.connManager.trackOutgoingConn(
                () => transport.dial(hostname, a)
              )
            except TooManyConnectionsError as exc:
              trace "Connection limit reached!"
              raise exc
            except CancelledError as exc:
              debug "Dialing canceled", msg = exc.msg, peerId
              raise exc
            except CatchableError as exc:
              debug "Dialing failed", msg = exc.msg, peerId
              libp2p_failed_dials.inc()
              continue # Try the next address

          # make sure to assign the peer to the connection
          dialed.peerInfo = PeerInfo.init(peerId, addrs)

          # also keep track of the connection's bottom unsafe transport direction
          # required by gossipsub scoring
          dialed.transportDir = Direction.Out

          libp2p_successful_dials.inc()

          let conn = try:
              await transport.upgradeOutgoing(dialed)
            except CatchableError as exc:
              # If we failed to establish the connection through one transport,
              # we won't succeeded through another - no use in trying again
              await dialed.close()
              debug "Upgrade failed", msg = exc.msg, peerId
              if exc isnot CancelledError:
                libp2p_failed_upgrades_outgoing.inc()
              raise exc

          doAssert not isNil(conn), "connection died after upgradeOutgoing"
          debug "Dial successful", conn, peerInfo = conn.peerInfo
          return conn
=======
  for t in self.transports: # for each transport
    transport = t
    for a in addrs:      # for each address
      address = a
      if t.handles(a):   # check if it can dial it
        trace "Dialing address", address = $a, peerId
        let dialed = try:
            libp2p_total_dial_attempts.inc()
            # await a connection slot when the total
            # connection count is equal to `maxConns`
            await self.connManager.trackOutgoingConn(
              () => transport.dial(address)
            )
          except TooManyConnectionsError as exc:
            trace "Connection limit reached!"
            raise exc
          except CancelledError as exc:
            debug "Dialing canceled", msg = exc.msg, peerId
            raise exc
          except CatchableError as exc:
            debug "Dialing failed", msg = exc.msg, peerId
            libp2p_failed_dials.inc()
            continue # Try the next address

        # make sure to assign the peer to the connection
        dialed.peerId = peerId

        # also keep track of the connection's bottom unsafe transport direction
        # required by gossipsub scoring
        dialed.transportDir = Direction.Out

        libp2p_successful_dials.inc()

        let conn = try:
            await transport.upgradeOutgoing(dialed)
          except CatchableError as exc:
            # If we failed to establish the connection through one transport,
            # we won't succeeded through another - no use in trying again
            await dialed.close()
            debug "Upgrade failed", msg = exc.msg, peerId
            if exc isnot CancelledError:
              libp2p_failed_upgrades_outgoing.inc()
            raise exc

        doAssert not isNil(conn), "connection died after upgradeOutgoing"
        debug "Dial successful", conn, peerId = conn.peerId
        return conn
>>>>>>> d02735dc

proc internalConnect(
  self: Dialer,
  peerId: PeerID,
  addrs: seq[MultiAddress]):
  Future[Connection] {.async.} =
  if self.localPeerId == peerId:
    raise newException(CatchableError, "can't dial self!")

  # Ensure there's only one in-flight attempt per peer
  let lock = self.dialLock.mgetOrPut(peerId, newAsyncLock())
  try:
    await lock.acquire()

    # Check if we have a connection already and try to reuse it
    var conn = self.connManager.selectConn(peerId)
    if conn != nil:
      if conn.atEof or conn.closed:
        # This connection should already have been removed from the connection
        # manager - it's essentially a bug that we end up here - we'll fail
        # for now, hoping that this will clean themselves up later...
        warn "dead connection in connection manager", conn
        await conn.close()
        raise newException(DialFailedError, "Zombie connection encountered")

      trace "Reusing existing connection", conn, direction = $conn.dir
      return conn

    conn = await self.dialAndUpgrade(peerId, addrs)
    if isNil(conn): # None of the addresses connected
      raise newException(DialFailedError, "Unable to establish outgoing link")

    # We already check for this in Connection manager
    # but a disconnect could have happened right after
    # we've added the connection so we check again
    # to prevent races due to that.
    if conn.closed() or conn.atEof():
      # This can happen when the other ends drops us
      # before we get a chance to return the connection
      # back to the dialer.
      trace "Connection dead on arrival", conn
      raise newLPStreamClosedError()

    return conn
  finally:
    if lock.locked():
      lock.release()

method connect*(
  self: Dialer,
  peerId: PeerID,
  addrs: seq[MultiAddress]) {.async.} =
  ## connect remote peer without negotiating
  ## a protocol
  ##

  if self.connManager.connCount(peerId) > 0:
    return

  discard await self.internalConnect(peerId, addrs)

proc negotiateStream(
  self: Dialer,
  conn: Connection,
  protos: seq[string]): Future[Connection] {.async.} =
  trace "Negotiating stream", conn, protos
  let selected = await self.ms.select(conn, protos)
  if not protos.contains(selected):
    await conn.closeWithEOF()
    raise newException(DialFailedError, "Unable to select sub-protocol " & $protos)

  return conn

method dial*(
  self: Dialer,
  peerId: PeerID,
  protos: seq[string]): Future[Connection] {.async.} =
  ## create a protocol stream over an
  ## existing connection
  ##

  trace "Dialing (existing)", peerId, protos
  let stream = await self.connManager.getStream(peerId)
  if stream.isNil:
    raise newException(DialFailedError, "Couldn't get muxed stream")

  return await self.negotiateStream(stream, protos)

method dial*(
  self: Dialer,
  peerId: PeerID,
  addrs: seq[MultiAddress],
  protos: seq[string]): Future[Connection] {.async.} =
  ## create a protocol stream and establish
  ## a connection if one doesn't exist already
  ##

  var
    conn: Connection
    stream: Connection

  proc cleanup() {.async.} =
    if not(isNil(stream)):
      await stream.closeWithEOF()

    if not(isNil(conn)):
      await conn.close()

  try:
    trace "Dialing (new)", peerId, protos
    conn = await self.internalConnect(peerId, addrs)
    trace "Opening stream", conn
    stream = await self.connManager.getStream(conn)

    if isNil(stream):
      raise newException(DialFailedError,
        "Couldn't get muxed stream")

    return await self.negotiateStream(stream, protos)
  except CancelledError as exc:
    trace "Dial canceled", conn
    await cleanup()
    raise exc
  except CatchableError as exc:
    debug "Error dialing", conn, msg = exc.msg
    await cleanup()
    raise exc

proc new*(
  T: type Dialer,
  localPeerId: PeerId,
  connManager: ConnManager,
  transports: seq[Transport],
  ms: MultistreamSelect,
  nameResolver: NameResolver = nil): Dialer =

  T(localPeerId: localPeerId,
    connManager: connManager,
    transports: transports,
    ms: ms,
    nameResolver: nameResolver)<|MERGE_RESOLUTION|>--- conflicted
+++ resolved
@@ -56,7 +56,6 @@
     transport: Transport
     address: MultiAddress
 
-<<<<<<< HEAD
   for rawAddress in addrs:      # for each address
     address = rawAddress
     let
@@ -90,7 +89,7 @@
               continue # Try the next address
 
           # make sure to assign the peer to the connection
-          dialed.peerInfo = PeerInfo.init(peerId, addrs)
+          dialed.peerId = peerId
 
           # also keep track of the connection's bottom unsafe transport direction
           # required by gossipsub scoring
@@ -110,57 +109,8 @@
               raise exc
 
           doAssert not isNil(conn), "connection died after upgradeOutgoing"
-          debug "Dial successful", conn, peerInfo = conn.peerInfo
+          debug "Dial successful", conn, peerId = conn.peerId
           return conn
-=======
-  for t in self.transports: # for each transport
-    transport = t
-    for a in addrs:      # for each address
-      address = a
-      if t.handles(a):   # check if it can dial it
-        trace "Dialing address", address = $a, peerId
-        let dialed = try:
-            libp2p_total_dial_attempts.inc()
-            # await a connection slot when the total
-            # connection count is equal to `maxConns`
-            await self.connManager.trackOutgoingConn(
-              () => transport.dial(address)
-            )
-          except TooManyConnectionsError as exc:
-            trace "Connection limit reached!"
-            raise exc
-          except CancelledError as exc:
-            debug "Dialing canceled", msg = exc.msg, peerId
-            raise exc
-          except CatchableError as exc:
-            debug "Dialing failed", msg = exc.msg, peerId
-            libp2p_failed_dials.inc()
-            continue # Try the next address
-
-        # make sure to assign the peer to the connection
-        dialed.peerId = peerId
-
-        # also keep track of the connection's bottom unsafe transport direction
-        # required by gossipsub scoring
-        dialed.transportDir = Direction.Out
-
-        libp2p_successful_dials.inc()
-
-        let conn = try:
-            await transport.upgradeOutgoing(dialed)
-          except CatchableError as exc:
-            # If we failed to establish the connection through one transport,
-            # we won't succeeded through another - no use in trying again
-            await dialed.close()
-            debug "Upgrade failed", msg = exc.msg, peerId
-            if exc isnot CancelledError:
-              libp2p_failed_upgrades_outgoing.inc()
-            raise exc
-
-        doAssert not isNil(conn), "connection died after upgradeOutgoing"
-        debug "Dial successful", conn, peerId = conn.peerId
-        return conn
->>>>>>> d02735dc
 
 proc internalConnect(
   self: Dialer,
