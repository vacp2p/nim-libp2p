# Nim-Libp2p
# Copyright (c) 2023 Status Research & Development GmbH
# Licensed under either of
#  * Apache License, version 2.0, ([LICENSE-APACHE](LICENSE-APACHE))
#  * MIT license ([LICENSE-MIT](LICENSE-MIT))
# at your option.
# This file may not be copied, modified, or distributed except according to
# those terms.

## This module implements MultiHash.
## Supported hashes are:
## 1. IDENTITY
## 2. SHA2-256/SHA2-512
## 3. DBL-SHA2-256
## 4. SHA3/KECCAK
## 5. SHAKE-128/SHAKE-256
## 6. BLAKE2s/BLAKE2s
## 7. SHA1
##
## Hashes which are not yet supported
## 1. SKEIN
## 2. MURMUR

{.push raises: [].}
{.used.}

import tables
import sequtils
import nimcrypto/[sha, sha2, keccak, blake2, hash, utils]
import poseidon2
import varint, vbuffer, multicodec, multibase
import stew/base58
<<<<<<< HEAD
import stew/results
import blscurve/bls_public_exports

=======
import results
>>>>>>> b517b692
export results
# This is workaround for Nim `import` bug.
export sha, sha2, keccak, blake2, hash, utils

const
  MaxHashSize* = 128
  ErrIncorrectName = "Incorrect hash name"
  ErrNotSupported = "Hash not supported"
  ErrWrongDigestSize = "Incorrect digest size"
  ErrDecodeError = "Decoding error from bytes"
  ErrParseError = "Parse error fromHex"

type
  MHashCoderProc* = proc(data: openArray[byte], output: var openArray[byte]) {.
    nimcall, gcsafe, noSideEffect, raises: []
  .}
  MHash* = object
    mcodec*: MultiCodec
    size*: int
    coder*: MHashCoderProc

  MultiHash* = object
    data*: VBuffer
    mcodec*: MultiCodec
    size*: int
    dpos*: int

  MhResult*[T] = Result[T, cstring]

proc identhash(data: openArray[byte], output: var openArray[byte]) =
  if len(output) > 0:
    var length =
      if len(data) > len(output):
        len(output)
      else:
        len(data)
    copyMem(addr output[0], unsafeAddr data[0], length)

proc sha1hash(data: openArray[byte], output: var openArray[byte]) =
  if len(output) > 0:
    var digest = sha1.digest(data)
    var length =
      if sha1.sizeDigest > len(output):
        len(output)
      else:
        sha1.sizeDigest
    copyMem(addr output[0], addr digest.data[0], length)

proc dblsha2_256hash(data: openArray[byte], output: var openArray[byte]) =
  if len(output) > 0:
    var digest1 = sha256.digest(data)
    var digest2 = sha256.digest(digest1.data)
    var length =
      if sha256.sizeDigest > len(output):
        len(output)
      else:
        sha256.sizeDigest
    copyMem(addr output[0], addr digest2.data[0], length)

proc blake2Bhash(data: openArray[byte], output: var openArray[byte]) =
  if len(output) > 0:
    var digest = blake2_512.digest(data)
    var length =
      if blake2_512.sizeDigest > len(output):
        len(output)
      else:
        blake2_512.sizeDigest
    copyMem(addr output[0], addr digest.data[0], length)

proc blake2Shash(data: openArray[byte], output: var openArray[byte]) =
  if len(output) > 0:
    var digest = blake2_256.digest(data)
    var length =
      if blake2_256.sizeDigest > len(output):
        len(output)
      else:
        blake2_256.sizeDigest
    copyMem(addr output[0], addr digest.data[0], length)

proc sha2_256hash(data: openArray[byte], output: var openArray[byte]) =
  if len(output) > 0:
    var digest: array[32, byte]
    digest.bls_sha256_digest(data)
    copyMem(addr output[0], addr digest[0], 32)

proc sha2_512hash(data: openArray[byte], output: var openArray[byte]) =
  if len(output) > 0:
    var digest = sha512.digest(data)
    var length =
      if sha512.sizeDigest > len(output):
        len(output)
      else:
        sha512.sizeDigest
    copyMem(addr output[0], addr digest.data[0], length)

proc sha3_224hash(data: openArray[byte], output: var openArray[byte]) =
  if len(output) > 0:
    var digest = sha3_224.digest(data)
    var length =
      if sha3_224.sizeDigest > len(output):
        len(output)
      else:
        sha3_224.sizeDigest
    copyMem(addr output[0], addr digest.data[0], length)

proc sha3_256hash(data: openArray[byte], output: var openArray[byte]) =
  if len(output) > 0:
    var digest = sha3_256.digest(data)
    var length =
      if sha3_256.sizeDigest > len(output):
        len(output)
      else:
        sha3_256.sizeDigest
    copyMem(addr output[0], addr digest.data[0], length)

proc sha3_384hash(data: openArray[byte], output: var openArray[byte]) =
  if len(output) > 0:
    var digest = sha3_384.digest(data)
    var length =
      if sha3_384.sizeDigest > len(output):
        len(output)
      else:
        sha3_384.sizeDigest
    copyMem(addr output[0], addr digest.data[0], length)

proc sha3_512hash(data: openArray[byte], output: var openArray[byte]) =
  if len(output) > 0:
    var digest = sha3_512.digest(data)
    var length =
      if sha3_512.sizeDigest > len(output):
        len(output)
      else:
        sha3_512.sizeDigest
    copyMem(addr output[0], addr digest.data[0], length)

proc keccak_224hash(data: openArray[byte], output: var openArray[byte]) =
  if len(output) > 0:
    var digest = keccak224.digest(data)
    var length =
      if keccak224.sizeDigest > len(output):
        len(output)
      else:
        keccak224.sizeDigest
    copyMem(addr output[0], addr digest.data[0], length)

proc keccak_256hash(data: openArray[byte], output: var openArray[byte]) =
  if len(output) > 0:
    var digest = keccak256.digest(data)
    var length =
      if keccak256.sizeDigest > len(output):
        len(output)
      else:
        keccak256.sizeDigest
    copyMem(addr output[0], addr digest.data[0], length)

proc keccak_384hash(data: openArray[byte], output: var openArray[byte]) =
  if len(output) > 0:
    var digest = keccak384.digest(data)
    var length =
      if keccak384.sizeDigest > len(output):
        len(output)
      else:
        keccak384.sizeDigest
    copyMem(addr output[0], addr digest.data[0], length)

proc keccak_512hash(data: openArray[byte], output: var openArray[byte]) =
  if len(output) > 0:
    var digest = keccak512.digest(data)
    var length =
      if keccak512.sizeDigest > len(output):
        len(output)
      else:
        keccak512.sizeDigest
    copyMem(addr output[0], addr digest.data[0], length)

proc shake_128hash(data: openArray[byte], output: var openArray[byte]) =
  var sctx: shake128
  if len(output) > 0:
    sctx.init()
    sctx.update(cast[ptr uint8](unsafeAddr data[0]), uint(len(data)))
    sctx.xof()
    discard sctx.output(addr output[0], uint(len(output)))
    sctx.clear()

proc shake_256hash(data: openArray[byte], output: var openArray[byte]) =
  var sctx: shake256
  if len(output) > 0:
    sctx.init()
    sctx.update(cast[ptr uint8](unsafeAddr data[0]), uint(len(data)))
    sctx.xof()
    discard sctx.output(addr output[0], uint(len(output)))
    sctx.clear()

proc poseidon2_sponge_rate2(data: openArray[byte], output: var openArray[byte]) =
  if len(output) > 0:
    var digest = poseidon2.Sponge.digest(data).toBytes()
    copyMem(addr output[0], addr digest[0], uint(len(output)))

proc poseidon2_merkle_2kb_sponge(data: openArray[byte], output: var openArray[byte]) =
  if len(output) > 0:
    var digest = poseidon2.SpongeMerkle.digest(data, 2048).toBytes()
    copyMem(addr output[0], addr digest[0], uint(len(output)))

const HashesList* = [
  MHash(mcodec: multiCodec("identity"), size: 0, coder: identhash),
  MHash(mcodec: multiCodec("sha1"), size: sha1.sizeDigest, coder: sha1hash),
  MHash(
    mcodec: multiCodec("dbl-sha2-256"), size: sha256.sizeDigest, coder: dblsha2_256hash
  ),
  MHash(mcodec: multiCodec("sha2-256"), size: sha256.sizeDigest, coder: sha2_256hash),
  MHash(mcodec: multiCodec("sha2-512"), size: sha512.sizeDigest, coder: sha2_512hash),
  MHash(mcodec: multiCodec("sha3-224"), size: sha3_224.sizeDigest, coder: sha3_224hash),
  MHash(mcodec: multiCodec("sha3-256"), size: sha3_256.sizeDigest, coder: sha3_256hash),
  MHash(mcodec: multiCodec("sha3-384"), size: sha3_384.sizeDigest, coder: sha3_384hash),
  MHash(mcodec: multiCodec("sha3-512"), size: sha3_512.sizeDigest, coder: sha3_512hash),
  MHash(mcodec: multiCodec("shake-128"), size: 32, coder: shake_128hash),
  MHash(mcodec: multiCodec("shake-256"), size: 64, coder: shake_256hash),
  MHash(
    mcodec: multiCodec("keccak-224"), size: keccak224.sizeDigest, coder: keccak_224hash
  ),
  MHash(
    mcodec: multiCodec("keccak-256"), size: keccak256.sizeDigest, coder: keccak_256hash
  ),
  MHash(
    mcodec: multiCodec("keccak-384"), size: keccak384.sizeDigest, coder: keccak_384hash
  ),
  MHash(
    mcodec: multiCodec("keccak-512"), size: keccak512.sizeDigest, coder: keccak_512hash
  ),
  MHash(mcodec: multiCodec("blake2b-8"), size: 1, coder: blake2Bhash),
  MHash(mcodec: multiCodec("blake2b-16"), size: 2, coder: blake2Bhash),
  MHash(mcodec: multiCodec("blake2b-24"), size: 3, coder: blake2Bhash),
  MHash(mcodec: multiCodec("blake2b-32"), size: 4, coder: blake2Bhash),
  MHash(mcodec: multiCodec("blake2b-40"), size: 5, coder: blake2Bhash),
  MHash(mcodec: multiCodec("blake2b-48"), size: 6, coder: blake2Bhash),
  MHash(mcodec: multiCodec("blake2b-56"), size: 7, coder: blake2Bhash),
  MHash(mcodec: multiCodec("blake2b-64"), size: 8, coder: blake2Bhash),
  MHash(mcodec: multiCodec("blake2b-72"), size: 9, coder: blake2Bhash),
  MHash(mcodec: multiCodec("blake2b-80"), size: 10, coder: blake2Bhash),
  MHash(mcodec: multiCodec("blake2b-88"), size: 11, coder: blake2Bhash),
  MHash(mcodec: multiCodec("blake2b-96"), size: 12, coder: blake2Bhash),
  MHash(mcodec: multiCodec("blake2b-104"), size: 13, coder: blake2Bhash),
  MHash(mcodec: multiCodec("blake2b-112"), size: 14, coder: blake2Bhash),
  MHash(mcodec: multiCodec("blake2b-120"), size: 15, coder: blake2Bhash),
  MHash(mcodec: multiCodec("blake2b-128"), size: 16, coder: blake2Bhash),
  MHash(mcodec: multiCodec("blake2b-136"), size: 17, coder: blake2Bhash),
  MHash(mcodec: multiCodec("blake2b-144"), size: 18, coder: blake2Bhash),
  MHash(mcodec: multiCodec("blake2b-152"), size: 19, coder: blake2Bhash),
  MHash(mcodec: multiCodec("blake2b-160"), size: 20, coder: blake2Bhash),
  MHash(mcodec: multiCodec("blake2b-168"), size: 21, coder: blake2Bhash),
  MHash(mcodec: multiCodec("blake2b-176"), size: 22, coder: blake2Bhash),
  MHash(mcodec: multiCodec("blake2b-184"), size: 23, coder: blake2Bhash),
  MHash(mcodec: multiCodec("blake2b-192"), size: 24, coder: blake2Bhash),
  MHash(mcodec: multiCodec("blake2b-200"), size: 25, coder: blake2Bhash),
  MHash(mcodec: multiCodec("blake2b-208"), size: 26, coder: blake2Bhash),
  MHash(mcodec: multiCodec("blake2b-216"), size: 27, coder: blake2Bhash),
  MHash(mcodec: multiCodec("blake2b-224"), size: 28, coder: blake2Bhash),
  MHash(mcodec: multiCodec("blake2b-232"), size: 29, coder: blake2Bhash),
  MHash(mcodec: multiCodec("blake2b-240"), size: 30, coder: blake2Bhash),
  MHash(mcodec: multiCodec("blake2b-248"), size: 31, coder: blake2Bhash),
  MHash(mcodec: multiCodec("blake2b-256"), size: 32, coder: blake2Bhash),
  MHash(mcodec: multiCodec("blake2b-264"), size: 33, coder: blake2Bhash),
  MHash(mcodec: multiCodec("blake2b-272"), size: 34, coder: blake2Bhash),
  MHash(mcodec: multiCodec("blake2b-280"), size: 35, coder: blake2Bhash),
  MHash(mcodec: multiCodec("blake2b-288"), size: 36, coder: blake2Bhash),
  MHash(mcodec: multiCodec("blake2b-296"), size: 37, coder: blake2Bhash),
  MHash(mcodec: multiCodec("blake2b-304"), size: 38, coder: blake2Bhash),
  MHash(mcodec: multiCodec("blake2b-312"), size: 39, coder: blake2Bhash),
  MHash(mcodec: multiCodec("blake2b-320"), size: 40, coder: blake2Bhash),
  MHash(mcodec: multiCodec("blake2b-328"), size: 41, coder: blake2Bhash),
  MHash(mcodec: multiCodec("blake2b-336"), size: 42, coder: blake2Bhash),
  MHash(mcodec: multiCodec("blake2b-344"), size: 43, coder: blake2Bhash),
  MHash(mcodec: multiCodec("blake2b-352"), size: 44, coder: blake2Bhash),
  MHash(mcodec: multiCodec("blake2b-360"), size: 45, coder: blake2Bhash),
  MHash(mcodec: multiCodec("blake2b-368"), size: 46, coder: blake2Bhash),
  MHash(mcodec: multiCodec("blake2b-376"), size: 47, coder: blake2Bhash),
  MHash(mcodec: multiCodec("blake2b-384"), size: 48, coder: blake2Bhash),
  MHash(mcodec: multiCodec("blake2b-392"), size: 49, coder: blake2Bhash),
  MHash(mcodec: multiCodec("blake2b-400"), size: 50, coder: blake2Bhash),
  MHash(mcodec: multiCodec("blake2b-408"), size: 51, coder: blake2Bhash),
  MHash(mcodec: multiCodec("blake2b-416"), size: 52, coder: blake2Bhash),
  MHash(mcodec: multiCodec("blake2b-424"), size: 53, coder: blake2Bhash),
  MHash(mcodec: multiCodec("blake2b-432"), size: 54, coder: blake2Bhash),
  MHash(mcodec: multiCodec("blake2b-440"), size: 55, coder: blake2Bhash),
  MHash(mcodec: multiCodec("blake2b-448"), size: 56, coder: blake2Bhash),
  MHash(mcodec: multiCodec("blake2b-456"), size: 57, coder: blake2Bhash),
  MHash(mcodec: multiCodec("blake2b-464"), size: 58, coder: blake2Bhash),
  MHash(mcodec: multiCodec("blake2b-472"), size: 59, coder: blake2Bhash),
  MHash(mcodec: multiCodec("blake2b-480"), size: 60, coder: blake2Bhash),
  MHash(mcodec: multiCodec("blake2b-488"), size: 61, coder: blake2Bhash),
  MHash(mcodec: multiCodec("blake2b-496"), size: 62, coder: blake2Bhash),
  MHash(mcodec: multiCodec("blake2b-504"), size: 63, coder: blake2Bhash),
  MHash(mcodec: multiCodec("blake2b-512"), size: 64, coder: blake2Bhash),
  MHash(mcodec: multiCodec("blake2s-8"), size: 1, coder: blake2Shash),
  MHash(mcodec: multiCodec("blake2s-16"), size: 2, coder: blake2Shash),
  MHash(mcodec: multiCodec("blake2s-24"), size: 3, coder: blake2Shash),
  MHash(mcodec: multiCodec("blake2s-32"), size: 4, coder: blake2Shash),
  MHash(mcodec: multiCodec("blake2s-40"), size: 5, coder: blake2Shash),
  MHash(mcodec: multiCodec("blake2s-48"), size: 6, coder: blake2Shash),
  MHash(mcodec: multiCodec("blake2s-56"), size: 7, coder: blake2Shash),
  MHash(mcodec: multiCodec("blake2s-64"), size: 8, coder: blake2Shash),
  MHash(mcodec: multiCodec("blake2s-72"), size: 9, coder: blake2Shash),
  MHash(mcodec: multiCodec("blake2s-80"), size: 10, coder: blake2Shash),
  MHash(mcodec: multiCodec("blake2s-88"), size: 11, coder: blake2Shash),
  MHash(mcodec: multiCodec("blake2s-96"), size: 12, coder: blake2Shash),
  MHash(mcodec: multiCodec("blake2s-104"), size: 13, coder: blake2Shash),
  MHash(mcodec: multiCodec("blake2s-112"), size: 14, coder: blake2Shash),
  MHash(mcodec: multiCodec("blake2s-120"), size: 15, coder: blake2Shash),
  MHash(mcodec: multiCodec("blake2s-128"), size: 16, coder: blake2Shash),
  MHash(mcodec: multiCodec("blake2s-136"), size: 17, coder: blake2Shash),
  MHash(mcodec: multiCodec("blake2s-144"), size: 18, coder: blake2Shash),
  MHash(mcodec: multiCodec("blake2s-152"), size: 19, coder: blake2Shash),
  MHash(mcodec: multiCodec("blake2s-160"), size: 20, coder: blake2Shash),
  MHash(mcodec: multiCodec("blake2s-168"), size: 21, coder: blake2Shash),
  MHash(mcodec: multiCodec("blake2s-176"), size: 22, coder: blake2Shash),
  MHash(mcodec: multiCodec("blake2s-184"), size: 23, coder: blake2Shash),
  MHash(mcodec: multiCodec("blake2s-192"), size: 24, coder: blake2Shash),
  MHash(mcodec: multiCodec("blake2s-200"), size: 25, coder: blake2Shash),
  MHash(mcodec: multiCodec("blake2s-208"), size: 26, coder: blake2Shash),
  MHash(mcodec: multiCodec("blake2s-216"), size: 27, coder: blake2Shash),
  MHash(mcodec: multiCodec("blake2s-224"), size: 28, coder: blake2Shash),
  MHash(mcodec: multiCodec("blake2s-232"), size: 29, coder: blake2Shash),
  MHash(mcodec: multiCodec("blake2s-240"), size: 30, coder: blake2Shash),
  MHash(mcodec: multiCodec("blake2s-248"), size: 31, coder: blake2Shash),
  MHash(mcodec: multiCodec("blake2s-256"), size: 32, coder: blake2Shash),
  MHash(
    mcodec: multiCodec("poseidon2-alt_bn_128-sponge-r2"),
    size: 32,
    coder: poseidon2_sponge_rate2,
  ),
  MHash(
    mcodec: multiCodec("poseidon2-alt_bn_128-merkle-2kb"),
    size: 32,
    coder: poseidon2_merkle_2kb_sponge,
  ),
]

proc initMultiHashCodeTable(): Table[MultiCodec, MHash] {.compileTime.} =
  for item in HashesList:
    result[item.mcodec] = item

const CodeHashes = initMultiHashCodeTable()

proc digestImplWithHash(hash: MHash, data: openArray[byte]): MultiHash =
  var buffer: array[MaxHashSize, byte]
  result.data = initVBuffer()
  result.mcodec = hash.mcodec
  result.data.write(hash.mcodec)
  if hash.size == 0:
    result.data.writeVarint(uint(len(data)))
    result.dpos = len(result.data.buffer)
    result.data.writeArray(data)
    result.size = len(data)
  else:
    result.data.writeVarint(uint(hash.size))
    result.dpos = len(result.data.buffer)
    hash.coder(data, buffer.toOpenArray(0, hash.size - 1))
    result.data.writeArray(buffer.toOpenArray(0, hash.size - 1))
    result.size = hash.size
  result.data.finish()

proc digestImplWithoutHash(hash: MHash, data: openArray[byte]): MultiHash =
  result.data = initVBuffer()
  result.mcodec = hash.mcodec
  result.size = len(data)
  result.data.write(hash.mcodec)
  result.data.writeVarint(uint(len(data)))
  result.dpos = len(result.data.buffer)
  result.data.writeArray(data)
  result.data.finish()

proc digest*(
    mhtype: typedesc[MultiHash], hashname: string, data: openArray[byte]
): MhResult[MultiHash] {.inline.} =
  ## Perform digest calculation using hash algorithm with name ``hashname`` on
  ## data array ``data``.
  let mc = MultiCodec.codec(hashname)
  if mc == InvalidMultiCodec:
    err(ErrIncorrectName)
  else:
    let hash = CodeHashes.getOrDefault(mc)
    if isNil(hash.coder):
      err(ErrNotSupported)
    else:
      ok(digestImplWithHash(hash, data))

proc digest*(
    mhtype: typedesc[MultiHash], hashcode: int, data: openArray[byte]
): MhResult[MultiHash] {.inline.} =
  ## Perform digest calculation using hash algorithm with code ``hashcode`` on
  ## data array ``data``.
  let hash = CodeHashes.getOrDefault(hashcode)
  if isNil(hash.coder):
    err(ErrNotSupported)
  else:
    ok(digestImplWithHash(hash, data))

proc init*[T](
    mhtype: typedesc[MultiHash], hashname: string, mdigest: MDigest[T]
): MhResult[MultiHash] {.inline.} =
  ## Create MultiHash from nimcrypto's `MDigest` object and hash algorithm name
  ## ``hashname``.
  let mc = MultiCodec.codec(hashname)
  if mc == InvalidMultiCodec:
    err(ErrIncorrectName)
  else:
    let hash = CodeHashes.getOrDefault(mc)
    if isNil(hash.coder):
      err(ErrNotSupported)
    elif hash.size != len(mdigest.data):
      err(ErrWrongDigestSize)
    else:
      ok(digestImplWithoutHash(hash, mdigest.data))

proc init*[T](
    mhtype: typedesc[MultiHash], hashcode: MultiCodec, mdigest: MDigest[T]
): MhResult[MultiHash] {.inline.} =
  ## Create MultiHash from nimcrypto's `MDigest` and hash algorithm code
  ## ``hashcode``.
  let hash = CodeHashes.getOrDefault(hashcode)
  if isNil(hash.coder):
    err(ErrNotSupported)
  elif (hash.size != 0) and (hash.size != len(mdigest.data)):
    err(ErrWrongDigestSize)
  else:
    ok(digestImplWithoutHash(hash, mdigest.data))

proc init*(
    mhtype: typedesc[MultiHash], hashname: string, bdigest: openArray[byte]
): MhResult[MultiHash] {.inline.} =
  ## Create MultiHash from array of bytes ``bdigest`` and hash algorithm code
  ## ``hashcode``.
  let mc = MultiCodec.codec(hashname)
  if mc == InvalidMultiCodec:
    err(ErrIncorrectName)
  else:
    let hash = CodeHashes.getOrDefault(mc)
    if isNil(hash.coder):
      err(ErrNotSupported)
    elif (hash.size != 0) and (hash.size != len(bdigest)):
      err(ErrWrongDigestSize)
    else:
      ok(digestImplWithoutHash(hash, bdigest))

proc init*(
    mhtype: typedesc[MultiHash], hashcode: MultiCodec, bdigest: openArray[byte]
): MhResult[MultiHash] {.inline.} =
  ## Create MultiHash from array of bytes ``bdigest`` and hash algorithm code
  ## ``hashcode``.
  let hash = CodeHashes.getOrDefault(hashcode)
  if isNil(hash.coder):
    err(ErrNotSupported)
  elif (hash.size != 0) and (hash.size != len(bdigest)):
    err(ErrWrongDigestSize)
  else:
    ok(digestImplWithoutHash(hash, bdigest))

proc decode*(
    mhtype: typedesc[MultiHash], data: openArray[byte], mhash: var MultiHash
): MhResult[int] =
  ## Decode MultiHash value from array of bytes ``data``.
  ##
  ## On success decoded MultiHash will be stored into ``mhash`` and number of
  ## bytes consumed will be returned.
  ##
  ## On error ``-1`` will be returned.
  var code, size: uint64
  var res, dpos: int
  if len(data) < 2:
    return err(ErrDecodeError)

  var vb = initVBuffer(data)
  if vb.isEmpty():
    return err(ErrDecodeError)

  res = vb.readVarint(code)
  if res == -1:
    return err(ErrDecodeError)

  dpos += res
  res = vb.readVarint(size)
  if res == -1:
    return err(ErrDecodeError)

  dpos += res
  if size > 0x7FFF_FFFF'u64:
    return err(ErrDecodeError)

  let hash = CodeHashes.getOrDefault(MultiCodec(code))
  if isNil(hash.coder):
    return err(ErrDecodeError)

  if (hash.size != 0) and (hash.size != int(size)):
    return err(ErrDecodeError)

  if not vb.isEnough(int(size)):
    return err(ErrDecodeError)

  mhash =
    ?MultiHash.init(
      MultiCodec(code), vb.buffer.toOpenArray(vb.offset, vb.offset + int(size) - 1)
    )
  ok(vb.offset + int(size))

proc validate*(mhtype: typedesc[MultiHash], data: openArray[byte]): bool =
  ## Returns ``true`` if array of bytes ``data`` has correct MultiHash inside.
  var code, size: uint64
  var res: VarintResult[void]
  if len(data) < 2:
    return false
  let last = data.high
  var offset = 0
  var length = 0
  res = LP.getUVarint(data.toOpenArray(offset, last), length, code)
  if res.isErr():
    return false
  offset += length
  if offset >= len(data):
    return false
  res = LP.getUVarint(data.toOpenArray(offset, last), length, size)
  if res.isErr():
    return false
  offset += length
  if size > 0x7FFF_FFFF'u64:
    return false
  let hash = CodeHashes.getOrDefault(cast[MultiCodec](code))
  if isNil(hash.coder):
    return false
  if (hash.size != 0) and (hash.size != int(size)):
    return false
  if offset + int(size) > len(data):
    return false
  result = true

proc init*(
    mhtype: typedesc[MultiHash], data: openArray[byte]
): MhResult[MultiHash] {.inline.} =
  ## Create MultiHash from bytes array ``data``.
  var hash: MultiHash
  discard ?MultiHash.decode(data, hash)
  ok(hash)

proc init*(mhtype: typedesc[MultiHash], data: string): MhResult[MultiHash] {.inline.} =
  ## Create MultiHash from hexadecimal string representation ``data``.
  var hash: MultiHash
  try:
    discard ?MultiHash.decode(fromHex(data), hash)
    ok(hash)
  except ValueError:
    err(ErrParseError)

proc init58*(mhtype: typedesc[MultiHash], data: string): MultiHash {.inline.} =
  ## Create MultiHash from BASE58 encoded string representation ``data``.
  if MultiHash.decode(Base58.decode(data), result) == -1:
    raise newException(MultihashError, "Incorrect MultiHash binary format in init58")

proc cmp(a: openArray[byte], b: openArray[byte]): bool {.inline.} =
  if len(a) != len(b):
    return false
  var n = len(a)
  var res, diff: int
  while n > 0:
    dec(n)
    diff = int(a[n]) - int(b[n])
    res = (res and - not (diff)) or diff
  result = (res == 0)

proc `==`*[T](mh: MultiHash, mdigest: MDigest[T]): bool =
  ## Compares MultiHash with nimcrypto's MDigest[T], returns ``true`` if
  ## hashes are equal, ``false`` otherwise.
  if mh.dpos == 0:
    return false
  if len(mdigest.data) != mh.size:
    return false
  result = cmp(
    mh.data.buffer.toOpenArray(mh.dpos, mh.dpos + mh.size - 1),
    mdigest.data.toOpenArray(0, mdigest.data.high),
  )

proc `==`*[T](mdigest: MDigest[T], mh: MultiHash): bool {.inline.} =
  ## Compares MultiHash with nimcrypto's MDigest[T], returns ``true`` if
  ## hashes are equal, ``false`` otherwise.
  result = `==`(mh, mdigest)

proc `==`*(a: MultiHash, b: MultiHash): bool =
  ## Compares MultiHashes ``a`` and ``b``, returns ``true`` if hashes are equal,
  ## ``false`` otherwise.
  if a.dpos == 0 and b.dpos == 0:
    return true
  if a.mcodec != b.mcodec:
    return false
  if a.size != b.size:
    return false
  result = cmp(
    a.data.buffer.toOpenArray(a.dpos, a.dpos + a.size - 1),
    b.data.buffer.toOpenArray(b.dpos, b.dpos + b.size - 1),
  )

proc hex*(value: MultiHash): string =
  ## Return hexadecimal string representation of MultiHash ``value``.
  result = $(value.data)

proc base58*(value: MultiHash): string =
  ## Return Base58 encoded string representation of MultiHash ``value``.
  result = Base58.encode(value.data.buffer)

proc `$`*(mh: MultiHash): string =
  ## Return string representation of MultiHash ``value``.
  let digest = toHex(mh.data.buffer.toOpenArray(mh.dpos, mh.dpos + mh.size - 1))
  result = $(mh.mcodec) & "/" & digest

proc write*(vb: var VBuffer, mh: MultiHash) {.inline.} =
  ## Write MultiHash value ``mh`` to buffer ``vb``.
  vb.writeArray(mh.data.buffer)

proc encode*(
    mbtype: typedesc[MultiBase], encoding: string, mh: MultiHash
): string {.inline.} =
  ## Get MultiBase encoded representation of ``mh`` using encoding
  ## ``encoding``.
  result = MultiBase.encode(encoding, mh.data.buffer)<|MERGE_RESOLUTION|>--- conflicted
+++ resolved
@@ -30,13 +30,9 @@
 import poseidon2
 import varint, vbuffer, multicodec, multibase
 import stew/base58
-<<<<<<< HEAD
-import stew/results
 import blscurve/bls_public_exports
 
-=======
 import results
->>>>>>> b517b692
 export results
 # This is workaround for Nim `import` bug.
 export sha, sha2, keccak, blake2, hash, utils
