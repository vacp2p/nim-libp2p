--- conflicted
+++ resolved
@@ -170,7 +170,7 @@
         await stream.close()
       raise exc
 
-  let conn = WsStream.init(stream, dir)
+  let conn = WsStream.new(stream, dir)
   conn.observedAddr = observedAddr
 
   self.connections[dir].add(conn)
@@ -192,10 +192,6 @@
     let
       req = await self.httpserver.accept()
       wstransp = await self.wsserver.handleRequest(req)
-<<<<<<< HEAD
-      stream = WsStream.new(wstransp, Direction.In)
-=======
->>>>>>> 3669b90c
 
     return await self.connHandler(wstransp, Direction.In)
   except TransportOsError as exc:
@@ -224,10 +220,6 @@
       "",
       secure = secure,
       flags = self.tlsFlags)
-<<<<<<< HEAD
-    stream = WsStream.new(transp, Direction.Out)
-=======
->>>>>>> 3669b90c
 
   return await self.connHandler(transp, Direction.Out)
 
