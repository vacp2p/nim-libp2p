## Nim-LibP2P
## Copyright (c) 2019 Status Research & Development GmbH
## Licensed under either of
##  * Apache License, version 2.0, ([LICENSE-APACHE](LICENSE-APACHE))
##  * MIT license ([LICENSE-MIT](LICENSE-MIT))
## at your option.
## This file may not be copied, modified, or distributed except according to
## those terms.

{.push raises: [Defect].}

import std/[oids, sequtils]
import chronos, chronicles
import transport,
       ../errors,
       ../wire,
       ../multicodec,
       ../multistream,
       ../connmanager,
       ../multiaddress,
       ../stream/connection,
       ../stream/chronosstream,
       ../upgrademngrs/upgrade

logScope:
  topics = "libp2p tcptransport"

export transport

const
  TcpTransportTrackerName* = "libp2p.tcptransport"

type
  TcpTransport* = ref object of Transport
    servers*: seq[StreamServer]
    clients: array[Direction, seq[StreamTransport]]
    flags: set[ServerFlags]
    acceptFuts: seq[Future[StreamTransport]]

  TcpTransportTracker* = ref object of TrackerBase
    opened*: uint64
    closed*: uint64

proc setupTcpTransportTracker(): TcpTransportTracker {.gcsafe, raises: [Defect].}

proc getTcpTransportTracker(): TcpTransportTracker {.gcsafe.} =
  result = cast[TcpTransportTracker](getTracker(TcpTransportTrackerName))
  if isNil(result):
    result = setupTcpTransportTracker()

proc dumpTracking(): string {.gcsafe.} =
  var tracker = getTcpTransportTracker()
  result = "Opened tcp transports: " & $tracker.opened & "\n" &
           "Closed tcp transports: " & $tracker.closed

proc leakTransport(): bool {.gcsafe.} =
  var tracker = getTcpTransportTracker()
  result = (tracker.opened != tracker.closed)

proc setupTcpTransportTracker(): TcpTransportTracker =
  result = new TcpTransportTracker
  result.opened = 0
  result.closed = 0
  result.dump = dumpTracking
  result.isLeaked = leakTransport
  addTracker(TcpTransportTrackerName, result)

proc connHandler*(self: TcpTransport,
                  client: StreamTransport,
                  dir: Direction): Future[Connection] {.async.} =
  var observedAddr: MultiAddress = MultiAddress()
  try:
    observedAddr = MultiAddress.init(client.remoteAddress).tryGet()
  except CatchableError as exc:
    trace "Connection setup failed", exc = exc.msg
    if not(isNil(client) and client.closed):
      await client.closeWait()
      raise exc

  trace "Handling tcp connection", address = $observedAddr,
                                   dir = $dir,
                                   clients = self.clients[Direction.In].len +
                                   self.clients[Direction.Out].len

  let conn = Connection(
    ChronosStream.init(
      client = client,
      dir = dir,
      observedAddr = observedAddr
    ))

  proc onClose() {.async.} =
    try:
      let futs = @[client.join(), conn.join()]
      await futs[0] or futs[1]
      for f in futs:
        if not f.finished: await f.cancelAndWait() # cancel outstanding join()

      trace "Cleaning up client", addrs = $client.remoteAddress,
                                  conn

      self.clients[dir].keepItIf( it != client )
      await allFuturesThrowing(
        conn.close(), client.closeWait())

      trace "Cleaned up client", addrs = $client.remoteAddress,
                                 conn

    except CatchableError as exc:
      let useExc {.used.} = exc
      debug "Error cleaning up client", errMsg = exc.msg, conn

  self.clients[dir].add(client)
  asyncSpawn onClose()

  return conn

proc init*(
  T: typedesc[TcpTransport],
  flags: set[ServerFlags] = {},
  upgrade: Upgrade): T {.deprecated: "use .new".} =

  T.new(flags, upgrade)

proc new*(
  T: typedesc[TcpTransport],
  flags: set[ServerFlags] = {},
  upgrade: Upgrade): T =

  let transport = T(
    flags: flags,
    upgrader: upgrade)

  inc getTcpTransportTracker().opened
  return transport

method start*(
  self: TcpTransport,
  addrs: seq[MultiAddress]) {.async.} =
  ## listen on the transport
  ##

  if self.running:
    warn "TCP transport already running"
    return

  await procCall Transport(self).start(addrs)
  trace "Starting TCP transport"

  for i, ma in addrs:
    if not self.handles(ma):
      trace "Invalid address detected, skipping!", address = ma
      continue

    let server = createStreamServer(
      ma = ma,
      flags = self.flags,
      udata = self)

    # always get the resolved address in case we're bound to 0.0.0.0:0
    self.addrs[i] = MultiAddress.init(
      server.sock.getLocalAddress()
    ).tryGet()

    self.servers &= server

    trace "Listening on", address = ma

method stop*(self: TcpTransport) {.async, gcsafe.} =
  ## stop the transport
  ##

  try:
    trace "Stopping TCP transport"
    await procCall Transport(self).stop() # call base

    checkFutures(
      await allFinished(
        self.clients[Direction.In].mapIt(it.closeWait()) &
        self.clients[Direction.Out].mapIt(it.closeWait())))

    var toWait: seq[Future[void]]
    for fut in self.acceptFuts:
      if not fut.finished:
        toWait.add(fut.cancelAndWait())
      elif fut.done:
        toWait.add(fut.read().closeWait())

    for server in self.servers:
      server.close()
      toWait.add(server.join())

    discard await allFinished(toWait)

    self.servers = @[]

    trace "Transport stopped"
    inc getTcpTransportTracker().closed
  except CatchableError as exc:
    trace "Error shutting down tcp transport", exc = exc.msg

method accept*(self: TcpTransport): Future[Connection] {.async, gcsafe.} =
  ## accept a new TCP connection
  ##

  if not self.running:
    raise newTransportClosedError()

  try:
    if self.acceptFuts.len <= 0:
      self.acceptFuts = self.servers.mapIt(it.accept())

    if self.acceptFuts.len <= 0:
      return

    let
      finished = await one(self.acceptFuts)
      index = self.acceptFuts.find(finished)

    self.acceptFuts[index] = self.servers[index].accept()

    let transp = await finished
    return await self.connHandler(transp, Direction.In)
  except TransportOsError as exc:
    # TODO: it doesn't sound like all OS errors
    # can  be ignored, we should re-raise those
    # that can'self.
    debug "OS Error", exc = exc.msg
  except TransportTooManyError as exc:
    debug "Too many files opened", exc = exc.msg
  except TransportUseClosedError as exc:
    debug "Server was closed", exc = exc.msg
    raise newTransportClosedError(exc)
  except CancelledError as exc:
    raise
  except CatchableError as exc:
<<<<<<< HEAD
    warn "Unexpected error accepting connection", exc = exc.msg
=======
    debug "Unexpected error accepting connection", exc = exc.msg
>>>>>>> f274bfe1
    raise exc

method dial*(
  self: TcpTransport,
  address: MultiAddress): Future[Connection] {.async, gcsafe.} =
  ## dial a peer
  ##

  trace "Dialing remote peer", address = $address

  let transp = await connect(address)
  try:
    return await self.connHandler(transp, Direction.Out)
  except CatchableError as err:
    await transp.closeWait()
    raise err

method handles*(t: TcpTransport, address: MultiAddress): bool {.gcsafe.} =
  if procCall Transport(t).handles(address):
    if address.protocols.isOk:
      return TCP.match(address)<|MERGE_RESOLUTION|>--- conflicted
+++ resolved
@@ -234,11 +234,7 @@
   except CancelledError as exc:
     raise
   except CatchableError as exc:
-<<<<<<< HEAD
-    warn "Unexpected error accepting connection", exc = exc.msg
-=======
     debug "Unexpected error accepting connection", exc = exc.msg
->>>>>>> f274bfe1
     raise exc
 
 method dial*(
