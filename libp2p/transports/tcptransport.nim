--- conflicted
+++ resolved
@@ -160,11 +160,7 @@
     except CatchableError:
       raiseAssert "Base method does not raise"
 
-<<<<<<< HEAD
-    trace "Listening on", address = self.addrs[i]
-=======
     trackCounter(TcpTransportTrackerName)
->>>>>>> a3b8729c
 
   impl(self, addrs)
 
