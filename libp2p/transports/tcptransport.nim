## Nim-LibP2P
## Copyright (c) 2019 Status Research & Development GmbH
## Licensed under either of
##  * Apache License, version 2.0, ([LICENSE-APACHE](LICENSE-APACHE))
##  * MIT license ([LICENSE-MIT](LICENSE-MIT))
## at your option.
## This file may not be copied, modified, or distributed except according to
## those terms.

import chronos, chronicles, sequtils
import transport,
       ../wire,
       ../connection,
       ../multiaddress,
       ../multicodec,
       ../stream/chronosstream

logScope:
  topic = "TcpTransport"

const
  TcpTransportTrackerName* = "libp2p.tcptransport"

type
  TcpTransport* = ref object of Transport
    server*: StreamServer

  TcpTransportTracker* = ref object of TrackerBase
    opened*: uint64
    closed*: uint64

proc setupTcpTransportTracker(): TcpTransportTracker {.gcsafe.}

proc getTcpTransportTracker(): TcpTransportTracker {.gcsafe.} =
  result = cast[TcpTransportTracker](getTracker(TcpTransportTrackerName))
  if isNil(result):
    result = setupTcpTransportTracker()

proc dumpTracking(): string {.gcsafe.} =
  var tracker = getTcpTransportTracker()
  result = "Opened transports: " & $tracker.opened & "\n" &
           "Closed transports: " & $tracker.closed

proc leakTransport(): bool {.gcsafe.} =
  var tracker = getTcpTransportTracker()
  result = (tracker.opened != tracker.closed)

proc setupTcpTransportTracker(): TcpTransportTracker =
  result = new TcpTransportTracker
  result.opened = 0
  result.closed = 0
  result.dump = dumpTracking
  result.isLeaked = leakTransport
  addTracker(TcpTransportTrackerName, result)

proc cleanup(t: Transport, conn: Connection) {.async.} =
  await conn.closeEvent.wait()
  trace "connection cleanup event wait ended"
  t.connections.keepItIf(it != conn)

proc connHandler*(t: Transport,
                  server: StreamServer,
                  client: StreamTransport,
                  initiator: bool = false):
                  Future[Connection] {.async, gcsafe.} =
  trace "handling connection for", address = $client.remoteAddress
  let conn: Connection = newConnection(newChronosStream(server, client))
  conn.observedAddrs = MultiAddress.init(client.remoteAddress)
  if not initiator:
    if not isNil(t.handler):
      asyncCheck t.handler(conn)

    t.connections.add(conn)
    asyncCheck t.cleanup(conn)

  result = conn

proc connCb(server: StreamServer,
            client: StreamTransport) {.async, gcsafe.} =
  trace "incomming connection for", address = $client.remoteAddress
  let t: Transport = cast[Transport](server.udata)
  asyncCheck t.connHandler(server, client)

method init*(t: TcpTransport) =
  t.multicodec = multiCodec("tcp")

  inc getTcpTransportTracker().opened

method close*(t: TcpTransport) {.async, gcsafe.} =
  ## start the transport
  trace "stopping transport"
  await procCall Transport(t).close() # call base

  # server can be nil
  if not isNil(t.server):
    t.server.stop()
    t.server.close()
    await t.server.join()

  trace "transport stopped"
<<<<<<< HEAD

  inc getTcpTransportTracker().closed
=======
>>>>>>> 303ec297

method listen*(t: TcpTransport,
               ma: MultiAddress,
               handler: ConnHandler):
               Future[Future[void]] {.async, gcsafe.} =
  discard await procCall Transport(t).listen(ma, handler) # call base

  ## listen on the transport
  t.server = createStreamServer(t.ma, connCb, {}, t)
  t.server.start()

  # always get the resolved address in case we're bound to 0.0.0.0:0
  t.ma = MultiAddress.init(t.server.sock.getLocalAddress())
  result = t.server.join()
  trace "started node on", address = t.ma

method dial*(t: TcpTransport,
             address: MultiAddress):
             Future[Connection] {.async, gcsafe.} =
  trace "dialing remote peer", address = $address
  ## dial a peer
  let client: StreamTransport = await connect(address)
  result = await t.connHandler(t.server, client, true)

method handles*(t: TcpTransport, address: MultiAddress): bool {.gcsafe.} =
  if procCall Transport(t).handles(address):
    result = address.protocols.filterIt( it == multiCodec("tcp") ).len > 0<|MERGE_RESOLUTION|>--- conflicted
+++ resolved
@@ -86,6 +86,7 @@
 
   inc getTcpTransportTracker().opened
 
+
 method close*(t: TcpTransport) {.async, gcsafe.} =
   ## start the transport
   trace "stopping transport"
@@ -98,11 +99,9 @@
     await t.server.join()
 
   trace "transport stopped"
-<<<<<<< HEAD
 
   inc getTcpTransportTracker().closed
-=======
->>>>>>> 303ec297
+
 
 method listen*(t: TcpTransport,
                ma: MultiAddress,
