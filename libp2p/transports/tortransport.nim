--- conflicted
+++ resolved
@@ -141,13 +141,9 @@
     dstPort = address.data.buffer[37..38]
   return (Socks5AddressType.FQDN.byte, dstAddr, dstPort)
 
-<<<<<<< HEAD
 proc parseIpTcp(address: MultiAddress):
   (byte, seq[byte], seq[byte])
   {.raises: [LPError, ValueError].} =
-=======
-proc parseIpTcp(address: MultiAddress): (byte, seq[byte], seq[byte]) {.raises: [LPError, ValueError].} =
->>>>>>> c76d1e18
   let (codec, atyp) =
     if IPv4Tcp.match(address):
       (multiCodec("ip4"), Socks5AddressType.IPv4.byte)
