# Nim-LibP2P
# Copyright (c) 2023-2024 Status Research & Development GmbH
# Licensed under either of
#  * Apache License, version 2.0, ([LICENSE-APACHE](LICENSE-APACHE))
#  * MIT license ([LICENSE-MIT](LICENSE-MIT))
# at your option.
# This file may not be copied, modified, or distributed except according to
# those terms.

{.push raises: [].}

import sequtils, std/[tables]
import chronos, chronicles, metrics, stew/[endians2, byteutils, objects]
import ../muxer, ../../stream/connection
import ../../utils/[zeroqueue, sequninit]

export muxer

logScope:
  topics = "libp2p yamux"

const
  YamuxCodec* = "/yamux/1.0.0"
  YamuxVersion = 0.uint8
  YamuxDefaultWindowSize* = 256000
  MaxSendQueueSize = 256000
  MaxChannelCount = 200

when defined(libp2p_yamux_metrics):
  declareGauge libp2p_yamux_channels, "yamux channels", labels = ["initiator", "peer"]
  declareHistogram libp2p_yamux_send_queue,
    "message send queue length (in byte)",
    buckets = [0.0, 100.0, 250.0, 1000.0, 2000.0, 3200.0, 6400.0, 25600.0, 256000.0]
  declareHistogram libp2p_yamux_recv_queue,
    "message recv queue length (in byte)",
    buckets = [0.0, 100.0, 250.0, 1000.0, 2000.0, 3200.0, 6400.0, 25600.0, 256000.0]

type
  YamuxError* = object of MuxerError

  MsgType = enum
    Data = 0x0
    WindowUpdate = 0x1
    Ping = 0x2
    GoAway = 0x3

  MsgFlags {.size: 2.} = enum
    Syn
    Ack
    Fin
    Rst

  GoAwayStatus = enum
    NormalTermination = 0x0
    ProtocolError = 0x1
    InternalError = 0x2

  YamuxHeader = object
    version: uint8
    msgType: MsgType
    flags: set[MsgFlags]
    streamId: uint32
    length: uint32

proc readHeader(
    conn: LPStream
): Future[YamuxHeader] {.async: (raises: [CancelledError, LPStreamError, MuxerError]).} =
  var buffer: array[12, byte]
  await conn.readExactly(addr buffer[0], 12)

  result.version = buffer[0]
  let flags = fromBytesBE(uint16, buffer[2 .. 3])
  if not result.msgType.checkedEnumAssign(buffer[1]) or flags notin 0'u16 .. 15'u16:
    raise newException(YamuxError, "Wrong header")
  result.flags = cast[set[MsgFlags]](flags)
  result.streamId = fromBytesBE(uint32, buffer[4 .. 7])
  result.length = fromBytesBE(uint32, buffer[8 .. 11])
  return result

proc `$`(header: YamuxHeader): string =
  "{" & $header.msgType & ", " & "{" &
    header.flags.foldl(
      if a != "":
        a & ", " & $b
      else:
        $b,
      "",
    ) & "}, " & "streamId: " & $header.streamId & ", " & "length: " & $header.length &
    "}"

proc encode(header: YamuxHeader): array[12, byte] =
  result[0] = header.version
  result[1] = uint8(header.msgType)
  result[2 .. 3] = toBytesBE(uint16(cast[uint8](header.flags)))
    # workaround https://github.com/nim-lang/Nim/issues/21789
  result[4 .. 7] = toBytesBE(header.streamId)
  result[8 .. 11] = toBytesBE(header.length)

proc write(
    conn: LPStream, header: YamuxHeader
): Future[void] {.async: (raises: [CancelledError, LPStreamError], raw: true).} =
  trace "write directly on stream", h = $header
  var buffer = header.encode()
  conn.write(@buffer)

proc ping(T: type[YamuxHeader], flag: MsgFlags, pingData: uint32): T =
  T(version: YamuxVersion, msgType: MsgType.Ping, flags: {flag}, length: pingData)

proc goAway(T: type[YamuxHeader], status: GoAwayStatus): T =
  T(version: YamuxVersion, msgType: MsgType.GoAway, length: uint32(status))

proc data(
    T: type[YamuxHeader],
    streamId: uint32,
    length: uint32 = 0,
    flags: set[MsgFlags] = {},
): T =
  T(
    version: YamuxVersion,
    msgType: MsgType.Data,
    length: length,
    flags: flags,
    streamId: streamId,
  )

proc windowUpdate(
    T: type[YamuxHeader], streamId: uint32, delta: uint32, flags: set[MsgFlags] = {}
): T =
  T(
    version: YamuxVersion,
    msgType: MsgType.WindowUpdate,
    length: delta,
    flags: flags,
    streamId: streamId,
  )

type
  ToSend = ref object
    data: seq[byte]
    sent: int
    fut: Future[void].Raising([CancelledError, LPStreamError])

  YamuxChannel* = ref object of Connection
    id: uint32
    recvWindow: int
    sendWindow: int
    maxRecvWindow: int
    maxSendQueueSize: int
    conn: Connection
    isSrc: bool
    opened: bool
    isSending: bool
    sendQueue: seq[ToSend]
    recvQueue: ZeroQueue
    isReset: bool
    remoteReset: bool
    closedRemotely: AsyncEvent
    closedLocally: bool
    receivedData: AsyncEvent

proc `$`(channel: YamuxChannel): string =
  result = if channel.conn.dir == Out: "=> " else: "<= "
  result &= $channel.id
  var s: seq[string] = @[]
  if channel.closedRemotely.isSet():
    s.add("ClosedRemotely")
  if channel.closedLocally:
    s.add("ClosedLocally")
  if channel.isReset:
    s.add("Reset")
  if s.len > 0:
    result &=
      " {" &
      s.foldl(
        if a != "":
          a & ", " & b
        else:
          b,
        "",
      ) & "}"

proc lengthSendQueue(channel: YamuxChannel): int =
  ## Returns the length of what remains to be sent
  ##
  channel.sendQueue.foldl(a + b.data.len - b.sent, 0)

proc lengthSendQueueWithLimit(channel: YamuxChannel): int =
  ## Returns the length of what remains to be sent, but limit the size of big messages.
  ##
  # For leniency, limit big messages size to the third of maxSendQueueSize
  # This value is arbitrary, it's not in the specs, it permits to store up to
  # 3 big messages if the peer is stalling.
  channel.sendQueue.foldl(
    a + min(b.data.len - b.sent, channel.maxSendQueueSize div 3), 0
  )

proc actuallyClose(channel: YamuxChannel) {.async: (raises: []).} =
  if channel.closedLocally and channel.sendQueue.len == 0 and
      channel.closedRemotely.isSet():
    await procCall Connection(channel).closeImpl()

proc remoteClosed(channel: YamuxChannel) {.async: (raises: []).} =
  if not channel.closedRemotely.isSet():
    channel.closedRemotely.fire()
    await channel.actuallyClose()
  channel.isClosedRemotely = true

method closeImpl*(channel: YamuxChannel) {.async: (raises: []).} =
  if not channel.closedLocally:
    trace "Closing yamux channel locally", streamId = channel.id, conn = channel.conn
    channel.closedLocally = true

    if not channel.isReset and channel.sendQueue.len == 0:
      try:
        await channel.conn.write(YamuxHeader.data(channel.id, 0, {Fin}))
      except CancelledError, LPStreamError:
        discard
    await channel.actuallyClose()

<<<<<<< HEAD
method closeWrite*(channel: YamuxChannel) {.async: (raises: []).} =
  ## For yamux, closeWrite is the same as close - it implements half-close
  await channel.close()

proc clearQueues(channel: YamuxChannel, error: ref CatchableError = nil) =
=======
proc clearQueues(channel: YamuxChannel, error: ref LPStreamEOFError = nil) =
>>>>>>> 3d5ea1fa
  for toSend in channel.sendQueue:
    if error.isNil():
      toSend.fut.complete()
    else:
      toSend.fut.fail(error)
  channel.sendQueue = @[]
  channel.recvQueue.clear()

proc reset(channel: YamuxChannel, isLocal: bool = false) {.async: (raises: []).} =
  # If we reset locally, we want to flush up to a maximum of recvWindow
  # bytes. It's because the peer we're connected to can send us data before
  # it receives the reset.
  if channel.isReset:
    return
  trace "Reset channel"
  channel.isReset = true
  channel.remoteReset = not isLocal
  channel.clearQueues(newLPStreamEOFError())

  channel.sendWindow = 0
  if not channel.closedLocally:
    if isLocal and not channel.isSending:
      try:
        await channel.conn.write(YamuxHeader.data(channel.id, 0, {Rst}))
      except CancelledError, LPStreamError:
        discard
    await channel.close()
  if not channel.closedRemotely.isSet():
    await channel.remoteClosed()
  channel.receivedData.fire()
  if not isLocal:
    # If the reset is remote, there's no reason to flush anything.
    channel.recvWindow = 0

proc updateRecvWindow(
    channel: YamuxChannel
) {.async: (raises: [CancelledError, LPStreamError]).} =
  ## Send to the peer a window update when the recvWindow is empty enough
  ##
  # In order to avoid spamming a window update everytime a byte is read,
  # we send it everytime half of the maxRecvWindow is read.
  let inWindow = channel.recvWindow + channel.recvQueue.len
  if inWindow > channel.maxRecvWindow div 2:
    return

  let delta = channel.maxRecvWindow - inWindow
  channel.recvWindow.inc(delta.int)
  await channel.conn.write(YamuxHeader.windowUpdate(channel.id, delta.uint32))
  trace "increasing the recvWindow", delta

method readOnce*(
    channel: YamuxChannel, pbytes: pointer, nbytes: int
): Future[int] {.async: (raises: [CancelledError, LPStreamError]).} =
  ## Read from a yamux channel

  if channel.isReset:
    raise
      if channel.remoteReset:
        trace "stream is remote reset when readOnce", channel = $channel
        newLPStreamResetError()
      elif channel.closedLocally:
        trace "stream is closed locally when readOnce", channel = $channel
        newLPStreamClosedError()
      else:
        trace "stream is down when readOnce", channel = $channel
        newLPStreamConnDownError()
  if channel.isEof:
    channel.clearQueues()
    raise newLPStreamRemoteClosedError()
  if channel.recvQueue.isEmpty():
    channel.receivedData.clear()
    let
      closedRemotelyFut = channel.closedRemotely.wait()
      receivedDataFut = channel.receivedData.wait()
    defer:
      if not closedRemotelyFut.finished():
        await closedRemotelyFut.cancelAndWait()
      if not receivedDataFut.finished():
        await receivedDataFut.cancelAndWait()
    await closedRemotelyFut or receivedDataFut
    if channel.closedRemotely.isSet() and channel.recvQueue.isEmpty():
      channel.isEof = true
      channel.clearQueues()
      return
        0 # we return 0 to indicate that the channel is closed for reading from now on

  let consumed = channel.recvQueue.consumeTo(pbytes, nbytes)

  # We made some room in the recv buffer let the peer know
  await channel.updateRecvWindow()
  channel.activity = true
  return consumed

proc gotDataFromRemote(
    channel: YamuxChannel, b: seq[byte]
) {.async: (raises: [CancelledError, LPStreamError]).} =
  channel.recvWindow -= b.len
  channel.recvQueue.push(b)
  channel.receivedData.fire()
  when defined(libp2p_yamux_metrics):
    libp2p_yamux_recv_queue.observe(channel.recvQueue.len.int64)
  await channel.updateRecvWindow()

proc setMaxRecvWindow*(channel: YamuxChannel, maxRecvWindow: int) =
  channel.maxRecvWindow = maxRecvWindow

proc sendLoop(channel: YamuxChannel) {.async: (raises: []).} =
  if channel.isSending:
    return
  channel.isSending = true
  defer:
    channel.isSending = false

  const NumBytesHeader = 12

  while channel.sendQueue.len > 0:
    channel.sendQueue.keepItIf(not it.fut.finished())

    if channel.sendWindow == 0:
      trace "trying to send while the sendWindow is empty"
      if channel.lengthSendQueueWithLimit() > channel.maxSendQueueSize:
        trace "channel send queue too big, resetting",
          maxSendQueueSize = channel.maxSendQueueSize,
          currentQueueSize = channel.lengthSendQueueWithLimit()
        await channel.reset(isLocal = true)
      break

    let
      bytesAvailable = channel.lengthSendQueue()
      numBytesToSend = min(channel.sendWindow, bytesAvailable)
    var
      sendBuffer = newSeqUninit[byte](NumBytesHeader + numBytesToSend)
      header = YamuxHeader.data(channel.id, numBytesToSend.uint32)
      inBuffer = 0

    if numBytesToSend >= bytesAvailable and channel.closedLocally:
      trace "last buffer we will send on this channel", numBytesToSend, bytesAvailable
      header.flags.incl({Fin})

    sendBuffer[0 ..< NumBytesHeader] = header.encode()

    var futures: seq[Future[void].Raising([CancelledError, LPStreamError])]
    while inBuffer < numBytesToSend:
      var toSend = channel.sendQueue[0]
      # concatenate the different message we try to send into one buffer
      let bufferToSend = min(toSend.data.len - toSend.sent, numBytesToSend - inBuffer)

      sendBuffer.toOpenArray(NumBytesHeader, NumBytesHeader + numBytesToSend - 1)[
        inBuffer ..< (inBuffer + bufferToSend)
      ] = toSend.data.toOpenArray(toSend.sent, toSend.sent + bufferToSend - 1)

      channel.sendQueue[0].sent.inc(bufferToSend)

      if toSend.sent >= toSend.data.len:
        # if every byte of the message is in the buffer, add the write future to the
        # sequence of futures to be completed (or failed) when the buffer is sent
        futures.add(toSend.fut)
        channel.sendQueue.delete(0)

      inBuffer.inc(bufferToSend)

    trace "try to send the buffer", h = $header
    try:
      await channel.conn.write(sendBuffer)
      channel.sendWindow.dec(inBuffer)
    except CancelledError:
      ## Just for compiler. This should never happen as sendLoop is started by asyncSpawn.
      ## Therefore, no one owns that sendLoop's future and no one can cancel it.
      discard
    except LPStreamError as exc:
      error "failed to send the buffer", description = exc.msg
      let connDown = newLPStreamConnDownError(exc)
      for fut in futures:
        fut.fail(connDown)
      await channel.reset()
      break

    for fut in futures:
      fut.complete()

    channel.activity = true

method write*(
    channel: YamuxChannel, msg: seq[byte]
): Future[void] {.async: (raises: [CancelledError, LPStreamError], raw: true).} =
  ## Write to yamux channel
  ##
  var resFut = newFuture[void]("Yamux Send")

  if channel.remoteReset:
    trace "stream is reset when write", channel = $channel
    resFut.fail(newLPStreamResetError())
    return resFut

  if channel.closedLocally or channel.isReset:
    resFut.fail(newLPStreamClosedError())
    return resFut

  if msg.len == 0:
    resFut.complete()
    return resFut

  channel.sendQueue.add(ToSend(data: msg, sent: 0, fut: resFut))

  when defined(libp2p_yamux_metrics):
    libp2p_yamux_send_queue.observe(channel.lengthSendQueue().int64)

  asyncSpawn channel.sendLoop()

  return resFut

proc open(channel: YamuxChannel) {.async: (raises: [CancelledError, LPStreamError]).} =
  ## Open a yamux channel by sending a window update with Syn or Ack flag
  ##
  if channel.opened:
    trace "Try to open channel twice"
    return
  channel.opened = true
  channel.isReset = false

  await channel.conn.write(
    YamuxHeader.windowUpdate(
      channel.id,
      uint32(max(channel.maxRecvWindow - YamuxDefaultWindowSize, 0)),
      {if channel.isSrc: Syn else: Ack},
    )
  )

method getWrapped*(channel: YamuxChannel): Connection =
  channel.conn

type Yamux* = ref object of Muxer
  channels: Table[uint32, YamuxChannel]
  flushed: Table[uint32, int]
  currentId: uint32
  isClosed: bool
  maxChannCount: int
  windowSize: int
  maxSendQueueSize: int
  inTimeout: Duration
  outTimeout: Duration

proc lenBySrc(m: Yamux, isSrc: bool): int =
  for v in m.channels.values():
    if v.isSrc == isSrc:
      result += 1

proc cleanupChannel(m: Yamux, channel: YamuxChannel) {.async: (raises: []).} =
  try:
    await channel.join()
  except CancelledError:
    discard
  m.channels.del(channel.id)
  when defined(libp2p_yamux_metrics):
    libp2p_yamux_channels.set(
      m.lenBySrc(channel.isSrc).int64, [$channel.isSrc, $channel.peerId]
    )
  if channel.isReset and channel.recvWindow > 0:
    m.flushed[channel.id] = channel.recvWindow

proc createStream(
    m: Yamux, id: uint32, isSrc: bool, recvWindow: int, maxSendQueueSize: int
): YamuxChannel =
  # During initialization, recvWindow can be larger than maxRecvWindow.
  # This is because the peer we're connected to will always assume
  # that the initial recvWindow is 256k.
  # To solve this contradiction, no updateWindow will be sent until
  # recvWindow is less than maxRecvWindow
  var stream = YamuxChannel(
    id: id,
    maxRecvWindow: recvWindow,
    recvWindow:
      if recvWindow > YamuxDefaultWindowSize: recvWindow else: YamuxDefaultWindowSize,
    sendWindow: YamuxDefaultWindowSize,
    maxSendQueueSize: maxSendQueueSize,
    isSrc: isSrc,
    conn: m.connection,
    receivedData: newAsyncEvent(),
    closedRemotely: newAsyncEvent(),
  )
  stream.objName = "YamuxStream"
  if isSrc:
    stream.dir = Direction.Out
    stream.timeout = m.outTimeout
  else:
    stream.dir = Direction.In
    stream.timeout = m.inTimeout
  stream.timeoutHandler = proc(): Future[void] {.async: (raises: [], raw: true).} =
    trace "Idle timeout expired, resetting YamuxChannel"
    stream.reset(isLocal = true)
  stream.initStream()
  stream.peerId = m.connection.peerId
  stream.observedAddr = m.connection.observedAddr
  stream.transportDir = m.connection.transportDir
  when defined(libp2p_agents_metrics):
    stream.shortAgent = m.connection.shortAgent
  m.channels[id] = stream
  asyncSpawn m.cleanupChannel(stream)
  trace "created channel", id, pid = m.connection.peerId
  when defined(libp2p_yamux_metrics):
    libp2p_yamux_channels.set(m.lenBySrc(isSrc).int64, [$isSrc, $stream.peerId])
  return stream

method close*(m: Yamux) {.async: (raises: []).} =
  if m.isClosed == true:
    trace "Already closed"
    return

  trace "Closing yamux"
  let channels = toSeq(m.channels.values())
  for channel in channels:
    for toSend in channel.sendQueue:
      toSend.fut.fail(newLPStreamEOFError())
    channel.sendQueue = @[]
    channel.sendWindow = 0
    channel.closedLocally = true
    channel.isReset = true
    channel.opened = false
    await channel.remoteClosed()
    channel.receivedData.fire()
  try:
    await m.connection.write(YamuxHeader.goAway(NormalTermination))
  except CancelledError as exc:
    trace "cancelled sending goAway", description = exc.msg
  except LPStreamError as exc:
    trace "failed to send goAway", description = exc.msg
  await m.connection.close()

  m.isClosed = true
  trace "Closed yamux"

proc handleStream(m: Yamux, channel: YamuxChannel) {.async: (raises: []).} =
  ## Call the muxer stream handler for this channel
  ##
  await m.streamHandler(channel)
  trace "finished handling stream"
  doAssert(channel.isClosed, "connection not closed by handler!")

method handle*(m: Yamux) {.async: (raises: []).} =
  trace "Starting yamux handler", pid = m.connection.peerId
  try:
    while not m.connection.atEof:
      trace "waiting for header"
      let header = await m.connection.readHeader()
      trace "got message", h = $header

      case header.msgType
      of Ping:
        if MsgFlags.Syn in header.flags:
          await m.connection.write(YamuxHeader.ping(MsgFlags.Ack, header.length))
      of GoAway:
        var status: GoAwayStatus
        if status.checkedEnumAssign(header.length):
          trace "Received go away", status
        else:
          trace "Received unexpected error go away"
        break
      of Data, WindowUpdate:
        if MsgFlags.Syn in header.flags:
          if header.streamId in m.channels:
            debug "Trying to create an existing channel, skipping", id = header.streamId
          else:
            if header.streamId in m.flushed:
              m.flushed.del(header.streamId)

            if header.streamId mod 2 == m.currentId mod 2:
              debug "Peer used our reserved stream id, skipping",
                id = header.streamId,
                currentId = m.currentId,
                peerId = m.connection.peerId
              raise newException(YamuxError, "Peer used our reserved stream id")
            let newStream =
              m.createStream(header.streamId, false, m.windowSize, m.maxSendQueueSize)
            if m.channels.len >= m.maxChannCount:
              await newStream.reset()
              continue
            await newStream.open()
            asyncSpawn m.handleStream(newStream)
        elif header.streamId notin m.channels:
          # Flush the data
          m.flushed.withValue(header.streamId, flushed):
            if header.msgType == Data:
              flushed[].dec(int(header.length))
              if flushed[] < 0:
                raise
                  newException(YamuxError, "Peer exhausted the recvWindow after reset")
              if header.length > 0:
                var buffer = newSeqUninit[byte](header.length)
                await m.connection.readExactly(addr buffer[0], int(header.length))
          do:
            raise newException(YamuxError, "Unknown stream ID: " & $header.streamId)
          continue

        let channel =
          try:
            m.channels[header.streamId]
          except KeyError as e:
            raise newException(
              YamuxError,
              "Stream was cleaned up before handling data: " & $header.streamId & " : " &
                e.msg,
              e,
            )

        if header.msgType == WindowUpdate:
          channel.sendWindow += int(header.length)
          asyncSpawn channel.sendLoop()
        else:
          if header.length.int > channel.recvWindow.int:
            # check before allocating the buffer
            raise newException(YamuxError, "Peer exhausted the recvWindow")

          if header.length > 0:
            var buffer = newSeqUninit[byte](header.length)
            await m.connection.readExactly(addr buffer[0], int(header.length))
            trace "Msg Rcv", description = shortLog(buffer)
            await channel.gotDataFromRemote(buffer)

        if MsgFlags.Fin in header.flags:
          trace "remote closed channel"
          await channel.remoteClosed()
        if MsgFlags.Rst in header.flags:
          trace "remote reset channel"
          await channel.reset()
  except CancelledError as exc:
    debug "Unexpected cancellation in yamux handler", description = exc.msg
  except LPStreamEOFError as exc:
    trace "Stream EOF", description = exc.msg
  except LPStreamError as exc:
    debug "Unexpected stream exception in yamux read loop", description = exc.msg
  except YamuxError as exc:
    trace "Closing yamux connection", description = exc.msg
    try:
      await m.connection.write(YamuxHeader.goAway(ProtocolError))
    except CancelledError, LPStreamError:
      discard
  except MuxerError as exc:
    debug "Unexpected muxer exception in yamux read loop", description = exc.msg
    try:
      await m.connection.write(YamuxHeader.goAway(ProtocolError))
    except CancelledError, LPStreamError:
      discard
  finally:
    await m.close()
  trace "Stopped yamux handler"

method getStreams*(m: Yamux): seq[Connection] {.gcsafe.} =
  for c in m.channels.values:
    result.add(c)

method newStream*(
    m: Yamux, name: string = "", lazy: bool = false
): Future[Connection] {.async: (raises: [CancelledError, LPStreamError, MuxerError]).} =
  if m.channels.len > m.maxChannCount - 1:
    raise newException(TooManyChannels, "max allowed channel count exceeded")
  let stream = m.createStream(m.currentId, true, m.windowSize, m.maxSendQueueSize)
  m.currentId += 2
  if not lazy:
    await stream.open()
  return stream

proc new*(
    T: type[Yamux],
    conn: Connection,
    maxChannCount: int = MaxChannelCount,
    windowSize: int = YamuxDefaultWindowSize,
    maxSendQueueSize: int = MaxSendQueueSize,
    inTimeout: Duration = 5.minutes,
    outTimeout: Duration = 5.minutes,
): T =
  T(
    connection: conn,
    currentId: if conn.dir == Out: 1 else: 2,
    maxChannCount: maxChannCount,
    windowSize: windowSize,
    maxSendQueueSize: maxSendQueueSize,
    inTimeout: inTimeout,
    outTimeout: outTimeout,
  )<|MERGE_RESOLUTION|>--- conflicted
+++ resolved
@@ -217,15 +217,11 @@
         discard
     await channel.actuallyClose()
 
-<<<<<<< HEAD
 method closeWrite*(channel: YamuxChannel) {.async: (raises: []).} =
   ## For yamux, closeWrite is the same as close - it implements half-close
   await channel.close()
 
-proc clearQueues(channel: YamuxChannel, error: ref CatchableError = nil) =
-=======
 proc clearQueues(channel: YamuxChannel, error: ref LPStreamEOFError = nil) =
->>>>>>> 3d5ea1fa
   for toSend in channel.sendQueue:
     if error.isNil():
       toSend.fut.complete()
