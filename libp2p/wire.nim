--- conflicted
+++ resolved
@@ -152,11 +152,7 @@
     raise newException(LPError, exc.msg)
 
 proc createAsyncSocket*(ma: MultiAddress): AsyncFD
-<<<<<<< HEAD
   {.raises: [ValueError, LPError].} =
-=======
-  {.raises: [LPError].} =
->>>>>>> c76d1e18
   ## Create new asynchronous socket using MultiAddress' ``ma`` socket type and
   ## protocol information.
   ##
