# Nim-LibP2P
# Copyright (c) 2023-2024 Status Research & Development GmbH
# Licensed under either of
#  * Apache License, version 2.0, ([LICENSE-APACHE](LICENSE-APACHE))
#  * MIT license ([LICENSE-MIT](LICENSE-MIT))
# at your option.
# This file may not be copied, modified, or distributed except according to
# those terms.

## Length Prefixed stream implementation

{.push gcsafe.}
{.push raises: [].}

import std/oids
import stew/byteutils
import chronicles, chronos, metrics
import ../varint,
       ../peerinfo,
       ../multiaddress,
       ../utility,
       ../errors

export errors

declareGauge libp2p_open_streams,
  "open stream instances", labels = ["type", "dir"]

export oids

logScope:
  topics = "libp2p lpstream"

const
  LPStreamTrackerName* = "LPStream"
  Eof* = @[]

type
  Direction* {.pure.} = enum
    In, Out

  LPStream* = ref object of RootObj
    closeEvent*: AsyncEvent
    isClosed*: bool
    isEof*: bool
    objName*: string
    oid*: Oid
    dir*: Direction
    closedWithEOF: bool # prevent concurrent calls

  LPStreamError* = object of LPError
  LPStreamIncompleteError* = object of LPStreamError
  LPStreamLimitError* = object of LPStreamError
  LPStreamEOFError* = object of LPStreamError

#        X        |           Read            |         Write
#   Local close   |           Works           |  LPStreamClosedError
#   Remote close  | LPStreamRemoteClosedError |         Works
#   Local reset   |    LPStreamClosedError    |  LPStreamClosedError
#   Remote reset  |    LPStreamResetError     |  LPStreamResetError
# Connection down |     LPStreamConnDown      | LPStreamConnDownError

  LPStreamResetError* = object of LPStreamEOFError
  LPStreamClosedError* = object of LPStreamEOFError
  LPStreamRemoteClosedError* = object of LPStreamEOFError
  LPStreamConnDownError* = object of LPStreamEOFError

  InvalidVarintError* = object of LPStreamError
  MaxSizeError* = object of LPStreamError

  StreamTracker* = ref object of TrackerBase
    opened*: uint64
    closed*: uint64

<<<<<<< HEAD
=======
proc newLPStreamReadError*(p: ref CatchableError): ref LPStreamReadError =
  var w = newException(LPStreamReadError, "Read stream failed")
  w.msg = w.msg & ", originated from [" & $p.name & "] " & p.msg
  w.par = p
  result = w

proc newLPStreamReadError*(msg: string): ref LPStreamReadError =
  newException(LPStreamReadError, msg)

proc newLPStreamWriteError*(p: ref CatchableError): ref LPStreamWriteError =
  var w = newException(LPStreamWriteError, "Write stream failed")
  w.msg = w.msg & ", originated from [" & $p.name & "] " & p.msg
  w.par = p
  result = w

>>>>>>> 44cada9c
proc newLPStreamIncompleteError*(): ref LPStreamIncompleteError =
  result = newException(LPStreamIncompleteError, "Incomplete data received")

proc newLPStreamLimitError*(): ref LPStreamLimitError =
  result = newException(LPStreamLimitError, "Buffer limit reached")

proc newLPStreamEOFError*(): ref LPStreamEOFError =
  result = newException(LPStreamEOFError, "Stream EOF!")

proc newLPStreamResetError*(): ref LPStreamResetError =
  result = newException(LPStreamResetError, "Stream Reset!")

proc newLPStreamClosedError*(): ref LPStreamClosedError =
  result = newException(LPStreamClosedError, "Stream Closed!")

proc newLPStreamRemoteClosedError*(): ref LPStreamRemoteClosedError =
  result = newException(LPStreamRemoteClosedError, "Stream Remotely Closed!")

proc newLPStreamConnDownError*(
    parentException: ref Exception = nil): ref LPStreamConnDownError =
  result = newException(
    LPStreamConnDownError,
    "Stream Underlying Connection Closed!",
    parentException)

func shortLog*(s: LPStream): auto =
  if s == nil: "LPStream(nil)"
  else: $s.oid

chronicles.formatIt(LPStream): shortLog(it)

method initStream*(s: LPStream) {.base.} =
  if s.objName.len == 0:
    s.objName = LPStreamTrackerName

  s.closeEvent = newAsyncEvent()
  s.oid = genOid()

  libp2p_open_streams.inc(labelValues = [s.objName, $s.dir])
  trackCounter(s.objName)
  trace "Stream created", s, objName = s.objName, dir = $s.dir

proc join*(
    s: LPStream
): Future[void] {.async: (raises: [CancelledError], raw: true), public.} =
  ## Wait for the stream to be closed
  s.closeEvent.wait()

method closed*(s: LPStream): bool {.base, public.} =
  s.isClosed

method atEof*(s: LPStream): bool {.base, public.} =
  s.isEof

method readOnce*(
    s: LPStream,
    pbytes: pointer,
    nbytes: int
): Future[int] {.base, async: (raises: [
    CancelledError, LPStreamError], raw: true), public.} =
  ## Reads whatever is available in the stream,
  ## up to `nbytes`. Will block if nothing is
  ## available
  raiseAssert("Not implemented!")

proc readExactly*(
    s: LPStream,
    pbytes: pointer,
    nbytes: int
): Future[void] {.async: (raises: [CancelledError, LPStreamError]), public.} =
  ## Waits for `nbytes` to be available, then read
  ## them and return them
  if s.atEof:
    var ch: char
    discard await s.readOnce(addr ch, 1)
    raise newLPStreamEOFError()

  if nbytes == 0:
    return

  logScope:
    s
    nbytes = nbytes
    objName = s.objName

  var pbuffer = cast[ptr UncheckedArray[byte]](pbytes)
  var read = 0
  while read < nbytes and not(s.atEof()):
    read += await s.readOnce(addr pbuffer[read], nbytes - read)

  if read == 0:
    doAssert s.atEof()
    trace "couldn't read all bytes, stream EOF", s, nbytes, read
    # Re-readOnce to raise a more specific error than EOF
    # Raise EOF if it doesn't raise anything(shouldn't happen)
    discard await s.readOnce(addr pbuffer[read], nbytes - read)
    warn "Read twice while at EOF"
    raise newLPStreamEOFError()

  if read < nbytes:
    trace "couldn't read all bytes, incomplete data", s, nbytes, read
    raise newLPStreamIncompleteError()

proc readLine*(
    s: LPStream,
    limit = 0,
    sep = "\r\n"
): Future[string] {.async: (raises: [CancelledError, LPStreamError]), public.} =
  ## Reads up to `limit` bytes are read, or a `sep` is found
  # TODO replace with something that exploits buffering better
  var lim = if limit <= 0: -1 else: limit
  var state = 0

  while true:
    var ch: char
    await readExactly(s, addr ch, 1)

    if sep[state] == ch:
      inc(state)
      if state == len(sep):
        break
    else:
      state = 0
      if limit > 0:
        let missing = min(state, lim - len(result) - 1)
        result.add(sep[0 ..< missing])
      else:
        result.add(sep[0 ..< state])

      result.add(ch)
      if len(result) == lim:
        break

proc readVarint*(
    conn: LPStream
): Future[uint64] {.async: (raises: [CancelledError, LPStreamError]), public.} =
  var
    buffer: array[10, byte]

  for i in 0..<len(buffer):
    await conn.readExactly(addr buffer[i], 1)

    var
      varint: uint64
      length: int
    let res = PB.getUVarint(buffer.toOpenArray(0, i), length, varint)
    if res.isOk():
      return varint
    if res.error() != VarintError.Incomplete:
      break
  if true: # can't end with a raise apparently
    raise (ref InvalidVarintError)(msg: "Cannot parse varint")

proc readLp*(
    s: LPStream,
    maxSize: int
): Future[seq[byte]] {.async: (raises: [
    CancelledError, LPStreamError]), public.} =
  ## read length prefixed msg, with the length encoded as a varint
  let
    length = await s.readVarint()
    maxLen = uint64(if maxSize < 0: int.high else: maxSize)

  if length > maxLen:
    raise (ref MaxSizeError)(msg: "Message exceeds maximum length")

  if length == 0:
    return

  var res = newSeqUninitialized[byte](length)
  await s.readExactly(addr res[0], res.len)
  res

method write*(
    s: LPStream,
    msg: seq[byte]
): Future[void] {.async: (raises: [
    CancelledError, LPStreamError], raw: true), base, public.} =
  # Write `msg` to stream, waiting for the write to be finished
  raiseAssert("Not implemented!")

proc writeLp*(
    s: LPStream,
    msg: openArray[byte]
): Future[void] {.async: (raises: [
    CancelledError, LPStreamError], raw: true), public.} =
  ## Write `msg` with a varint-encoded length prefix
  let vbytes = PB.toBytes(msg.len().uint64)
  var buf = newSeqUninitialized[byte](msg.len() + vbytes.len)
  buf[0..<vbytes.len] = vbytes.toOpenArray()
  buf[vbytes.len..<buf.len] = msg
  s.write(buf)
  
proc writeLp*(
    s: LPStream,
    msg: string
): Future[void] {.async: (raises: [
    CancelledError, LPStreamError], raw: true), public.} =
  writeLp(s, msg.toOpenArrayByte(0, msg.high))

proc write*(
    s: LPStream,
    msg: string
): Future[void] {.async: (raises: [
    CancelledError, LPStreamError], raw: true), public.} =
  s.write(msg.toBytes())

method closeImpl*(
    s: LPStream
): Future[void] {.async: (raises: [], raw: true), base.} =
  ## Implementation of close - called only once
  trace "Closing stream", s, objName = s.objName, dir = $s.dir
  libp2p_open_streams.dec(labelValues = [s.objName, $s.dir])
  untrackCounter(s.objName)
  s.closeEvent.fire()
  trace "Closed stream", s, objName = s.objName, dir = $s.dir
  let fut = newFuture[void]()
  fut.complete()
  fut

method close*(
    s: LPStream
): Future[void] {.async: (raises: [], raw: true), base, public.} =
  ## close the stream - this may block, but will not raise exceptions
  ##
  if s.isClosed:
    trace "Already closed", s
    let fut = newFuture[void]()
    fut.complete()
    return fut

  s.isClosed = true # Set flag before performing virtual close

  # A separate implementation method is used so that even when derived types
  # override `closeImpl`, it is called only once - anyone overriding `close`
  # itself must implement this - once-only check as well, with their own field
  closeImpl(s)

proc closeWithEOF*(
    s: LPStream): Future[void] {.async: (raises: []), public.} =
  ## Close the stream and wait for EOF - use this with half-closed streams where
  ## an EOF is expected to arrive from the other end.
  ##
  ## Note - this should only be used when there has been an in-protocol
  ## notification that no more data will arrive and that the only thing left
  ## for the other end to do is to close the stream gracefully.
  ##
  ## In particular, it must not be used when there is another concurrent read
  ## ongoing (which may be the case during cancellations)!
  ##

  trace "Closing with EOF", s
  if s.closedWithEOF:
    trace "Already closed"
    return

  # prevent any further calls to avoid triggering
  # reading the stream twice (which should assert)
  s.closedWithEOF = true
  await s.close()

  if s.atEof():
    return

  try:
    var buf: array[8, byte]
    if (await readOnce(s, addr buf[0], buf.len)) != 0:
      debug "Unexpected bytes while waiting for EOF", s
  except CancelledError:
    discard
  except LPStreamEOFError:
    trace "Expected EOF came", s
  except LPStreamError as exc:
    debug "Unexpected error while waiting for EOF", s, msg = exc.msg<|MERGE_RESOLUTION|>--- conflicted
+++ resolved
@@ -72,24 +72,6 @@
     opened*: uint64
     closed*: uint64
 
-<<<<<<< HEAD
-=======
-proc newLPStreamReadError*(p: ref CatchableError): ref LPStreamReadError =
-  var w = newException(LPStreamReadError, "Read stream failed")
-  w.msg = w.msg & ", originated from [" & $p.name & "] " & p.msg
-  w.par = p
-  result = w
-
-proc newLPStreamReadError*(msg: string): ref LPStreamReadError =
-  newException(LPStreamReadError, msg)
-
-proc newLPStreamWriteError*(p: ref CatchableError): ref LPStreamWriteError =
-  var w = newException(LPStreamWriteError, "Write stream failed")
-  w.msg = w.msg & ", originated from [" & $p.name & "] " & p.msg
-  w.par = p
-  result = w
-
->>>>>>> 44cada9c
 proc newLPStreamIncompleteError*(): ref LPStreamIncompleteError =
   result = newException(LPStreamIncompleteError, "Incomplete data received")
 
@@ -282,7 +264,7 @@
   buf[0..<vbytes.len] = vbytes.toOpenArray()
   buf[vbytes.len..<buf.len] = msg
   s.write(buf)
-  
+
 proc writeLp*(
     s: LPStream,
     msg: string
