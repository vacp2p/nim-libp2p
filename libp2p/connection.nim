--- conflicted
+++ resolved
@@ -36,7 +36,6 @@
   InvalidVarintException = object of LPStreamError
   InvalidVarintSizeException = object of LPStreamError
 
-<<<<<<< HEAD
   ConnectionTracker* = ref object of TrackerBase
     opened*: uint64
     closed*: uint64
@@ -64,9 +63,8 @@
   result.dump = dumpTracking
   result.isLeaked = leakTransport
   addTracker(ConnectionTrackerName, result)
-=======
+
 declareGauge libp2p_open_connection, "open Connection instances"
->>>>>>> 4d1fc9da
 
 proc newInvalidVarintException*(): ref InvalidVarintException =
   newException(InvalidVarintException, "Unable to parse varint")
@@ -96,12 +94,9 @@
   when chronicles.enabledLogLevel == LogLevel.TRACE:
     self.oid = genOid()
   asyncCheck self.bindStreamClose()
-<<<<<<< HEAD
   inc getConnectionTracker().opened
-=======
   libp2p_open_connection.inc()
 
->>>>>>> 4d1fc9da
   return self
 
 proc newConnection*(stream: LPStream): Connection =
@@ -161,7 +156,6 @@
   result = s.stream.closed
 
 method close*(s: Connection) {.async, gcsafe.} =
-<<<<<<< HEAD
   trace "about to close connection", closed = s.closed,
                                      peer = if not isNil(s.peerInfo):
                                        s.peerInfo.id else: ""
@@ -169,12 +163,6 @@
   if not s.isClosed:
     s.isClosed = true
     inc getConnectionTracker().closed
-=======
-  if not s.closed:
-    trace "about to close connection", closed = s.closed,
-                                       peer = if not isNil(s.peerInfo):
-                                         s.peerInfo.id else: ""
->>>>>>> 4d1fc9da
 
     if not isNil(s.stream) and not s.stream.closed:
       trace "closing child stream", closed = s.closed,
