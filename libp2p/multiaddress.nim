# Nim-Libp2p
# Copyright (c) 2023 Status Research & Development GmbH
# Licensed under either of
#  * Apache License, version 2.0, ([LICENSE-APACHE](LICENSE-APACHE))
#  * MIT license ([LICENSE-MIT](LICENSE-MIT))
# at your option.
# This file may not be copied, modified, or distributed except according to
# those terms.

## This module implements MultiAddress.

when (NimMajor, NimMinor) < (1, 4):
  {.push raises: [Defect].}
else:
  {.push raises: [].}
{.push public.}

import pkg/chronos, chronicles
import std/[nativesockets, hashes]
import tables, strutils, sets, stew/shims/net
import multicodec, multihash, multibase, transcoder, vbuffer, peerid,
       protobuf/minprotobuf, errors, utility
import stew/[base58, base32, endians2, results]
export results, minprotobuf, vbuffer, utility

logScope:
  topics = "libp2p multiaddress"

type
  MAKind* = enum
    None, Fixed, Length, Path, Marker

  MAProtocol* = object
    mcodec*: MultiCodec
    size*: int
    kind: MAKind
    coder*: Transcoder

  MultiAddress* = object
    data: VBuffer

  MaPatternOp* = enum
    Eq, Or, And

  MaPattern* = object
    operator*: MaPatternOp
    args*: seq[MaPattern]
    value*: MultiCodec

  MaPatResult* = object
    flag*: bool
    rem*: seq[MultiCodec]

  MaResult*[T] = Result[T, string]

  MaError* = object of LPError
  MaInvalidAddress* = object of MaError

  IpTransportProtocol* = enum
    tcpProtocol
    udpProtocol

const
  # These are needed in order to avoid an ambiguity error stemming from
  # some cint constants with the same name defined in the posix modules
  IPPROTO_TCP = Protocol.IPPROTO_TCP
  IPPROTO_UDP = Protocol.IPPROTO_UDP

proc data*(ma: MultiAddress): VBuffer =
  ## Returns the data buffer of the MultiAddress.
  return ma.data

proc hash*(a: MultiAddress): Hash =
  var h: Hash = 0
  h = h !& hash(a.data.buffer)
  h = h !& hash(a.data.offset)
  !$h

proc ip4StB(s: string, vb: var VBuffer): bool =
  ## IPv4 stringToBuffer() implementation.
  try:
    var a = parseIpAddress(s)
    if a.family == IpAddressFamily.IPv4:
      vb.writeArray(a.address_v4)
      result = true
  except:
    discard

proc ip4BtS(vb: var VBuffer, s: var string): bool =
  ## IPv4 bufferToString() implementation.
  var a = IpAddress(family: IpAddressFamily.IPv4)
  if vb.readArray(a.address_v4) == 4:
    s = $a
    result = true

proc ip4VB(vb: var VBuffer): bool =
  ## IPv4 validateBuffer() implementation.
  var a = IpAddress(family: IpAddressFamily.IPv4)
  if vb.readArray(a.address_v4) == 4:
    result = true

proc ip6StB(s: string, vb: var VBuffer): bool =
  ## IPv6 stringToBuffer() implementation.
  try:
    var a = parseIpAddress(s)
    if a.family == IpAddressFamily.IPv6:
      vb.writeArray(a.address_v6)
      result = true
  except:
    discard

proc ip6BtS(vb: var VBuffer, s: var string): bool =
  ## IPv6 bufferToString() implementation.
  var a = IpAddress(family: IpAddressFamily.IPv6)
  if vb.readArray(a.address_v6) == 16:
    s = $a
    result = true

proc ip6VB(vb: var VBuffer): bool =
  ## IPv6 validateBuffer() implementation.
  var a = IpAddress(family: IpAddressFamily.IPv6)
  if vb.readArray(a.address_v6) == 16:
    result = true

proc ip6zoneStB(s: string, vb: var VBuffer): bool =
  ## IPv6 stringToBuffer() implementation.
  if len(s) > 0:
    vb.writeSeq(s)
    result = true

proc ip6zoneBtS(vb: var VBuffer, s: var string): bool =
  ## IPv6 bufferToString() implementation.
  if vb.readSeq(s) > 0:
    result = true

proc ip6zoneVB(vb: var VBuffer): bool =
  ## IPv6 validateBuffer() implementation.
  var s = ""
  if vb.readSeq(s) > 0:
    if s.find('/') == -1:
      result = true

proc portStB(s: string, vb: var VBuffer): bool =
  ## Port number stringToBuffer() implementation.
  var port: array[2, byte]
  try:
    var nport = parseInt(s)
    if (nport >= 0) and (nport < 65536):
      port[0] = cast[byte]((nport shr 8) and 0xFF)
      port[1] = cast[byte](nport and 0xFF)
      vb.writeArray(port)
      result = true
  except:
    discard

proc portBtS(vb: var VBuffer, s: var string): bool =
  ## Port number bufferToString() implementation.
  var port: array[2, byte]
  if vb.readArray(port) == 2:
    var nport = (cast[uint16](port[0]) shl 8) or cast[uint16](port[1])
    s = $nport
    result = true

proc portVB(vb: var VBuffer): bool =
  ## Port number validateBuffer() implementation.
  var port: array[2, byte]
  if vb.readArray(port) == 2:
    result = true

proc p2pStB(s: string, vb: var VBuffer): bool =
  ## P2P address stringToBuffer() implementation.
  try:
    var data = Base58.decode(s)
    var mh: MultiHash
    if MultiHash.decode(data, mh).isOk:
      vb.writeSeq(data)
      result = true
  except:
    discard

proc p2pBtS(vb: var VBuffer, s: var string): bool =
  ## P2P address bufferToString() implementation.
  var address = newSeq[byte]()
  if vb.readSeq(address) > 0:
    var mh: MultiHash
    if MultiHash.decode(address, mh).isOk:
      s = Base58.encode(address)
      result = true

proc p2pVB(vb: var VBuffer): bool =
  ## P2P address validateBuffer() implementation.
  var address = newSeq[byte]()
  if vb.readSeq(address) > 0:
    var mh: MultiHash
    if MultiHash.decode(address, mh).isOk:
      result = true

proc onionStB(s: string, vb: var VBuffer): bool =
  try:
    var parts = s.split(':')
    if len(parts) != 2:
      return false
    if len(parts[0]) != 16:
      return false
    var address = Base32Lower.decode(parts[0].toLowerAscii())
    var nport = parseInt(parts[1])
    if (nport > 0 and nport < 65536) and len(address) == 10:
      address.setLen(12)
      address[10] = cast[byte]((nport shr 8) and 0xFF)
      address[11] = cast[byte](nport and 0xFF)
      vb.writeArray(address)
      result = true
  except:
    discard

proc onionBtS(vb: var VBuffer, s: var string): bool =
  ## ONION address bufferToString() implementation.
  var buf: array[12, byte]
  if vb.readArray(buf) == 12:
    var nport = (cast[uint16](buf[10]) shl 8) or cast[uint16](buf[11])
    s = Base32Lower.encode(buf.toOpenArray(0, 9))
    s.add(":")
    s.add($nport)
    result = true

proc onionVB(vb: var VBuffer): bool =
  ## ONION address validateBuffer() implementation.
  var buf: array[12, byte]
  if vb.readArray(buf) == 12:
    result = true

proc onion3StB(s: string, vb: var VBuffer): bool =
  try:
    var parts = s.split(':')
    if len(parts) != 2:
      return false
    if len(parts[0]) != 56:
      return false
    var address = Base32Lower.decode(parts[0].toLowerAscii())
    var nport = parseInt(parts[1])
    if (nport > 0 and nport < 65536) and len(address) == 35:
      address.setLen(37)
      address[35] = cast[byte]((nport shr 8) and 0xFF)
      address[36] = cast[byte](nport and 0xFF)
      vb.writeArray(address)
      result = true
  except:
    discard

proc onion3BtS(vb: var VBuffer, s: var string): bool =
  ## ONION address bufferToString() implementation.
  var buf: array[37, byte]
  if vb.readArray(buf) == 37:
    var nport = (cast[uint16](buf[35]) shl 8) or cast[uint16](buf[36])
    s = Base32Lower.encode(buf.toOpenArray(0, 34))
    s.add(":")
    s.add($nport)
    result = true

proc onion3VB(vb: var VBuffer): bool =
  ## ONION address validateBuffer() implementation.
  var buf: array[37, byte]
  if vb.readArray(buf) == 37:
    result = true

proc unixStB(s: string, vb: var VBuffer): bool =
  ## Unix socket name stringToBuffer() implementation.
  if len(s) > 0:
    vb.writeSeq(s)
    result = true

proc unixBtS(vb: var VBuffer, s: var string): bool =
  ## Unix socket name bufferToString() implementation.
  s = ""
  if vb.readSeq(s) > 0:
    result = true

proc unixVB(vb: var VBuffer): bool =
  ## Unix socket name validateBuffer() implementation.
  var s = ""
  if vb.readSeq(s) > 0:
    result = true

proc dnsStB(s: string, vb: var VBuffer): bool =
  ## DNS name stringToBuffer() implementation.
  if len(s) > 0:
    vb.writeSeq(s)
    result = true

proc dnsBtS(vb: var VBuffer, s: var string): bool =
  ## DNS name bufferToString() implementation.
  s = ""
  if vb.readSeq(s) > 0:
    result = true

proc dnsVB(vb: var VBuffer): bool =
  ## DNS name validateBuffer() implementation.
  var s = ""
  if vb.readSeq(s) > 0:
    if s.find('/') == -1:
      result = true

proc mapEq*(codec: string): MaPattern =
  ## ``Equal`` operator for pattern
  result.operator = Eq
  result.value = multiCodec(codec)

proc mapOr*(args: varargs[MaPattern]): MaPattern =
  ## ``Or`` operator for pattern
  result.operator = Or
  result.args = @args

proc mapAnd*(args: varargs[MaPattern]): MaPattern =
  ## ``And`` operator for pattern
  result.operator = And
  result.args = @args

const
  TranscoderIP4* = Transcoder(
    stringToBuffer: ip4StB,
    bufferToString: ip4BtS,
    validateBuffer: ip4VB
  )
  TranscoderIP6* = Transcoder(
    stringToBuffer: ip6StB,
    bufferToString: ip6BtS,
    validateBuffer: ip6VB
  )
  TranscoderIP6Zone* = Transcoder(
    stringToBuffer: ip6zoneStB,
    bufferToString: ip6zoneBtS,
    validateBuffer: ip6zoneVB
  )
  TranscoderUnix* = Transcoder(
    stringToBuffer: unixStB,
    bufferToString: unixBtS,
    validateBuffer: unixVB
  )
  TranscoderP2P* = Transcoder(
    stringToBuffer: p2pStB,
    bufferToString: p2pBtS,
    validateBuffer: p2pVB
  )
  TranscoderPort* = Transcoder(
    stringToBuffer: portStB,
    bufferToString: portBtS,
    validateBuffer: portVB
  )
  TranscoderOnion* = Transcoder(
    stringToBuffer: onionStB,
    bufferToString: onionBtS,
    validateBuffer: onionVB
  )
  TranscoderOnion3* = Transcoder(
    stringToBuffer: onion3StB,
    bufferToString: onion3BtS,
    validateBuffer: onion3VB
  )
  TranscoderDNS* = Transcoder(
    stringToBuffer: dnsStB,
    bufferToString: dnsBtS,
    validateBuffer: dnsVB
  )
  ProtocolsList = [
    MAProtocol(
      mcodec: multiCodec("ip4"), kind: Fixed, size: 4,
      coder: TranscoderIP4
    ),
    MAProtocol(
      mcodec: multiCodec("tcp"), kind: Fixed, size: 2,
      coder: TranscoderPort
    ),
    MAProtocol(
      mcodec: multiCodec("udp"), kind: Fixed, size: 2,
      coder: TranscoderPort
    ),
    MAProtocol(
      mcodec: multiCodec("ip6"), kind: Fixed, size: 16,
      coder: TranscoderIP6
    ),
    MAProtocol(
      mcodec: multiCodec("dccp"), kind: Fixed, size: 2,
      coder: TranscoderPort
    ),
    MAProtocol(
      mcodec: multiCodec("sctp"), kind: Fixed, size: 2,
      coder: TranscoderPort
    ),
    MAProtocol(
      mcodec: multiCodec("udt"), kind: Marker, size: 0
    ),
    MAProtocol(
      mcodec: multiCodec("utp"), kind: Marker, size: 0
    ),
    MAProtocol(
      mcodec: multiCodec("http"), kind: Marker, size: 0
    ),
    MAProtocol(
      mcodec: multiCodec("https"), kind: Marker, size: 0
    ),
    MAProtocol(
      mcodec: multiCodec("quic"), kind: Marker, size: 0
    ),
    MAProtocol(
      mcodec: multiCodec("ip6zone"), kind: Length, size: 0,
      coder: TranscoderIP6Zone
    ),
    MAProtocol(
      mcodec: multiCodec("onion"), kind: Fixed, size: 10,
      coder: TranscoderOnion
    ),
    MAProtocol(
      mcodec: multiCodec("onion3"), kind: Fixed, size: 37,
      coder: TranscoderOnion3
    ),
    MAProtocol(
      mcodec: multiCodec("ws"), kind: Marker, size: 0
    ),
    MAProtocol(
      mcodec: multiCodec("wss"), kind: Marker, size: 0
    ),
    MAProtocol(
      mcodec: multiCodec("ipfs"), kind: Length, size: 0,
      coder: TranscoderP2P
    ),
    MAProtocol(
      mcodec: multiCodec("p2p"), kind: Length, size: 0,
      coder: TranscoderP2P
    ),
    MAProtocol(
      mcodec: multiCodec("unix"), kind: Path, size: 0,
      coder: TranscoderUnix
    ),
    MAProtocol(
      mcodec: multiCodec("dns"), kind: Length, size: 0,
      coder: TranscoderDNS
    ),
    MAProtocol(
      mcodec: multiCodec("dns4"), kind: Length, size: 0,
      coder: TranscoderDNS
    ),
    MAProtocol(
      mcodec: multiCodec("dns6"), kind: Length, size: 0,
      coder: TranscoderDNS
    ),
    MAProtocol(
      mcodec: multiCodec("dnsaddr"), kind: Length, size: 0,
      coder: TranscoderDNS
    ),
    MAProtocol(
      mcodec: multiCodec("p2p-circuit"), kind: Marker, size: 0
    ),
    MAProtocol(
      mcodec: multiCodec("p2p-websocket-star"), kind: Marker, size: 0
    ),
    MAProtocol(
      mcodec: multiCodec("p2p-webrtc-star"), kind: Marker, size: 0
    ),
    MAProtocol(
      mcodec: multiCodec("p2p-webrtc-direct"), kind: Marker, size: 0
    )
  ]

  DNSANY* = mapEq("dns")
  DNS4* = mapEq("dns4")
  DNS6* = mapEq("dns6")
  DNSADDR* = mapEq("dnsaddr")
  IP4* = mapEq("ip4")
  IP6* = mapEq("ip6")
  DNS* = mapOr(DNSANY, DNS4, DNS6, DNSADDR)
  IP* = mapOr(IP4, IP6)
  DNS_OR_IP* = mapOr(DNS, IP)
  TCP* = mapOr(mapAnd(DNS, mapEq("tcp")), mapAnd(IP, mapEq("tcp")))
  UDP* = mapOr(mapAnd(DNS, mapEq("udp")), mapAnd(IP, mapEq("udp")))
  UTP* = mapAnd(UDP, mapEq("utp"))
  QUIC* = mapAnd(UDP, mapEq("quic"))
  UNIX* = mapEq("unix")
  WS* = mapAnd(TCP, mapEq("ws"))
  WSS* = mapAnd(TCP, mapEq("wss"))
  WebSockets* = mapOr(WS, WSS)
  Onion3* = mapEq("onion3")
  TcpOnion3* = mapAnd(TCP, Onion3)

  Unreliable* = mapOr(UDP)

  Reliable* = mapOr(TCP, UTP, QUIC, WebSockets)

  P2PPattern* = mapEq("p2p")

  IPFS* = mapAnd(Reliable, P2PPattern)

  HTTP* = mapOr(
    mapAnd(TCP, mapEq("http")),
    mapAnd(IP, mapEq("http")),
    mapAnd(DNS, mapEq("http"))
  )

  HTTPS* = mapOr(
    mapAnd(TCP, mapEq("https")),
    mapAnd(IP, mapEq("https")),
    mapAnd(DNS, mapEq("https"))
  )

  WebRTCDirect* = mapOr(
    mapAnd(HTTP, mapEq("p2p-webrtc-direct")),
    mapAnd(HTTPS, mapEq("p2p-webrtc-direct"))
  )

  CircuitRelay* = mapEq("p2p-circuit")

proc initMultiAddressCodeTable(): Table[MultiCodec,
                                        MAProtocol] {.compileTime.} =
  for item in ProtocolsList:
    result[item.mcodec] = item

const
  CodeAddresses = initMultiAddressCodeTable()

proc trimRight(s: string, ch: char): string =
  ## Consume trailing characters ``ch`` from string ``s`` and return result.
  var m = 0
  for i in countdown(s.high, 0):
    if s[i] == ch:
      inc(m)
    else:
      break
  result = s[0..(s.high - m)]

proc protoCode*(ma: MultiAddress): MaResult[MultiCodec] =
  ## Returns MultiAddress ``ma`` protocol code.
  var header: uint64
  var vb = ma
  if vb.data.readVarint(header) == -1:
    err("multiaddress: Malformed binary address!")
  else:
    let proto = CodeAddresses.getOrDefault(MultiCodec(header))
    if proto.kind == None:
      err("multiaddress: Unsupported protocol '" & $header & "'")
    else:
      ok(proto.mcodec)

proc protoName*(ma: MultiAddress): MaResult[string] =
  ## Returns MultiAddress ``ma`` protocol name.
  var header: uint64
  var vb = ma
  if vb.data.readVarint(header) == -1:
    err("multiaddress: Malformed binary address!")
  else:
    let proto = CodeAddresses.getOrDefault(MultiCodec(header))
    if proto.kind == None:
      err("multiaddress: Unsupported protocol '" & $header & "'")
    else:
      ok($(proto.mcodec))

proc protoArgument*(ma: MultiAddress,
                    value: var openArray[byte]): MaResult[int] =
  ## Returns MultiAddress ``ma`` protocol argument value.
  ##
  ## If current MultiAddress do not have argument value, then result will be
  ## ``0``.
  var header: uint64
  var vb = ma
  var buffer: seq[byte]
  if vb.data.readVarint(header) == -1:
    err("multiaddress: Malformed binary address!")
  else:
    let proto = CodeAddresses.getOrDefault(MultiCodec(header))
    if proto.kind == None:
      err("multiaddress: Unsupported protocol '" & $header & "'")
    else:
      var res: int
      if proto.kind == Fixed:
        res = proto.size
        if len(value) >= res and
          vb.data.readArray(value.toOpenArray(0, proto.size - 1)) != proto.size:
          err("multiaddress: Decoding protocol error")
        else:
          ok(res)
      elif proto.kind in {MAKind.Length, Path}:
        if vb.data.readSeq(buffer) == -1:
          err("multiaddress: Decoding protocol error")
        else:
          res = len(buffer)
          if len(value) >= res:
            copyMem(addr value[0], addr buffer[0], res)
          ok(res)
      else:
        ok(res)

proc protoAddress*(ma: MultiAddress): MaResult[seq[byte]] =
  ## Returns MultiAddress ``ma`` protocol address binary blob.
  ##
  ## If current MultiAddress do not have argument value, then result array will
  ## be empty.
  var buffer = newSeq[byte](len(ma.data.buffer))
  let res = ? protoArgument(ma, buffer)
  buffer.setLen(res)
  ok(buffer)

proc protoArgument*(ma: MultiAddress): MaResult[seq[byte]] =
  ## Returns MultiAddress ``ma`` protocol address binary blob.
  ##
  ## If current MultiAddress do not have argument value, then result array will
  ## be empty.
  ma.protoAddress()

proc getPart(ma: MultiAddress, index: int): MaResult[MultiAddress] =
  var header: uint64
  var data = newSeq[byte]()
  var offset = 0
  var vb = ma
  var res: MultiAddress
  res.data = initVBuffer()

  if index < 0: return err("multiaddress: negative index gived to getPart")

  while offset <= index:
    if vb.data.readVarint(header) == -1:
      return err("multiaddress: Malformed binary address!")

    let proto = CodeAddresses.getOrDefault(MultiCodec(header))
    if proto.kind == None:
      return err("multiaddress: Unsupported protocol '" & $header & "'")

    elif proto.kind == Fixed:
      data.setLen(proto.size)
      if vb.data.readArray(data) != proto.size:
        return err("multiaddress: Decoding protocol error")

      if offset == index:
        res.data.writeVarint(header)
        res.data.writeArray(data)
        res.data.finish()
    elif proto.kind in {MAKind.Length, Path}:
      if vb.data.readSeq(data) == -1:
        return err("multiaddress: Decoding protocol error")

      if offset == index:
        res.data.writeVarint(header)
        res.data.writeSeq(data)
        res.data.finish()
    elif proto.kind == Marker:
      if offset == index:
        res.data.writeVarint(header)
        res.data.finish()
    inc(offset)
  ok(res)

proc getParts[U, V](ma: MultiAddress, slice: HSlice[U, V]): MaResult[MultiAddress] =
  when slice.a is BackwardsIndex or slice.b is BackwardsIndex:
    let maLength = ? len(ma)
  template normalizeIndex(index): int =
    when index is BackwardsIndex: maLength - int(index)
    else: int(index)
  let
    indexStart = normalizeIndex(slice.a)
    indexEnd = normalizeIndex(slice.b)
  var res: MultiAddress
  for i in indexStart..indexEnd:
    ? res.append(? ma[i])
  ok(res)

proc `[]`*(ma: MultiAddress, i: int | BackwardsIndex): MaResult[MultiAddress] {.inline.} =
  ## Returns part with index ``i`` of MultiAddress ``ma``.
  when i is BackwardsIndex:
    let maLength = ? len(ma)
    ma.getPart(maLength - int(i))
  else:
    ma.getPart(i)

proc `[]`*(ma: MultiAddress, slice: HSlice): MaResult[MultiAddress] {.inline.} =
  ## Returns parts with slice ``slice`` of MultiAddress ``ma``.
  ma.getParts(slice)

iterator items*(ma: MultiAddress): MaResult[MultiAddress] =
  ## Iterates over all addresses inside of MultiAddress ``ma``.
  var header: uint64
  var data = newSeq[byte]()
  var vb = ma
  while true:
    if vb.data.isEmpty():
      break

    var res = MultiAddress(data: initVBuffer())
    if vb.data.readVarint(header) == -1:
      yield err(MaResult[MultiAddress], "Malformed binary address!")

    let proto = CodeAddresses.getOrDefault(MultiCodec(header))
    if proto.kind == None:
      yield err(MaResult[MultiAddress], "Unsupported protocol '" &
                $header & "'")

    elif proto.kind == Fixed:
      data.setLen(proto.size)
      if vb.data.readArray(data) != proto.size:
        yield err(MaResult[MultiAddress], "Decoding protocol error")

      res.data.writeVarint(header)
      res.data.writeArray(data)
    elif proto.kind in {MAKind.Length, Path}:
      if vb.data.readSeq(data) == -1:
        yield err(MaResult[MultiAddress], "Decoding protocol error")

      res.data.writeVarint(header)
      res.data.writeSeq(data)
    elif proto.kind == Marker:
      res.data.writeVarint(header)
    res.data.finish()
    yield ok(MaResult[MultiAddress], res)

proc len*(ma: MultiAddress): MaResult[int] =
  var counter: int
  for part in ma:
    if part.isErr: return err(part.error)
    counter.inc()
  ok(counter)

proc contains*(ma: MultiAddress, codec: MultiCodec): MaResult[bool] {.inline.} =
  ## Returns ``true``, if address with MultiCodec ``codec`` present in
  ## MultiAddress ``ma``.
  for item in ma.items:
    let code = ?(?item).protoCode()
    if code == codec:
      return ok(true)
  ok(false)

proc `[]`*(ma: MultiAddress,
           codec: MultiCodec): MaResult[MultiAddress] {.inline.} =
  ## Returns partial MultiAddress with MultiCodec ``codec`` and present in
  ## MultiAddress ``ma``.
  for item in ma.items:
    if ?(?item).protoCode == codec:
      return item
  err("multiaddress: Codec is not present in address")

proc toString*(value: MultiAddress): MaResult[string] =
  ## Return string representation of MultiAddress ``value``.
  var header: uint64
  var vb = value
  var parts = newSeq[string]()
  var part: string
  var res: string
  while true:
    if vb.data.isEmpty():
      break
    if vb.data.readVarint(header) == -1:
      return err("multiaddress: Malformed binary address!")
    let proto = CodeAddresses.getOrDefault(MultiCodec(header))
    if proto.kind == None:
      return err("multiaddress: Unsupported protocol '" & $header & "'")
    if proto.kind in {Fixed, Length, Path}:
      if isNil(proto.coder.bufferToString):
        return err("multiaddress: Missing protocol '" & $(proto.mcodec) &
                   "' coder")
      if not proto.coder.bufferToString(vb.data, part):
        return err("multiaddress: Decoding protocol error")
      parts.add($(proto.mcodec))
      if proto.kind == Path and part[0] == '/':
        parts.add(part[1..^1])
      else:
        parts.add(part)
    elif proto.kind == Marker:
      parts.add($(proto.mcodec))
  if len(parts) > 0:
    res = "/" & parts.join("/")
  ok(res)

proc `$`*(value: MultiAddress): string {.raises: [Defect].} =
  ## Return string representation of MultiAddress ``value``.
  let s = value.toString()
  if s.isErr: s.error
  else: s[]

proc protocols*(value: MultiAddress): MaResult[seq[MultiCodec]] =
  ## Returns list of protocol codecs inside of MultiAddress ``value``.
  var res = newSeq[MultiCodec]()
  for item in value.items():
    res.add(?(?item).protoCode())
  ok(res)

proc hex*(value: MultiAddress): string =
  ## Return hexadecimal string representation of MultiAddress ``value``.
  $(value.data)

proc write*(vb: var VBuffer, ma: MultiAddress) {.inline.} =
  ## Write MultiAddress value ``ma`` to buffer ``vb``.
  vb.writeArray(ma.data.buffer)

proc encode*(mbtype: typedesc[MultiBase], encoding: string,
             ma: MultiAddress): string {.inline.} =
  ## Get MultiBase encoded representation of ``ma`` using encoding
  ## ``encoding``.
  result = MultiBase.encode(encoding, ma.data.buffer)

proc validate*(ma: MultiAddress): bool =
  ## Returns ``true`` if MultiAddress ``ma`` is valid.
  var header: uint64
  var vb = ma
  while true:
    if vb.data.isEmpty():
      break
    if vb.data.readVarint(header) == -1:
      return false
    let proto = CodeAddresses.getOrDefault(MultiCodec(header))
    if proto.kind == None:
      return false
    if proto.kind in {Fixed, Length, Path}:
      if isNil(proto.coder.validateBuffer):
        return false
      if not proto.coder.validateBuffer(vb.data):
        return false
    else:
      discard
  result = true

proc init*(
    mtype: typedesc[MultiAddress], protocol: MultiCodec,
    value: openArray[byte] = []): MaResult[MultiAddress] =
  ## Initialize MultiAddress object from protocol id ``protocol`` and array
  ## of bytes ``value``.
  let proto = CodeAddresses.getOrDefault(protocol)
  if proto.kind == None:
    err("multiaddress: Protocol not found")
  else:
    var res: MultiAddress
    res.data = initVBuffer()
    res.data.writeVarint(cast[uint64](proto.mcodec))
    case proto.kind
    of Fixed, Length, Path:
      if len(value) == 0:
        err("multiaddress: Value must not be empty array")
      else:
        if proto.kind == Fixed:
          res.data.writeArray(value)
        else:
          res.data.writeSeq(value)
        res.data.finish()
        ok(res)
    of Marker:
      if len(value) != 0:
        err("multiaddress: Value must be empty for markers")
      else:
        res.data.finish()
        ok(res)
    of None:
      raiseAssert "None checked above"

proc init*(mtype: typedesc[MultiAddress], protocol: MultiCodec,
           value: PeerId): MaResult[MultiAddress] {.inline.} =
  ## Initialize MultiAddress object from protocol id ``protocol`` and peer id
  ## ``value``.
  init(mtype, protocol, value.data)

proc init*(mtype: typedesc[MultiAddress], protocol: MultiCodec,
           value: int): MaResult[MultiAddress] =
  ## Initialize MultiAddress object from protocol id ``protocol`` and integer
  ## ``value``. This procedure can be used to instantiate ``tcp``, ``udp``,
  ## ``dccp`` and ``sctp`` MultiAddresses.
  var allowed = [multiCodec("tcp"), multiCodec("udp"), multiCodec("dccp"),
                 multiCodec("sctp")]
  if protocol notin allowed:
    err("multiaddress: Incorrect protocol for integer value")
  else:
    let proto = CodeAddresses.getOrDefault(protocol)
    var res: MultiAddress
    res.data = initVBuffer()
    res.data.writeVarint(cast[uint64](proto.mcodec))
    if value < 0 or value > 65535:
      err("multiaddress: Incorrect integer value")
    else:
      res.data.writeArray(toBytesBE(cast[uint16](value)))
      res.data.finish()
      ok(res)

proc getProtocol(name: string): MAProtocol {.inline.} =
  let mc = MultiCodec.codec(name)
  if mc != InvalidMultiCodec:
    result = CodeAddresses.getOrDefault(mc)

proc init*(mtype: typedesc[MultiAddress],
           value: string): MaResult[MultiAddress] =
  ## Initialize MultiAddress object from string representation ``value``.
  if len(value) == 0 or value == "/":
    return err("multiaddress: Address must not be empty!")
  var parts = value.trimRight('/').split('/')
  if len(parts[0]) != 0:
    err("multiaddress: Invalid MultiAddress, must start with `/`")
  else:
    var offset = 1
    var res: MultiAddress
    res.data = initVBuffer()
    while offset < len(parts):
      let part = parts[offset]
      let proto = getProtocol(part)
      if proto.kind == None:
        return err("multiaddress: Unsupported protocol '" & part & "'")
      else:
        if proto.kind in {Fixed, Length, Path}:
          if isNil(proto.coder.stringToBuffer):
            return err("multiaddress: Missing protocol '" &
                        part & "' transcoder")

          if offset + 1 >= len(parts):
            return err("multiaddress: Missing protocol '" & part & "' argument")

        if proto.kind in {Fixed, Length}:
          res.data.write(proto.mcodec)
          let res = proto.coder.stringToBuffer(parts[offset + 1], res.data)
          if not res:
            return err("multiaddress: Error encoding `" & part & "/" &
                       parts[offset + 1] & "`")
          offset += 2

        elif proto.kind == Path:
          var path = "/" & (parts[(offset + 1)..^1].join("/"))
          res.data.write(proto.mcodec)
          if not proto.coder.stringToBuffer(path, res.data):
            return err("multiaddress: Error encoding `" & part & "/" &
                       path & "`")

          break
        elif proto.kind == Marker:
          res.data.write(proto.mcodec)
          offset += 1
    res.data.finish()
    ok(res)

proc init*(mtype: typedesc[MultiAddress],
           data: openArray[byte]): MaResult[MultiAddress] =
  ## Initialize MultiAddress with array of bytes ``data``.
  if len(data) == 0:
    err("multiaddress: Address must not be empty!")
  else:
    var res: MultiAddress
    res.data = initVBuffer()
    res.data.buffer.setLen(len(data))
    copyMem(addr res.data.buffer[0], unsafeAddr data[0], len(data))
    if not res.validate():
      err("multiaddress: Incorrect MultiAddress!")
    else:
      ok(res)

proc init*(mtype: typedesc[MultiAddress]): MultiAddress =
  ## Initialize empty MultiAddress.
  result.data = initVBuffer()

proc init*(mtype: typedesc[MultiAddress], address: ValidIpAddress,
           protocol: IpTransportProtocol, port: Port): MultiAddress =
  var res: MultiAddress
  res.data = initVBuffer()
  let
    networkProto = case address.family
      of IpAddressFamily.IPv4: getProtocol("ip4")
      of IpAddressFamily.IPv6: getProtocol("ip6")

    transportProto = case protocol
      of tcpProtocol: getProtocol("tcp")
      of udpProtocol: getProtocol("udp")

  res.data.write(networkProto.mcodec)
  case address.family
    of IpAddressFamily.IPv4: res.data.writeArray(address.address_v4)
    of IpAddressFamily.IPv6: res.data.writeArray(address.address_v6)
  res.data.write(transportProto.mcodec)
  res.data.writeArray(toBytesBE(uint16(port)))
  res.data.finish()
  res

proc init*(mtype: typedesc[MultiAddress], address: TransportAddress,
           protocol = IPPROTO_TCP): MaResult[MultiAddress] =
  ## Initialize MultiAddress using chronos.TransportAddress (IPv4/IPv6/Unix)
  ## and protocol information (UDP/TCP).
  var res: MultiAddress
  res.data = initVBuffer()
  let protoProto = case protocol
                   of IPPROTO_TCP: getProtocol("tcp")
                   of IPPROTO_UDP: getProtocol("udp")
                   else: default(MAProtocol)
  if protoProto.size == 0:
    return err("multiaddress: protocol should be either TCP or UDP")
  if address.family == AddressFamily.IPv4:
    res.data.write(getProtocol("ip4").mcodec)
    res.data.writeArray(address.address_v4)
    res.data.write(protoProto.mcodec)
    discard protoProto.coder.stringToBuffer($address.port, res.data)
  elif address.family == AddressFamily.IPv6:
    res.data.write(getProtocol("ip6").mcodec)
    res.data.writeArray(address.address_v6)
    res.data.write(protoProto.mcodec)
    discard protoProto.coder.stringToBuffer($address.port, res.data)
  elif address.family == AddressFamily.Unix:
    res.data.write(getProtocol("unix").mcodec)
    res.data.writeSeq(address.address_un)
  res.data.finish()
  ok(res)

proc isEmpty*(ma: MultiAddress): bool =
  ## Returns ``true``, if MultiAddress ``ma`` is empty or non initialized.
  result = len(ma.data) == 0

proc concat*(m1, m2: MultiAddress): MaResult[MultiAddress] =
  var res: MultiAddress
  res.data = initVBuffer()
  res.data.buffer = m1.data.buffer & m2.data.buffer
  if not res.validate():
    err("multiaddress: Incorrect MultiAddress!")
  else:
    ok(res)

proc append*(m1: var MultiAddress, m2: MultiAddress): MaResult[void] =
  m1.data.buffer &= m2.data.buffer
  if not m1.validate():
    err("multiaddress: Incorrect MultiAddress!")
  else:
    ok()

proc `&`*(m1, m2: MultiAddress): MultiAddress {.
     raises: [Defect, LPError].} =
  ## Concatenates two addresses ``m1`` and ``m2``, and returns result.
  ##
  ## This procedure performs validation of concatenated result and can raise
  ## exception on error.
  ##

  concat(m1, m2).tryGet()

proc `&=`*(m1: var MultiAddress, m2: MultiAddress) {.
     raises: [Defect, LPError].} =
  ## Concatenates two addresses ``m1`` and ``m2``.
  ##
  ## This procedure performs validation of concatenated result and can raise
  ## exception on error.
  ##

  m1.append(m2).tryGet()

proc `==`*(m1: var MultiAddress, m2: MultiAddress): bool =
  ## Check of two MultiAddress are equal
  m1.data == m2.data

proc matchPart(pat: MaPattern, protos: seq[MultiCodec]): MaPatResult =
  var empty: seq[MultiCodec]
  var pcs = protos
  if pat.operator == Or:
    result = MaPatResult(flag: false, rem: empty)
    for a in pat.args:
      let res = a.matchPart(pcs)
      if res.flag:
        #Greedy Or
        if result.flag == false or
             result.rem.len > res.rem.len:
          result = res
  elif pat.operator == And:
    if len(pcs) < len(pat.args):
      return MaPatResult(flag: false, rem: empty)
    for i in 0..<len(pat.args):
      let res = pat.args[i].matchPart(pcs)
      if not res.flag:
        return MaPatResult(flag: false, rem: res.rem)
      pcs = res.rem
    result = MaPatResult(flag: true, rem: pcs)
  elif pat.operator == Eq:
    if len(pcs) == 0:
      return MaPatResult(flag: false, rem: empty)
    if pcs[0] == pat.value:
      return MaPatResult(flag: true, rem: pcs[1..^1])
    result = MaPatResult(flag: false, rem: empty)

proc match*(pat: MaPattern, address: MultiAddress): bool =
  ## Match full ``address`` using pattern ``pat`` and return ``true`` if
  ## ``address`` satisfies pattern.
  let protos = address.protocols()
  if protos.isErr():
    return false
  let res = matchPart(pat, protos.get())
  res.flag and (len(res.rem) == 0)

proc matchPartial*(pat: MaPattern, address: MultiAddress): bool =
  ## Match prefix part of ``address`` using pattern ``pat`` and return
  ## ``true`` if ``address`` starts with pattern.
  let protos = address.protocols()
  if protos.isErr():
    return false
  let res = matchPart(pat, protos.get())
  res.flag

proc `$`*(pat: MaPattern): string =
  ## Return pattern ``pat`` as string.
  var sub = newSeq[string]()
  for a in pat.args:
    sub.add($a)
  if pat.operator == And:
    result = sub.join("/")
  elif pat.operator == Or:
    result = "(" & sub.join("|") & ")"
  elif pat.operator == Eq:
    result = $pat.value

proc bytes*(value: MultiAddress): seq[byte] =
  value.data.buffer

proc write*(pb: var ProtoBuffer, field: int, value: MultiAddress) {.inline.} =
  write(pb, field, value.data.buffer)

proc getField*(pb: ProtoBuffer, field: int,
               value: var MultiAddress): ProtoResult[bool] {.
     inline.} =
  var buffer: seq[byte]
  let res = ? pb.getField(field, buffer)
  if not(res):
    ok(false)
  else:
    let ma = MultiAddress.init(buffer)
    if ma.isOk():
      value = ma.get()
      ok(true)
    else:
      err(ProtoError.IncorrectBlob)

proc getRepeatedField*(pb: ProtoBuffer, field: int,
                       value: var seq[MultiAddress]): ProtoResult[bool] {.
     inline.} =
  ## Read repeated field from protobuf message. ``field`` is field number. If the message is malformed, an error is returned.
  ## If field is not present in message, then ``ok(false)`` is returned and value is empty. If field is present,
  ## but no items could be parsed, then ``err(ProtoError.IncorrectBlob)`` is returned and value is empty.
  ## If field is present and some item could be parsed, then ``true`` is returned and value contains the parsed values.
  var items: seq[seq[byte]]
  value.setLen(0)
  let res = ? pb.getRepeatedField(field, items)
  if not(res):
    ok(false)
  else:
    for item in items:
      let ma = MultiAddress.init(item)
      if ma.isOk():
        value.add(ma.get())
      else:
<<<<<<< HEAD
        value.setLen(0)
        #return err(ProtoError.IncorrectBlob)
    ok(true)
=======
        debug "Not supported MultiAddress in blob", ma = item
    if value.len == 0:
      err(ProtoError.IncorrectBlob)
    else:
      ok(true)
>>>>>>> b7726bf6
<|MERGE_RESOLUTION|>--- conflicted
+++ resolved
@@ -1135,14 +1135,8 @@
       if ma.isOk():
         value.add(ma.get())
       else:
-<<<<<<< HEAD
-        value.setLen(0)
-        #return err(ProtoError.IncorrectBlob)
-    ok(true)
-=======
         debug "Not supported MultiAddress in blob", ma = item
     if value.len == 0:
       err(ProtoError.IncorrectBlob)
     else:
-      ok(true)
->>>>>>> b7726bf6
+      ok(true)