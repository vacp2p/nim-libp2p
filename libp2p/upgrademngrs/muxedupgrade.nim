--- conflicted
+++ resolved
@@ -32,12 +32,7 @@
 
 proc mux*(
   self: MuxedUpgrade,
-<<<<<<< HEAD
-  conn: Connection,
-  direction: Direction): Future[Muxer] {.async.} =
-=======
-  conn: Connection): Future[Muxer] {.async, gcsafe.} =
->>>>>>> 7c195ab9
+  conn: Connection): Future[Muxer] {.async.} =
   ## mux connection
 
   trace "Muxing connection", conn
