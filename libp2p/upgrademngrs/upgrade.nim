# Nim-LibP2P
# Copyright (c) 2023 Status Research & Development GmbH
# Licensed under either of
#  * Apache License, version 2.0, ([LICENSE-APACHE](LICENSE-APACHE))
#  * MIT license ([LICENSE-MIT](LICENSE-MIT))
# at your option.
# This file may not be copied, modified, or distributed except according to
# those terms.

{.push gcsafe.}
{.push raises: [].}

import std/[sequtils, strutils]
import pkg/[chronos, chronicles, metrics]

import ../stream/connection,
       ../protocols/secure/secure,
       ../protocols/identify,
       ../muxers/muxer,
       ../multistream,
       ../connmanager,
       ../errors,
       ../utility

export connmanager, connection, identify, secure, multistream

declarePublicCounter(libp2p_failed_upgrades_incoming, "incoming connections failed upgrades")
declarePublicCounter(libp2p_failed_upgrades_outgoing, "outgoing connections failed upgrades")

logScope:
  topics = "libp2p upgrade"

type
  UpgradeFailedError* = object of LPError

  Upgrade* = ref object of RootObj
    ms*: MultistreamSelect
    secureManagers*: seq[Secure]

method upgrade*(
  self: Upgrade,
  conn: Connection,
  peerId: Opt[PeerId]): Future[Muxer] {.base.} =
  doAssert(false, "Not implemented!")

proc secure*(
  self: Upgrade,
  conn: Connection,
<<<<<<< HEAD
  direction: Direction,
  peerId: Opt[PeerId]): Future[Connection] {.async.} =
=======
  peerId: Opt[PeerId]): Future[Connection] {.async, gcsafe.} =
>>>>>>> 7c195ab9
  if self.secureManagers.len <= 0:
    raise newException(UpgradeFailedError, "No secure managers registered!")

  let codec =
    if conn.dir == Out: await self.ms.select(conn, self.secureManagers.mapIt(it.codec))
    else: await MultistreamSelect.handle(conn, self.secureManagers.mapIt(it.codec))
  if codec.len == 0:
    raise newException(UpgradeFailedError, "Unable to negotiate a secure channel!")

  trace "Securing connection", conn, codec
  let secureProtocol = self.secureManagers.filterIt(it.codec == codec)

  # ms.select should deal with the correctness of this
  # let's avoid duplicating checks but detect if it fails to do it properly
  doAssert(secureProtocol.len > 0)

  return await secureProtocol[0].secure(conn, peerId)<|MERGE_RESOLUTION|>--- conflicted
+++ resolved
@@ -46,12 +46,7 @@
 proc secure*(
   self: Upgrade,
   conn: Connection,
-<<<<<<< HEAD
-  direction: Direction,
   peerId: Opt[PeerId]): Future[Connection] {.async.} =
-=======
-  peerId: Opt[PeerId]): Future[Connection] {.async, gcsafe.} =
->>>>>>> 7c195ab9
   if self.secureManagers.len <= 0:
     raise newException(UpgradeFailedError, "No secure managers registered!")
 
