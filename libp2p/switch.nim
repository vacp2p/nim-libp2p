# Nim-LibP2P
# Copyright (c) 2019 Status Research & Development GmbH
# Licensed under either of
#  * Apache License, version 2.0, ([LICENSE-APACHE](LICENSE-APACHE))
#  * MIT license ([LICENSE-MIT](LICENSE-MIT))
# at your option.
# This file may not be copied, modified, or distributed except according to
# those terms.

## The switch is the core of libp2p, which brings together the
## transports, the connection manager, the upgrader and other
## parts to allow programs to use libp2p

{.push raises: [Defect].}

import std/[tables,
            options,
            sequtils,
            sets,
            oids,
            sugar,
            math]

import chronos,
       chronicles,
       metrics

import stream/connection,
       transports/transport,
       upgrademngrs/[upgrade, muxedupgrade],
       multistream,
       multiaddress,
       protocols/protocol,
       protocols/secure/secure,
       peerinfo,
       protocols/identify,
       muxers/muxer,
       utils/semaphore,
       connmanager,
       nameresolving/nameresolver,
       peerid,
       peerstore,
       errors,
       utility,
       dialer

export connmanager, upgrade, dialer, peerstore

logScope:
  topics = "libp2p switch"

#TODO: General note - use a finite state machine to manage the different
# steps of connections establishing and upgrading. This makes everything
# more robust and less prone to ordering attacks - i.e. muxing can come if
# and only if the channel has been secured (i.e. if a secure manager has been
# previously provided)

declareCounter(libp2p_failed_upgrades_incoming, "incoming connections failed upgrades")

const
  ConcurrentUpgrades* = 4

type
    Switch* {.public.} = ref object of Dial
      peerInfo*: PeerInfo
      connManager*: ConnManager
      transports*: seq[Transport]
      ms*: MultistreamSelect
      acceptFuts: seq[Future[void]]
      dialer*: Dial
      peerStore*: PeerStore
      nameResolver*: NameResolver

proc addConnEventHandler*(s: Switch,
                          handler: ConnEventHandler,
                          kind: ConnEventKind) {.public.} =
  ## Adds a ConnEventHandler, which will be triggered when
  ## a connection to a peer is created or dropped.
  ## There may be multiple connections per peer.
  ##
  ## The handler should not raise.
  s.connManager.addConnEventHandler(handler, kind)

proc removeConnEventHandler*(s: Switch,
                             handler: ConnEventHandler,
                             kind: ConnEventKind) {.public.} =
  s.connManager.removeConnEventHandler(handler, kind)

proc addPeerEventHandler*(s: Switch,
                          handler: PeerEventHandler,
                          kind: PeerEventKind) {.public.} =
  ## Adds a PeerEventHandler, which will be triggered when
  ## a peer connects or disconnects from us.
  ##
  ## The handler should not raise.
  s.connManager.addPeerEventHandler(handler, kind)

proc removePeerEventHandler*(s: Switch,
                             handler: PeerEventHandler,
                             kind: PeerEventKind) {.public.} =
  s.connManager.removePeerEventHandler(handler, kind)

proc isConnected*(s: Switch, peerId: PeerId): bool {.public.} =
  ## returns true if the peer has one or more
  ## associated connections
  ##

  peerId in s.connManager

proc disconnect*(s: Switch, peerId: PeerId): Future[void] {.gcsafe, public.} =
  ## Disconnect from a peer, waiting for the connection(s) to be dropped
  s.connManager.dropPeer(peerId)

method connect*(
  s: Switch,
  peerId: PeerId,
<<<<<<< HEAD
  addrs: seq[MultiAddress]): Future[void] {.public.} =
  ## Connects to a peer without opening a stream to it

  s.dialer.connect(peerId, addrs)
=======
  addrs: seq[MultiAddress],
  forceDial = false): Future[void] =
  s.dialer.connect(peerId, addrs, forceDial)
>>>>>>> 9ba5c069

method dial*(
  s: Switch,
  peerId: PeerId,
  protos: seq[string]): Future[Connection] {.public.} =
  ## Open a stream to a connected peer with the specified `protos`

  s.dialer.dial(peerId, protos)

proc dial*(s: Switch,
           peerId: PeerId,
           proto: string): Future[Connection] {.public.} =
  ## Open a stream to a connected peer with the specified `proto`

  dial(s, peerId, @[proto])

method dial*(
  s: Switch,
  peerId: PeerId,
  addrs: seq[MultiAddress],
<<<<<<< HEAD
  protos: seq[string]): Future[Connection] {.public.} =
  ## Connected to a peer and open a stream
  ## with the specified `protos`

  s.dialer.dial(peerId, addrs, protos)
=======
  protos: seq[string],
  forceDial = false): Future[Connection] =
  s.dialer.dial(peerId, addrs, protos, forceDial)
>>>>>>> 9ba5c069

proc dial*(
  s: Switch,
  peerId: PeerId,
  addrs: seq[MultiAddress],
  proto: string): Future[Connection] {.public.} =
  ## Connected to a peer and open a stream
  ## with the specified `proto`

  dial(s, peerId, addrs, @[proto])

proc mount*[T: LPProtocol](s: Switch, proto: T, matcher: Matcher = nil)
  {.gcsafe, raises: [Defect, LPError], public.} =
  ## mount a protocol to the switch

  if isNil(proto.handler):
    raise newException(LPError,
      "Protocol has to define a handle method or proc")

  if proto.codec.len == 0:
    raise newException(LPError,
      "Protocol has to define a codec string")

  s.ms.addHandler(proto.codecs, proto, matcher)
  s.peerInfo.protocols.add(proto.codec)

proc upgradeMonitor(conn: Connection, upgrades: AsyncSemaphore) {.async.} =
  ## monitor connection for upgrades
  ##
  try:
    # Since we don't control the flow of the
    # upgrade, this timeout guarantees that a
    # "hanged" remote doesn't hold the upgrade
    # forever
    await conn.onUpgrade.wait(30.seconds) # wait for connection to be upgraded
    trace "Connection upgrade succeeded"
  except CatchableError as exc:
    libp2p_failed_upgrades_incoming.inc()
    if not isNil(conn):
      await conn.close()

    trace "Exception awaiting connection upgrade", exc = exc.msg, conn
  finally:
    upgrades.release() # don't forget to release the slot!

proc accept(s: Switch, transport: Transport) {.async.} = # noraises
  ## switch accept loop, ran for every transport
  ##

  let upgrades = newAsyncSemaphore(ConcurrentUpgrades)
  while transport.running:
    var conn: Connection
    try:
      debug "About to accept incoming connection"
      # remember to always release the slot when
      # the upgrade succeeds or fails, this is
      # currently done by the `upgradeMonitor`
      await upgrades.acquire()    # first wait for an upgrade slot to become available
      conn = await s.connManager  # next attempt to get an incoming connection
      .trackIncomingConn(
        () => transport.accept()
      )
      if isNil(conn):
        # A nil connection means that we might have hit a
        # file-handle limit (or another non-fatal error),
        # we can get one on the next try, but we should
        # be careful to not end up in a thigh loop that
        # will starve the main event loop, thus we sleep
        # here before retrying.
        trace "Unable to get a connection, sleeping"
        await sleepAsync(100.millis) # TODO: should be configurable?
        upgrades.release()
        continue

      # set the direction of this bottom level transport
      # in order to be able to consume this information in gossipsub if required
      # gossipsub gives priority to connections we make
      conn.transportDir = Direction.In

      debug "Accepted an incoming connection", conn
      asyncSpawn upgradeMonitor(conn, upgrades)
      asyncSpawn transport.upgradeIncoming(conn)
    except CancelledError as exc:
      trace "releasing semaphore on cancellation"
      upgrades.release() # always release the slot
    except CatchableError as exc:
      debug "Exception in accept loop, exiting", exc = exc.msg
      upgrades.release() # always release the slot
      if not isNil(conn):
        await conn.close()
      return

proc stop*(s: Switch) {.async, public.} =
  ## Stop listening on every transport, and
  ## close every active connections

  trace "Stopping switch"

  # close and cleanup all connections
  await s.connManager.close()

  for transp in s.transports:
    try:
      await transp.stop()
    except CancelledError as exc:
      raise exc
    except CatchableError as exc:
      warn "error cleaning up transports", msg = exc.msg

  try:
    await allFutures(s.acceptFuts)
      .wait(1.seconds)
  except CatchableError as exc:
    trace "Exception while stopping accept loops", exc = exc.msg

  # check that all futures were properly
  # stopped and otherwise cancel them
  for a in s.acceptFuts:
    if not a.finished:
      a.cancel()

  trace "Switch stopped"

proc start*(s: Switch) {.async, gcsafe, public.} =
  ## Start listening on every transport

  trace "starting switch for peer", peerInfo = s.peerInfo
  var startFuts: seq[Future[void]]
  for t in s.transports:
    let addrs = s.peerInfo.addrs.filterIt(
      t.handles(it)
    )

    s.peerInfo.addrs.keepItIf(
      it notin addrs
    )

    if addrs.len > 0:
      startFuts.add(t.start(addrs))

  await allFutures(startFuts)

  for s in startFuts:
    if s.failed:
      # TODO: replace this exception with a `listenError` callback. See
      # https://github.com/status-im/nim-libp2p/pull/662 for more info.
      raise newException(transport.TransportError,
        "Failed to start one transport", s.error)

  for t in s.transports: # for each transport
    if t.addrs.len > 0:
      s.acceptFuts.add(s.accept(t))
      s.peerInfo.addrs &= t.addrs

  s.peerInfo.update()

  debug "Started libp2p node", peer = s.peerInfo

proc newSwitch*(peerInfo: PeerInfo,
                transports: seq[Transport],
                identity: Identify,
                muxers: Table[string, MuxerProvider],
                secureManagers: openArray[Secure] = [],
                connManager: ConnManager,
                ms: MultistreamSelect,
                nameResolver: NameResolver = nil): Switch
                {.raises: [Defect, LPError], public.} =
  if secureManagers.len == 0:
    raise newException(LPError, "Provide at least one secure manager")

  let switch = Switch(
    peerInfo: peerInfo,
    ms: ms,
    transports: transports,
    connManager: connManager,
    peerStore: PeerStore.new(),
    dialer: Dialer.new(peerInfo.peerId, connManager, transports, ms, nameResolver),
    nameResolver: nameResolver)

  switch.connManager.peerStore = switch.peerStore
  switch.mount(identity)
  return switch<|MERGE_RESOLUTION|>--- conflicted
+++ resolved
@@ -114,16 +114,11 @@
 method connect*(
   s: Switch,
   peerId: PeerId,
-<<<<<<< HEAD
-  addrs: seq[MultiAddress]): Future[void] {.public.} =
+  addrs: seq[MultiAddress],
+  forceDial = false): Future[void] {.public.} =
   ## Connects to a peer without opening a stream to it
 
-  s.dialer.connect(peerId, addrs)
-=======
-  addrs: seq[MultiAddress],
-  forceDial = false): Future[void] =
   s.dialer.connect(peerId, addrs, forceDial)
->>>>>>> 9ba5c069
 
 method dial*(
   s: Switch,
@@ -144,17 +139,12 @@
   s: Switch,
   peerId: PeerId,
   addrs: seq[MultiAddress],
-<<<<<<< HEAD
-  protos: seq[string]): Future[Connection] {.public.} =
+  protos: seq[string],
+  forceDial = false): Future[Connection] {.public.} =
   ## Connected to a peer and open a stream
   ## with the specified `protos`
 
-  s.dialer.dial(peerId, addrs, protos)
-=======
-  protos: seq[string],
-  forceDial = false): Future[Connection] =
   s.dialer.dial(peerId, addrs, protos, forceDial)
->>>>>>> 9ba5c069
 
 proc dial*(
   s: Switch,
