--- conflicted
+++ resolved
@@ -485,7 +485,6 @@
 
   trace "switch stopped"
 
-<<<<<<< HEAD
 proc maintainPeers(s: Switch) {.async.} =
   while s.running:
     for peer in s.maintaining:
@@ -498,10 +497,7 @@
     s.maintainSleepFut = sleepAsync(5.minutes) # spec recommended 
     await s.maintainSleepFut # do this in order to cancel it
 
-proc subscribePeer*(s: Switch, peerInfo: PeerInfo) {.async, gcsafe.} =
-=======
 proc subscribePeerInternal(s: Switch, peerInfo: PeerInfo) {.async, gcsafe.} =
->>>>>>> f7fdf313
   ## Subscribe to pub sub peer
   if s.pubSub.isSome and not(s.pubSub.get().connected(peerInfo)):
     trace "about to subscribe to pubsub peer", peer = peerInfo.shortLog()
