--- conflicted
+++ resolved
@@ -100,16 +100,12 @@
                              kind: PeerEventKind) {.public.} =
   s.connManager.removePeerEventHandler(handler, kind)
 
-<<<<<<< HEAD
-proc isConnected*(s: Switch, peerId: PeerId): bool {.public.} =
-=======
 method addTransport*(s: Switch,
                   t: Transport) =
   s.transports &= t
   s.dialer.addTransport(t)
 
-proc isConnected*(s: Switch, peerId: PeerId): bool =
->>>>>>> 36f3132d
+proc isConnected*(s: Switch, peerId: PeerId): bool {.public.} =
   ## returns true if the peer has one or more
   ## associated connections
   ##
@@ -319,14 +315,9 @@
                 secureManagers: openArray[Secure] = [],
                 connManager: ConnManager,
                 ms: MultistreamSelect,
-<<<<<<< HEAD
-                nameResolver: NameResolver = nil): Switch
-                {.raises: [Defect, LPError], public.} =
-=======
                 nameResolver: NameResolver = nil,
                 peerStore = PeerStore.new()): Switch
-                {.raises: [Defect, LPError].} =
->>>>>>> 36f3132d
+                {.raises: [Defect, LPError], public.} =
   if secureManagers.len == 0:
     raise newException(LPError, "Provide at least one secure manager")
 
