--- conflicted
+++ resolved
@@ -27,13 +27,9 @@
        protocols/identify,
        protocols/pubsub/pubsub,
        muxers/muxer,
-<<<<<<< HEAD
+       connmanager,
        peerid,
        errors
-=======
-       connmanager,
-       peerid
->>>>>>> 94196fee
 
 logScope:
   topics = "switch"
@@ -64,14 +60,11 @@
       pubSub*: Option[PubSub]
       running: bool
       dialLock: Table[string, AsyncLock]
-<<<<<<< HEAD
-      cleanUpLock: Table[string, AsyncLock]
+
       # gossip 1.1 related
       maintaining: HashSet[PeerInfo]
       maintainFut: Future[void]
       maintainSleepFut: Future[void]
-=======
->>>>>>> 94196fee
 
 proc newNoPubSubException(): ref NoPubSubException {.inline.} =
   result = newException(NoPubSubException, "no pubsub provided!")
@@ -434,8 +427,7 @@
   while s.running:
     for peer in s.maintaining:
       tryAndWarn "explicit peer maintain":
-        var conns = s.connections.getOrDefault(peer.id)
-        if conns.len == 0:
+        if not s.connManager.contains(peer.peerId):
           # attempt re-connect in this case
           trace "explicit peering, trying to re-connect", peer = peer.id
           await s.connect(peer)
@@ -458,7 +450,10 @@
         if not(isNil(stream)):
           await stream.close()
         return
-
+      
+      if peerInfo.maintain:
+        s.maintaining.incl(peerInfo)
+      
       s.pubSub.get().subscribePeer(stream)
 
     except CancelledError as exc:
@@ -472,21 +467,6 @@
       if not(isNil(stream)):
         await stream.close()
 
-<<<<<<< HEAD
-    if isNil(stream):
-      trace "unable to subscribe to peer", peer = peerInfo.shortLog
-      return
-
-    if not await s.ms.select(stream, s.pubSub.get().codec):
-      if not(isNil(stream)):
-        await stream.close()
-      return
-
-    s.maintaining.incl(peerInfo)
-    s.pubSub.get().subscribePeer(stream)
-
-=======
->>>>>>> 94196fee
 proc subscribe*(s: Switch, topic: string,
                 handler: TopicHandler) {.async.} =
   ## subscribe to a pubsub topic
