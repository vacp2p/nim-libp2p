## Nim-LibP2P
## Copyright (c) 2019 Status Research & Development GmbH
## Licensed under either of
##  * Apache License, version 2.0, ([LICENSE-APACHE](LICENSE-APACHE))
##  * MIT license ([LICENSE-MIT](LICENSE-MIT))
## at your option.
## This file may not be copied, modified, or distributed except according to
## those terms.

{.push raises: [Defect].}

import std/[tables,
            options,
            sequtils,
            sets,
            oids,
            sugar,
            math]

import chronos,
       chronicles,
       metrics

import stream/connection,
       transports/transport,
       upgrademngrs/[upgrade, muxedupgrade],
       multistream,
       multiaddress,
       protocols/protocol,
       protocols/secure/secure,
       peerinfo,
       protocols/identify,
       muxers/muxer,
       utils/semaphore,
       connmanager,
       nameresolving/nameresolver,
       peerid,
       peerstore,
       errors,
       dialer

export connmanager, upgrade, dialer, peerstore

logScope:
  topics = "libp2p switch"

#TODO: General note - use a finite state machine to manage the different
# steps of connections establishing and upgrading. This makes everything
# more robust and less prone to ordering attacks - i.e. muxing can come if
# and only if the channel has been secured (i.e. if a secure manager has been
# previously provided)

declareCounter(libp2p_failed_upgrades_incoming, "incoming connections failed upgrades")

const
  ConcurrentUpgrades* = 4

type
    Switch* = ref object of Dial
      peerInfo*: PeerInfo
      connManager*: ConnManager
      transports*: seq[Transport]
      ms*: MultistreamSelect
      acceptFuts: seq[Future[void]]
      dialer*: Dial
      peerStore*: PeerStore
      nameResolver*: NameResolver

proc addConnEventHandler*(s: Switch,
                          handler: ConnEventHandler,
                          kind: ConnEventKind) =
  s.connManager.addConnEventHandler(handler, kind)

proc removeConnEventHandler*(s: Switch,
                             handler: ConnEventHandler,
                             kind: ConnEventKind) =
  s.connManager.removeConnEventHandler(handler, kind)

proc addPeerEventHandler*(s: Switch,
                          handler: PeerEventHandler,
                          kind: PeerEventKind) =
  s.connManager.addPeerEventHandler(handler, kind)

proc removePeerEventHandler*(s: Switch,
                             handler: PeerEventHandler,
                             kind: PeerEventKind) =
  s.connManager.removePeerEventHandler(handler, kind)

proc isConnected*(s: Switch, peerId: PeerID): bool =
  ## returns true if the peer has one or more
  ## associated connections (sockets)
  ##

  peerId in s.connManager

proc disconnect*(s: Switch, peerId: PeerID): Future[void] {.gcsafe.} =
  s.connManager.dropPeer(peerId)

method connect*(
  s: Switch,
  peerId: PeerID,
  addrs: seq[MultiAddress]): Future[void] =
  s.dialer.connect(peerId, addrs)

method dial*(
  s: Switch,
  peerId: PeerID,
  protos: seq[string]): Future[Connection] =
  s.dialer.dial(peerId, protos)

proc dial*(s: Switch,
           peerId: PeerID,
           proto: string): Future[Connection] =
  dial(s, peerId, @[proto])

method dial*(
  s: Switch,
  peerId: PeerID,
  addrs: seq[MultiAddress],
  protos: seq[string]): Future[Connection] =
  s.dialer.dial(peerId, addrs, protos)

proc dial*(
  s: Switch,
  peerId: PeerID,
  addrs: seq[MultiAddress],
  proto: string): Future[Connection] =
  dial(s, peerId, addrs, @[proto])

proc mount*[T: LPProtocol](s: Switch, proto: T, matcher: Matcher = nil)
  {.gcsafe, raises: [Defect, LPError].} =
  if isNil(proto.handler):
    raise newException(LPError,
      "Protocol has to define a handle method or proc")

  if proto.codec.len == 0:
    raise newException(LPError,
      "Protocol has to define a codec string")

  s.ms.addHandler(proto.codecs, proto, matcher)
  s.peerInfo.protocols.add(proto.codec)

proc upgradeMonitor(conn: Connection, upgrades: AsyncSemaphore) {.async.} =
  ## monitor connection for upgrades
  ##
  try:
    # Since we don't control the flow of the
    # upgrade, this timeout guarantees that a
    # "hanged" remote doesn't hold the upgrade
    # forever
    await conn.onUpgrade.wait(30.seconds) # wait for connection to be upgraded
    trace "Connection upgrade succeeded"
  except CatchableError as exc:
    libp2p_failed_upgrades_incoming.inc()
    if not isNil(conn):
      await conn.close()

    trace "Exception awaiting connection upgrade", exc = exc.msg, conn
  finally:
    upgrades.release() # don't forget to release the slot!

proc accept(s: Switch, transport: Transport) {.async.} = # noraises
  ## switch accept loop, ran for every transport
  ##

  let upgrades = newAsyncSemaphore(ConcurrentUpgrades)
  while transport.running:
    var conn: Connection
    try:
      debug "About to accept incoming connection"
      # remember to always release the slot when
      # the upgrade succeeds or fails, this is
      # currently done by the `upgradeMonitor`
      await upgrades.acquire()    # first wait for an upgrade slot to become available
      conn = await s.connManager  # next attempt to get an incoming connection
      .trackIncomingConn(
        () => transport.accept()
      )
      if isNil(conn):
        # A nil connection means that we might have hit a
        # file-handle limit (or another non-fatal error),
        # we can get one on the next try, but we should
        # be careful to not end up in a thigh loop that
        # will starve the main event loop, thus we sleep
        # here before retrying.
        trace "Unable to get a connection, sleeping"
        await sleepAsync(100.millis) # TODO: should be configurable?
        upgrades.release()
        continue

      # set the direction of this bottom level transport
      # in order to be able to consume this information in gossipsub if required
      # gossipsub gives priority to connections we make
      conn.transportDir = Direction.In

      debug "Accepted an incoming connection", conn
      asyncSpawn upgradeMonitor(conn, upgrades)
      asyncSpawn transport.upgradeIncoming(conn)
    except CancelledError as exc:
      trace "releasing semaphore on cancellation"
      upgrades.release() # always release the slot
    except CatchableError as exc:
      debug "Exception in accept loop, exiting", exc = exc.msg
      upgrades.release() # always release the slot
      if not isNil(conn):
        await conn.close()
      return

proc start*(s: Switch): Future[seq[Future[void]]] {.async, gcsafe.} =
  trace "starting switch for peer", peerInfo = s.peerInfo
  var startFuts: seq[Future[void]]
  for t in s.transports:
    let addrs = s.peerInfo.addrs.filterIt(
      t.handles(it)
    )

    s.peerInfo.addrs.keepItIf(
      it notin addrs
    )

    if addrs.len > 0:
      startFuts.add(t.start(addrs))

  await allFutures(startFuts)

  for s in startFuts:
    if s.failed:
      info "Failed to start a transport", error=s.error.msg

  for t in s.transports: # for each transport
<<<<<<< HEAD
    if t.addrs.len > 0:
      s.acceptFuts.add(s.accept(t))
      s.peerInfo.addrs &= t.addrs

  proc peerIdentifiedHandler(
    peerInfo: PeerInfo,
    event: PeerEvent) {.async.} =
    s.peerStore.replace(peerInfo)

  s.connManager.addPeerEventHandler(
    peerIdentifiedHandler,
    PeerEventKind.Identified)
=======
    for i, a in s.peerInfo.addrs:
      if t.handles(a): # check if it handles the multiaddr
        var server = t.start(a)
        s.peerInfo.addrs[i] = t.ma # update peer's address
        s.acceptFuts.add(s.accept(t))
        startFuts.add(server)
>>>>>>> d02735dc

  debug "Started libp2p node", peer = s.peerInfo
  return startFuts # listen for incoming connections

proc stop*(s: Switch) {.async.} =
  trace "Stopping switch"

  # close and cleanup all connections
  await s.connManager.close()

  for t in s.transports:
    try:
      await t.stop()
    except CancelledError as exc:
      raise exc
    except CatchableError as exc:
      warn "error cleaning up transports", msg = exc.msg

  try:
    await allFutures(s.acceptFuts)
      .wait(1.seconds)
  except CatchableError as exc:
    trace "Exception while stopping accept loops", exc = exc.msg

  # check that all futures were properly
  # stopped and otherwise cancel them
  for a in s.acceptFuts:
    if not a.finished:
      a.cancel()

  trace "Switch stopped"

proc newSwitch*(peerInfo: PeerInfo,
                transports: seq[Transport],
                identity: Identify,
                muxers: Table[string, MuxerProvider],
                secureManagers: openarray[Secure] = [],
                connManager: ConnManager,
                ms: MultistreamSelect,
                nameResolver: NameResolver = nil): Switch
                {.raises: [Defect, LPError].} =
  if secureManagers.len == 0:
    raise newException(LPError, "Provide at least one secure manager")

  let switch = Switch(
    peerInfo: peerInfo,
    ms: ms,
    transports: transports,
    connManager: connManager,
    peerStore: PeerStore.new(),
    dialer: Dialer.new(peerInfo.peerId, connManager, transports, ms),
    nameResolver: nameResolver)

  switch.connManager.peerStore = switch.peerStore
  switch.mount(identity)
  return switch<|MERGE_RESOLUTION|>--- conflicted
+++ resolved
@@ -228,27 +228,9 @@
       info "Failed to start a transport", error=s.error.msg
 
   for t in s.transports: # for each transport
-<<<<<<< HEAD
     if t.addrs.len > 0:
       s.acceptFuts.add(s.accept(t))
       s.peerInfo.addrs &= t.addrs
-
-  proc peerIdentifiedHandler(
-    peerInfo: PeerInfo,
-    event: PeerEvent) {.async.} =
-    s.peerStore.replace(peerInfo)
-
-  s.connManager.addPeerEventHandler(
-    peerIdentifiedHandler,
-    PeerEventKind.Identified)
-=======
-    for i, a in s.peerInfo.addrs:
-      if t.handles(a): # check if it handles the multiaddr
-        var server = t.start(a)
-        s.peerInfo.addrs[i] = t.ma # update peer's address
-        s.acceptFuts.add(s.accept(t))
-        startFuts.add(server)
->>>>>>> d02735dc
 
   debug "Started libp2p node", peer = s.peerInfo
   return startFuts # listen for incoming connections
