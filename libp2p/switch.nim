## Nim-LibP2P
## Copyright (c) 2019 Status Research & Development GmbH
## Licensed under either of
##  * Apache License, version 2.0, ([LICENSE-APACHE](LICENSE-APACHE))
##  * MIT license ([LICENSE-MIT](LICENSE-MIT))
## at your option.
## This file may not be copied, modified, or distributed except according to
## those terms.

{.push raises: [Defect].}

import std/[tables,
            options,
            sets,
            oids,
            sugar,
            math]

import chronos,
       chronicles,
       metrics

import stream/connection,
       transports/transport,
       upgrademngrs/[upgrade, muxedupgrade],
       multistream,
       multiaddress,
       protocols/protocol,
       protocols/secure/secure,
       peerinfo,
       protocols/identify,
       muxers/muxer,
       utils/semaphore,
       connmanager,
       nameresolving/nameresolver,
       peerid,
       peerstore,
       errors,
       dialer

export connmanager, upgrade, dialer, peerstore

logScope:
  topics = "libp2p switch"

#TODO: General note - use a finite state machine to manage the different
# steps of connections establishing and upgrading. This makes everything
# more robust and less prone to ordering attacks - i.e. muxing can come if
# and only if the channel has been secured (i.e. if a secure manager has been
# previously provided)

declareCounter(libp2p_failed_upgrades_incoming, "incoming connections failed upgrades")

const
  ConcurrentUpgrades* = 4

type
    Switch* = ref object of Dial
      peerInfo*: PeerInfo
      connManager*: ConnManager
      transports*: seq[Transport]
      ms*: MultistreamSelect
      acceptFuts: seq[Future[void]]
      dialer*: Dial
      peerStore*: PeerStore

proc addConnEventHandler*(s: Switch,
                          handler: ConnEventHandler,
                          kind: ConnEventKind) =
  s.connManager.addConnEventHandler(handler, kind)

proc removeConnEventHandler*(s: Switch,
                             handler: ConnEventHandler,
                             kind: ConnEventKind) =
  s.connManager.removeConnEventHandler(handler, kind)

proc addPeerEventHandler*(s: Switch,
                          handler: PeerEventHandler,
                          kind: PeerEventKind) =
  s.connManager.addPeerEventHandler(handler, kind)

proc removePeerEventHandler*(s: Switch,
                             handler: PeerEventHandler,
                             kind: PeerEventKind) =
  s.connManager.removePeerEventHandler(handler, kind)

proc isConnected*(s: Switch, peerId: PeerID): bool =
  ## returns true if the peer has one or more
  ## associated connections (sockets)
  ##

  peerId in s.connManager

proc disconnect*(s: Switch, peerId: PeerID): Future[void] {.gcsafe.} =
  s.connManager.dropPeer(peerId)

method connect*(
  s: Switch,
  peerId: PeerID,
  addrs: seq[MultiAddress]): Future[void] =
  s.dialer.connect(peerId, addrs)

method dial*(
  s: Switch,
  peerId: PeerID,
  protos: seq[string]): Future[Connection] =
  s.dialer.dial(peerId, protos)

proc dial*(s: Switch,
           peerId: PeerID,
           proto: string): Future[Connection] =
  dial(s, peerId, @[proto])

method dial*(
  s: Switch,
  peerId: PeerID,
  addrs: seq[MultiAddress],
  protos: seq[string]): Future[Connection] =
  s.dialer.dial(peerId, addrs, protos)

proc dial*(
  s: Switch,
  peerId: PeerID,
  addrs: seq[MultiAddress],
  proto: string): Future[Connection] =
  dial(s, peerId, addrs, @[proto])

proc mount*[T: LPProtocol](s: Switch, proto: T, matcher: Matcher = nil)
  {.gcsafe, raises: [Defect, LPError].} =
  if isNil(proto.handler):
    raise newException(LPError,
      "Protocol has to define a handle method or proc")

  if proto.codec.len == 0:
    raise newException(LPError,
      "Protocol has to define a codec string")

  s.ms.addHandler(proto.codecs, proto, matcher)
  s.peerInfo.protocols.add(proto.codec)

proc upgradeMonitor(conn: Connection, upgrades: AsyncSemaphore) {.async.} =
  ## monitor connection for upgrades
  ##
  try:
    # Since we don't control the flow of the
    # upgrade, this timeout guarantees that a
    # "hanged" remote doesn't hold the upgrade
    # forever
    await conn.onUpgrade.wait(30.seconds) # wait for connection to be upgraded
    trace "Connection upgrade succeeded"
  except CatchableError as exc:
    libp2p_failed_upgrades_incoming.inc()
    if not isNil(conn):
      await conn.close()

    trace "Exception awaiting connection upgrade", exc = exc.msg, conn
  finally:
    upgrades.release() # don't forget to release the slot!

proc accept(s: Switch, transport: Transport) {.async.} = # noraises
  ## switch accept loop, ran for every transport
  ##

  let upgrades = newAsyncSemaphore(ConcurrentUpgrades)
  while transport.running:
    var conn: Connection
    try:
      debug "About to accept incoming connection"
      # remember to always release the slot when
      # the upgrade succeeds or fails, this is
      # currently done by the `upgradeMonitor`
      await upgrades.acquire()    # first wait for an upgrade slot to become available
      conn = await s.connManager  # next attempt to get an incoming connection
      .trackIncomingConn(
        () => transport.accept()
      )
      if isNil(conn):
        # A nil connection means that we might have hit a
        # file-handle limit (or another non-fatal error),
        # we can get one on the next try, but we should
        # be careful to not end up in a thigh loop that
        # will starve the main event loop, thus we sleep
        # here before retrying.
        trace "Unable to get a connection, sleeping"
        await sleepAsync(100.millis) # TODO: should be configurable?
        upgrades.release()
        continue

      # set the direction of this bottom level transport
      # in order to be able to consume this information in gossipsub if required
      # gossipsub gives priority to connections we make
      conn.transportDir = Direction.In

      debug "Accepted an incoming connection", conn
      asyncSpawn upgradeMonitor(conn, upgrades)
      asyncSpawn transport.upgradeIncoming(conn)
    except CancelledError as exc:
      trace "releasing semaphore on cancellation"
      upgrades.release() # always release the slot
    except CatchableError as exc:
      debug "Exception in accept loop, exiting", exc = exc.msg
      upgrades.release() # always release the slot
      if not isNil(conn):
        await conn.close()
      return

proc start*(s: Switch): Future[seq[Future[void]]] {.async, gcsafe.} =
  trace "starting switch for peer", peerInfo = s.peerInfo
  var startFuts: seq[Future[void]]
  for t in s.transports: # for each transport
    for i, a in s.peerInfo.addrs:
      if t.handles(a): # check if it handles the multiaddr
        var server = t.start(a)
        s.peerInfo.addrs[i] = t.ma # update peer's address
        s.acceptFuts.add(s.accept(t))
        startFuts.add(server)

  proc peerIdentifiedHandler(peerInfo: PeerInfo, event: PeerEvent) {.async.} =
    s.peerStore.replace(peerInfo)

  s.connManager.addPeerEventHandler(peerIdentifiedHandler, PeerEventKind.Identified)

  debug "Started libp2p node", peer = s.peerInfo
  return startFuts # listen for incoming connections

proc stop*(s: Switch) {.async.} =
  trace "Stopping switch"

  # close and cleanup all connections
  await s.connManager.close()

  for t in s.transports:
    try:
      await t.stop()
    except CancelledError as exc:
      raise exc
    except CatchableError as exc:
      warn "error cleaning up transports", msg = exc.msg

  try:
    await allFutures(s.acceptFuts)
      .wait(1.seconds)
  except CatchableError as exc:
    trace "Exception while stopping accept loops", exc = exc.msg

  # check that all futures were properly
  # stopped and otherwise cancel them
  for a in s.acceptFuts:
    if not a.finished:
      a.cancel()

  trace "Switch stopped"

proc newSwitch*(peerInfo: PeerInfo,
                transports: seq[Transport],
                identity: Identify,
                muxers: Table[string, MuxerProvider],
                secureManagers: openarray[Secure] = [],
                connManager: ConnManager,
                ms: MultistreamSelect,
                nameResolver: NameResolver = nil): Switch
                {.raises: [Defect, LPError].} =
  if secureManagers.len == 0:
    raise newException(LPError, "Provide at least one secure manager")

  let switch = Switch(
    peerInfo: peerInfo,
    ms: ms,
    transports: transports,
    connManager: connManager,
<<<<<<< HEAD
    dialer: Dialer.new(peerInfo, connManager, transports, ms, nameResolver))
=======
    peerStore: PeerStore.new(),
    dialer: Dialer.new(peerInfo, connManager, transports, ms))
>>>>>>> 93156447

  switch.mount(identity)
  return switch

proc isConnected*(s: Switch, peerInfo: PeerInfo): bool
  {.deprecated: "Use PeerID version".} =
  not isNil(peerInfo) and isConnected(s, peerInfo.peerId)

proc disconnect*(s: Switch, peerInfo: PeerInfo): Future[void]
  {.deprecated: "Use PeerID version", gcsafe.} =
  disconnect(s, peerInfo.peerId)

proc connect*(s: Switch, peerInfo: PeerInfo): Future[void]
  {.deprecated: "Use PeerID version".} =
  connect(s, peerInfo.peerId, peerInfo.addrs)

proc dial*(s: Switch,
           peerInfo: PeerInfo,
           proto: string):
           Future[Connection]
  {.deprecated: "Use PeerID version".} =
  dial(s, peerInfo.peerId, peerInfo.addrs, proto)<|MERGE_RESOLUTION|>--- conflicted
+++ resolved
@@ -268,12 +268,8 @@
     ms: ms,
     transports: transports,
     connManager: connManager,
-<<<<<<< HEAD
+    peerStore: PeerStore.new(),
     dialer: Dialer.new(peerInfo, connManager, transports, ms, nameResolver))
-=======
-    peerStore: PeerStore.new(),
-    dialer: Dialer.new(peerInfo, connManager, transports, ms))
->>>>>>> 93156447
 
   switch.mount(identity)
   return switch
