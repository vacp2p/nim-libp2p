## Nim-LibP2P
## Copyright (c) 2019 Status Research & Development GmbH
## Licensed under either of
##  * Apache License, version 2.0, ([LICENSE-APACHE](LICENSE-APACHE))
##  * MIT license ([LICENSE-MIT](LICENSE-MIT))
## at your option.
## This file may not be copied, modified, or distributed except according to
## those terms.

import tables,
       sequtils,
       options,
       strformat,
       sets,
       algorithm,
       oids

import chronos,
       chronicles,
       metrics

import stream/connection,
       stream/chronosstream,
       transports/transport,
       multistream,
       multiaddress,
       protocols/protocol,
       protocols/secure/secure,
       protocols/secure/plaintext, # for plain text
       peerinfo,
       protocols/identify,
       protocols/pubsub/pubsub,
       muxers/muxer,
       errors,
       peerid

logScope:
  topics = "switch"

#TODO: General note - use a finite state machine to manage the different
# steps of connections establishing and upgrading. This makes everything
# more robust and less prone to ordering attacks - i.e. muxing can come if
# and only if the channel has been secured (i.e. if a secure manager has been
# previously provided)

declareGauge(libp2p_peers, "total connected peers")
declareCounter(libp2p_dialed_peers, "dialed peers")
declareCounter(libp2p_failed_dials, "failed dials")
declareCounter(libp2p_failed_upgrade, "peers failed upgrade")

const MaxConnectionsPerPeer = 5

type
    NoPubSubException* = object of CatchableError
    TooManyConnections* = object of CatchableError

    Direction {.pure.} = enum
      In, Out

    ConnectionHolder = object
      dir: Direction
      conn: Connection

    MuxerHolder = object
      dir: Direction
      muxer: Muxer
      handle: Future[void]

    Maintainer = object
      loopFut: Future[void]
      sleepFut: Future[void]

    Switch* = ref object of RootObj
      peerInfo*: PeerInfo
      connections*: Table[string, seq[ConnectionHolder]]
      muxed*: Table[string, seq[MuxerHolder]]
      transports*: seq[Transport]
      protocols*: seq[LPProtocol]
      muxers*: Table[string, MuxerProvider]
      ms*: MultistreamSelect
      identity*: Identify
      streamHandler*: StreamHandler
      secureManagers*: seq[Secure]
      pubSub*: Option[PubSub]
      dialedPubSubPeers: HashSet[string]
      running: bool
      maintainFuts: Table[string, Maintainer]
      dialLock: Table[string, AsyncLock]
      cleanUpLock: Table[string, AsyncLock]

proc newNoPubSubException(): ref NoPubSubException {.inline.} =
  result = newException(NoPubSubException, "no pubsub provided!")

proc newTooManyConnections(): ref TooManyConnections {.inline.} =
  result = newException(TooManyConnections, "too many connections for peer")

proc disconnect*(s: Switch, peer: PeerInfo) {.async, gcsafe.}
proc subscribePeer*(s: Switch, peerInfo: PeerInfo) {.async, gcsafe.}

proc selectConn(s: Switch, peerInfo: PeerInfo): Connection =
  ## select the "best" connection according to some criteria
  ##
  ## Ideally when the connection's stats are available
  ## we'd select the fastest, but for now we simply pick an outgoing
  ## connection first if none is available, we pick the first outgoing
  ##

  if isNil(peerInfo):
    return

  let conns = s.connections
    .getOrDefault(peerInfo.id)
    # it should be OK to sort on each
    # access as there should only be
    # up to MaxConnectionsPerPeer entries
    .sorted(
      proc(a, b: ConnectionHolder): int =
        if a.dir < b.dir: -1
        elif a.dir == b.dir: 0
        else: 1
    , SortOrder.Descending)

  if conns.len > 0:
    return conns[0].conn

proc selectMuxer(s: Switch, conn: Connection): Muxer =
  ## select the muxer for the supplied connection
  ##

  if isNil(conn):
    return

  if not(isNil(conn.peerInfo)) and conn.peerInfo.id in s.muxed:
    if s.muxed[conn.peerInfo.id].len > 0:
      let muxers = s.muxed[conn.peerInfo.id]
        .filterIt( it.muxer.connection == conn )
      if muxers.len > 0:
        return muxers[0].muxer

proc storeConn(s: Switch,
               muxer: Muxer,
               dir: Direction,
               handle: Future[void] = nil) {.async.} =
  ## store the connection and muxer
  ##
  if isNil(muxer):
    return

  let conn = muxer.connection
  if isNil(conn):
    return

  let id = conn.peerInfo.id
  if s.connections.getOrDefault(id).len > MaxConnectionsPerPeer:
    warn "disconnecting peer, too many connections", peer = $conn.peerInfo,
                                                      conns = s.connections
                                                      .getOrDefault(id).len
    await s.disconnect(conn.peerInfo)
    raise newTooManyConnections()

  s.connections.mgetOrPut(
    id,
    newSeq[ConnectionHolder]())
    .add(ConnectionHolder(conn: conn, dir: dir))

  s.muxed.mgetOrPut(
    muxer.connection.peerInfo.id,
    newSeq[MuxerHolder]())
    .add(MuxerHolder(muxer: muxer, handle: handle, dir: dir))

  trace "storred connection", connections = s.connections.len
  libp2p_peers.set(s.connections.len.int64)

proc secure(s: Switch, conn: Connection): Future[Connection] {.async, gcsafe.} =
  if s.secureManagers.len <= 0:
    raise newException(CatchableError, "No secure managers registered!")

  let manager = await s.ms.select(conn, s.secureManagers.mapIt(it.codec))
  if manager.len == 0:
    raise newException(CatchableError, "Unable to negotiate a secure channel!")

  trace "securing connection", codec = manager
  let secureProtocol = s.secureManagers.filterIt(it.codec == manager)
  # ms.select should deal with the correctness of this
  # let's avoid duplicating checks but detect if it fails to do it properly
  doAssert(secureProtocol.len > 0)
  result = await secureProtocol[0].secure(conn, true)

proc identify(s: Switch, conn: Connection) {.async, gcsafe.} =
  ## identify the connection

  if (await s.ms.select(conn, s.identity.codec)):
    let info = await s.identity.identify(conn, conn.peerInfo)

    if info.pubKey.isNone and isNil(conn):
      raise newException(CatchableError,
        "no public key provided and no existing peer identity found")

    if isNil(conn.peerInfo):
      conn.peerInfo = PeerInfo.init(info.pubKey.get())

    if info.addrs.len > 0:
      conn.peerInfo.addrs = info.addrs

    if info.agentVersion.isSome:
      conn.peerInfo.agentVersion = info.agentVersion.get()

    if info.protoVersion.isSome:
      conn.peerInfo.protoVersion = info.protoVersion.get()

    if info.protos.len > 0:
      conn.peerInfo.protocols = info.protos

    trace "identify: identified remote peer", peer = $conn.peerInfo

proc mux(s: Switch, conn: Connection) {.async, gcsafe.} =
  ## mux incoming connection

  trace "muxing connection", peer = $conn
  let muxers = toSeq(s.muxers.keys)
  if muxers.len == 0:
    warn "no muxers registered, skipping upgrade flow"
    return

  let muxerName = await s.ms.select(conn, muxers)
  if muxerName.len == 0 or muxerName == "na":
    debug "no muxer available, early exit", peer = $conn
    return

  # create new muxer for connection
  let muxer = s.muxers[muxerName].newMuxer(conn)

  trace "found a muxer", name = muxerName, peer = $conn

  # install stream handler
  muxer.streamHandler = s.streamHandler

  # new stream for identify
  var stream = await muxer.newStream()
  var handlerFut: Future[void]

  defer:
    if not(isNil(stream)):
      await stream.close() # close identify stream

  # call muxer handler, this should
  # not end until muxer ends
  handlerFut = muxer.handle()

  # do identify first, so that we have a
  # PeerInfo in case we didn't before
  await s.identify(stream)

  if isNil(conn.peerInfo):
    await muxer.close()
    raise newException(CatchableError,
      "unable to identify peer, aborting upgrade")

  # store it in muxed connections if we have a peer for it
  trace "adding muxer for peer", peer = conn.peerInfo.id
  await s.storeConn(muxer, Direction.Out, handlerFut)

proc cleanupConn(s: Switch, conn: Connection) {.async, gcsafe.} =
    if isNil(conn):
      return

    if isNil(conn.peerInfo):
      return

    let id = conn.peerInfo.id
    let lock = s.cleanUpLock.mgetOrPut(id, newAsyncLock())

    try:
      await lock.acquire()
      trace "cleaning up connection for peer", peerId = id
      if id in s.muxed:
        let muxerHolder = s.muxed[id]
          .filterIt(
            it.muxer.connection == conn
          )

        if muxerHolder.len > 0:
          await muxerHolder[0].muxer.close()
          if not(isNil(muxerHolder[0].handle)):
            await muxerHolder[0].handle

        if id in s.muxed:
          s.muxed[id].keepItIf(
            it.muxer.connection != conn
          )

          if s.muxed[id].len == 0:
            s.muxed.del(id)

      if s.pubSub.isSome:
        await s.pubSub.get()
          .unsubscribePeer(conn.peerInfo)

      if id in s.connections:
        s.connections[id].keepItIf(
          it.conn != conn
        )

        if s.connections[id].len == 0:
          s.connections.del(id)

      # TODO: Investigate cleanupConn() always called twice for one peer.
      if not(conn.peerInfo.isClosed()):
        conn.peerInfo.close()
    finally:
      await conn.close()

      if lock.locked():
        lock.release()

      libp2p_peers.set(s.connections.len.int64)

proc disconnect*(s: Switch, peer: PeerInfo) {.async, gcsafe.} =
  let connections = s.connections.getOrDefault(peer.id)
  for connHolder in connections:
    if not isNil(connHolder.conn):
      await s.cleanupConn(connHolder.conn)

proc getMuxedStream(s: Switch, peerInfo: PeerInfo): Future[Connection] {.async, gcsafe.} =
  # if there is a muxer for the connection
  # use it instead to create a muxed stream

  let muxer = s.selectMuxer(s.selectConn(peerInfo)) # always get the first muxer here
  if not(isNil(muxer)):
    return await muxer.newStream()

proc upgradeOutgoing(s: Switch, conn: Connection): Future[Connection] {.async, gcsafe.} =
  logScope:
    conn = $conn
    oid = $conn.oid

  let sconn = await s.secure(conn) # secure the connection
  if isNil(sconn):
    raise newException(CatchableError,
      "unable to secure connection, stopping upgrade")

  trace "upgrading connection"
  await s.mux(sconn) # mux it if possible
  if isNil(sconn.peerInfo):
    await sconn.close()
    raise newException(CatchableError,
      "unable to mux connection, stopping upgrade")

  trace "succesfully upgraded outgoing connection", uoid = sconn.oid
  return sconn

proc upgradeIncoming(s: Switch, conn: Connection) {.async, gcsafe.} =
  trace "upgrading incoming connection", conn = $conn, oid = conn.oid
  let ms = newMultistream()

  # secure incoming connections
  proc securedHandler (conn: Connection,
                       proto: string)
                       {.async, gcsafe, closure.} =

    var sconn: Connection
    trace "Securing connection", oid = conn.oid
    let secure = s.secureManagers.filterIt(it.codec == proto)[0]

    try:
      sconn = await secure.secure(conn, false)
      if isNil(sconn):
        return

      defer:
        await sconn.close()

      # add the muxer
      for muxer in s.muxers.values:
        ms.addHandler(muxer.codec, muxer)

      # handle subsequent requests
      await ms.handle(sconn)

    except CancelledError as exc:
      raise exc
    except CatchableError as exc:
      debug "ending secured handler", err = exc.msg

  if (await ms.select(conn)): # just handshake
    # add the secure handlers
    for k in s.secureManagers:
      ms.addHandler(k.codec, securedHandler)

    # handle secured connections
  await ms.handle(conn)

proc internalConnect(s: Switch,
                     peer: PeerInfo): Future[Connection] {.async.} =

  if s.peerInfo.peerId == peer.peerId:
    raise newException(CatchableError, "can't dial self!")

  let id = peer.id
  var conn: Connection
  let lock = s.dialLock.mgetOrPut(id, newAsyncLock())

  defer:
    if lock.locked():
      lock.release()

  await lock.acquire()
  trace "about to dial peer", peer = id
  conn = s.selectConn(peer)
  if conn.isNil or conn.closed:
    trace "Dialing peer", peer = id
    for t in s.transports: # for each transport
      for a in peer.addrs: # for each address
        if t.handles(a):   # check if it can dial it
          trace "Dialing address", address = $a
          try:
            conn = await t.dial(a)
            libp2p_dialed_peers.inc()
          except CancelledError as exc:
            trace "dialing canceled", exc = exc.msg
            raise
          except CatchableError as exc:
            trace "dialing failed", exc = exc.msg
            libp2p_failed_dials.inc()
            continue

          # make sure to assign the peer to the connection
          conn.peerInfo = peer
          try:
            conn = await s.upgradeOutgoing(conn)
          except CatchableError as exc:
            if not(isNil(conn)):
              await conn.close()

            trace "Unable to establish outgoing link", exc = exc.msg
            raise exc

          if isNil(conn):
            libp2p_failed_upgrade.inc()
            continue

          conn.closeEvent.wait()
          .addCallback do(udata: pointer):
            asyncCheck s.cleanupConn(conn)
          break
  else:
    trace "Reusing existing connection", oid = conn.oid

  if isNil(conn):
    raise newException(CatchableError,
      "Unable to establish outgoing link")

  if conn.closed or conn.atEof:
    await conn.close()
    raise newException(CatchableError,
      "Connection dead on arrival")

  doAssert(conn.peerInfo.id in s.connections,
    "connection not tracked!")

  trace "dial succesfull", oid = $conn.oid,
                           peer = $conn.peerInfo

  await s.subscribePeer(peer)
  return conn

proc connect*(s: Switch, peer: PeerInfo) {.async.} =
  discard await s.internalConnect(peer)

proc dial*(s: Switch,
           peer: PeerInfo,
           proto: string):
           Future[Connection] {.async.} =
  let conn = await s.internalConnect(peer)
  let stream = await s.getMuxedStream(peer)

  proc cleanup() {.async.} =
    if not(isNil(stream)):
      await stream.close()

    if not(isNil(conn)):
      await conn.close()

  try:
    if isNil(stream):
      await conn.close()
      raise newException(CatchableError, "Couldn't get muxed stream")

    trace "Attempting to select remote", proto = proto, oid = conn.oid
    if not await s.ms.select(stream, proto):
      await stream.close()
      raise newException(CatchableError, "Unable to select sub-protocol " & proto)

    return stream
  except CancelledError as exc:
    trace "dial canceled"
    await cleanup()
    raise exc
  except CatchableError as exc:
    trace "error dialing"
    await cleanup()
    raise exc

proc mount*[T: LPProtocol](s: Switch, proto: T) {.gcsafe.} =
  if isNil(proto.handler):
    raise newException(CatchableError,
      "Protocol has to define a handle method or proc")

  if proto.codec.len == 0:
    raise newException(CatchableError,
      "Protocol has to define a codec string")

  s.ms.addHandler(proto.codec, proto)

proc start*(s: Switch): Future[seq[Future[void]]] {.async, gcsafe.} =
  trace "starting switch for peer", peerInfo = shortLog(s.peerInfo)

  proc handle(conn: Connection): Future[void] {.async, closure, gcsafe.} =
    try:
      defer:
        await s.cleanupConn(conn)

      await s.upgradeIncoming(conn) # perform upgrade on incoming connection
    except CancelledError as exc:
      raise exc
    except CatchableError as exc:
      trace "Exception occurred in Switch.start", exc = exc.msg

  var startFuts: seq[Future[void]]
  for t in s.transports: # for each transport
    for i, a in s.peerInfo.addrs:
      if t.handles(a): # check if it handles the multiaddr
        var server = await t.listen(a, handle)
        s.peerInfo.addrs[i] = t.ma # update peer's address
        startFuts.add(server)

  if s.pubSub.isSome:
    await s.pubSub.get().start()

  info "started libp2p node", peer = $s.peerInfo, addrs = s.peerInfo.addrs
  result = startFuts # listen for incoming connections

proc stop*(s: Switch) {.async.} =
  trace "stopping switch"

  s.running = false

  # Stop explicit peering system (gossip 1.1 related, but useful even with other pubsubs)
  # Cancel their sleep as it likely is running for 5 mins
  # running is false so they should exit after that
  # and so we just wait/ensure all has finished
  # Maintain has tryAndWarn so we should not be priting any error here
  # nevertheless use checkFutures!
  # Notice.. this is ugly but we have no clean way to express a Chain of operations/futures
  # and simply post a cancelation/stop from the root of the chain...
  let
    maintainers = toSeq(s.maintainFuts.values)
    sleepFuts = maintainers.mapIt(it.sleepFut)
    loopFuts = maintainers.mapIt(it.loopFut)
  for f in sleepFuts: f.cancel()
  checkFutures(await allFinished(sleepFuts))
  checkFutures(await allFinished(loopFuts))

  # we want to report errors but we do not want to fail
  # or crash here, cos we need to clean possibly MANY items
  # and any following conn/transport won't be cleaned up
  if s.pubSub.isSome:
    await s.pubSub.get().stop()

  for conns in toSeq(s.connections.values):
    for conn in conns:
      try:
          await s.cleanupConn(conn.conn)
      except CancelledError as exc:
        raise exc
      except CatchableError as exc:
        warn "error cleaning up connections"

  for t in s.transports:
    try:
        await t.close()
    except CancelledError as exc:
      raise exc
    except CatchableError as exc:
      warn "error cleaning up transports"

  trace "switch stopped"

<<<<<<< HEAD
proc maintainPeer(s: Switch, peerInfo: PeerInfo) {.async.} =
  while s.running:
    tryAndWarn "explicit peer maintain":
      var conns = s.connections.getOrDefault(peerInfo.id)
      if conns.len == 0:
        # attempt re-connect in this case
        trace "explicit peering, trying to re-connect", peer=peerInfo
        await s.connect(peerInfo)
    
      await sleepAsync(5.minutes) # spec recommended 

proc subscribeToPeer*(s: Switch, peerInfo: PeerInfo) {.async, gcsafe.} =
=======
proc subscribePeer*(s: Switch, peerInfo: PeerInfo) {.async, gcsafe.} =
>>>>>>> a52763cc
  ## Subscribe to pub sub peer
  if s.pubSub.isSome and not(s.pubSub.get().connected(peerInfo)):
    trace "about to subscribe to pubsub peer", peer = peerInfo.shortLog()
    var stream: Connection
    try:
      stream = await s.getMuxedStream(peerInfo)
    except CancelledError as exc:
      if not(isNil(stream)):
        await stream.close()

      raise exc
    except CatchableError as exc:
      trace "exception in subscribe to peer", peer = peerInfo.shortLog,
                                              exc = exc.msg
      if not(isNil(stream)):
        await stream.close()

    if isNil(stream):
      trace "unable to subscribe to peer", peer = peerInfo.shortLog
      return

    s.dialedPubSubPeers.incl(peerInfo.id)
    try:
      if (await s.ms.select(stream, s.pubSub.get().codec)):
        await s.pubSub.get().subscribeToPeer(stream)
      else:
        await stream.close()
<<<<<<< HEAD
    except CatchableError as exc:
      trace "exception in subscribe to peer", peer = peerInfo.shortLog, exc = exc.msg
      await stream.close()
    finally:
      s.dialedPubSubPeers.excl(peerInfo.id)
  
    if peerInfo.maintain:
      s.maintainFuts[peerInfo.id].loopFut = maintainPeer(s, peerInfo)
      s.maintainFuts[peerInfo.id].sleepFut = newFuture[void]() # stub until real one happens
=======
      return

    s.pubSub.get().subscribePeer(stream)
>>>>>>> a52763cc

proc subscribe*(s: Switch, topic: string,
                handler: TopicHandler): Future[void] =
  ## subscribe to a pubsub topic
  if s.pubSub.isNone:
    var retFuture = newFuture[void]("Switch.subscribe")
    retFuture.fail(newNoPubSubException())
    return retFuture

  return s.pubSub.get().subscribe(topic, handler)

proc unsubscribe*(s: Switch, topics: seq[TopicPair]): Future[void] =
  ## unsubscribe from topics
  if s.pubSub.isNone:
    var retFuture = newFuture[void]("Switch.unsubscribe")
    retFuture.fail(newNoPubSubException())
    return retFuture

  return s.pubSub.get().unsubscribe(topics)

proc publish*(s: Switch, topic: string, data: seq[byte]): Future[int] =
  # pubslish to pubsub topic
  if s.pubSub.isNone:
    var retFuture = newFuture[int]("Switch.publish")
    retFuture.fail(newNoPubSubException())
    return retFuture

  return s.pubSub.get().publish(topic, data)

proc addValidator*(s: Switch,
                   topics: varargs[string],
                   hook: ValidatorHandler) =
  # add validator
  if s.pubSub.isNone:
    raise newNoPubSubException()

  s.pubSub.get().addValidator(topics, hook)

proc removeValidator*(s: Switch,
                      topics: varargs[string],
                      hook: ValidatorHandler) =
  # pubslish to pubsub topic
  if s.pubSub.isNone:
    raise newNoPubSubException()

  s.pubSub.get().removeValidator(topics, hook)

proc muxerHandler(s: Switch, muxer: Muxer) {.async, gcsafe.} =
  var stream = await muxer.newStream()
  defer:
    if not(isNil(stream)):
      await stream.close()

  try:
    # once we got a muxed connection, attempt to
    # identify it
    await s.identify(stream)
    if isNil(stream.peerInfo):
      await muxer.close()
      return

    muxer.connection.peerInfo = stream.peerInfo

    # store muxer and muxed connection
    await s.storeConn(muxer, Direction.In)

    muxer.connection.closeEvent.wait()
      .addCallback do(udata: pointer):
        asyncCheck s.cleanupConn(muxer.connection)

    trace "got new muxer", peer = $muxer.connection.peerInfo

    # try establishing a pubsub connection
    await s.subscribePeer(muxer.connection.peerInfo)

  except CancelledError as exc:
    await muxer.close()
    raise exc
  except CatchableError as exc:
    await muxer.close()
    libp2p_failed_upgrade.inc()
    trace "exception in muxer handler", exc = exc.msg

proc newSwitch*(peerInfo: PeerInfo,
                transports: seq[Transport],
                identity: Identify,
                muxers: Table[string, MuxerProvider],
                secureManagers: openarray[Secure] = [],
                pubSub: Option[PubSub] = none(PubSub)): Switch =
  if secureManagers.len == 0:
    raise (ref CatchableError)(msg: "Provide at least one secure manager")

  result = Switch(
    peerInfo: peerInfo,
    ms: newMultistream(),
    transports: transports,
    connections: initTable[string, seq[ConnectionHolder]](),
    muxed: initTable[string, seq[MuxerHolder]](),
    identity: identity,
    muxers: muxers,
    secureManagers: @secureManagers,
  )

  let s = result # can't capture result
  result.streamHandler = proc(stream: Connection) {.async, gcsafe.} =
    try:
      trace "handling connection for", peerInfo = $stream
      defer:
        if not(isNil(stream)):
          await stream.close()
      await s.ms.handle(stream) # handle incoming connection
    except CancelledError as exc:
      raise exc
    except CatchableError as exc:
      trace "exception in stream handler", exc = exc.msg

  result.mount(identity)
  for key, val in muxers:
    val.streamHandler = result.streamHandler
    val.muxerHandler = proc(muxer: Muxer): Future[void] =
      s.muxerHandler(muxer)

  if pubSub.isSome:
    result.pubSub = pubSub
    result.mount(pubSub.get())<|MERGE_RESOLUTION|>--- conflicted
+++ resolved
@@ -66,10 +66,6 @@
       muxer: Muxer
       handle: Future[void]
 
-    Maintainer = object
-      loopFut: Future[void]
-      sleepFut: Future[void]
-
     Switch* = ref object of RootObj
       peerInfo*: PeerInfo
       connections*: Table[string, seq[ConnectionHolder]]
@@ -82,11 +78,13 @@
       streamHandler*: StreamHandler
       secureManagers*: seq[Secure]
       pubSub*: Option[PubSub]
-      dialedPubSubPeers: HashSet[string]
       running: bool
-      maintainFuts: Table[string, Maintainer]
       dialLock: Table[string, AsyncLock]
       cleanUpLock: Table[string, AsyncLock]
+      # gossip 1.1 related
+      maintaining: HashSet[PeerInfo]
+      maintainFut: Future[void]
+      maintainSleepFut: Future[void]
 
 proc newNoPubSubException(): ref NoPubSubException {.inline.} =
   result = newException(NoPubSubException, "no pubsub provided!")
@@ -512,6 +510,8 @@
 
   s.ms.addHandler(proto.codec, proto)
 
+proc maintainPeers(s: Switch) {.async, gcsafe.}
+
 proc start*(s: Switch): Future[seq[Future[void]]] {.async, gcsafe.} =
   trace "starting switch for peer", peerInfo = shortLog(s.peerInfo)
 
@@ -536,6 +536,7 @@
 
   if s.pubSub.isSome:
     await s.pubSub.get().start()
+    s.maintainFut = maintainPeers(s)
 
   info "started libp2p node", peer = $s.peerInfo, addrs = s.peerInfo.addrs
   result = startFuts # listen for incoming connections
@@ -544,27 +545,17 @@
   trace "stopping switch"
 
   s.running = false
-
-  # Stop explicit peering system (gossip 1.1 related, but useful even with other pubsubs)
-  # Cancel their sleep as it likely is running for 5 mins
-  # running is false so they should exit after that
-  # and so we just wait/ensure all has finished
-  # Maintain has tryAndWarn so we should not be priting any error here
-  # nevertheless use checkFutures!
-  # Notice.. this is ugly but we have no clean way to express a Chain of operations/futures
-  # and simply post a cancelation/stop from the root of the chain...
-  let
-    maintainers = toSeq(s.maintainFuts.values)
-    sleepFuts = maintainers.mapIt(it.sleepFut)
-    loopFuts = maintainers.mapIt(it.loopFut)
-  for f in sleepFuts: f.cancel()
-  checkFutures(await allFinished(sleepFuts))
-  checkFutures(await allFinished(loopFuts))
 
   # we want to report errors but we do not want to fail
   # or crash here, cos we need to clean possibly MANY items
   # and any following conn/transport won't be cleaned up
   if s.pubSub.isSome:
+    # Stop explicit peering system (gossip 1.1 related, but useful even with other pubsubs)
+    if not isNil(s.maintainSleepFut):
+      s.maintainSleepFut.cancel()
+    if not isNil(s.maintainFut):
+      await s.maintainFut
+      
     await s.pubSub.get().stop()
 
   for conns in toSeq(s.connections.values):
@@ -586,22 +577,20 @@
 
   trace "switch stopped"
 
-<<<<<<< HEAD
-proc maintainPeer(s: Switch, peerInfo: PeerInfo) {.async.} =
+proc maintainPeers(s: Switch) {.async.} =
   while s.running:
-    tryAndWarn "explicit peer maintain":
-      var conns = s.connections.getOrDefault(peerInfo.id)
-      if conns.len == 0:
-        # attempt re-connect in this case
-        trace "explicit peering, trying to re-connect", peer=peerInfo
-        await s.connect(peerInfo)
+    for peer in s.maintaining:
+      tryAndWarn "explicit peer maintain":
+        var conns = s.connections.getOrDefault(peer.id)
+        if conns.len == 0:
+          # attempt re-connect in this case
+          trace "explicit peering, trying to re-connect", peer
+          await s.connect(peer)
     
-      await sleepAsync(5.minutes) # spec recommended 
-
-proc subscribeToPeer*(s: Switch, peerInfo: PeerInfo) {.async, gcsafe.} =
-=======
+    s.maintainSleepFut = sleepAsync(5.minutes) # spec recommended 
+    await s.maintainSleepFut # do this in order to cancel it
+
 proc subscribePeer*(s: Switch, peerInfo: PeerInfo) {.async, gcsafe.} =
->>>>>>> a52763cc
   ## Subscribe to pub sub peer
   if s.pubSub.isSome and not(s.pubSub.get().connected(peerInfo)):
     trace "about to subscribe to pubsub peer", peer = peerInfo.shortLog()
@@ -623,27 +612,13 @@
       trace "unable to subscribe to peer", peer = peerInfo.shortLog
       return
 
-    s.dialedPubSubPeers.incl(peerInfo.id)
-    try:
-      if (await s.ms.select(stream, s.pubSub.get().codec)):
-        await s.pubSub.get().subscribeToPeer(stream)
-      else:
+    if not await s.ms.select(stream, s.pubSub.get().codec):
+      if not(isNil(stream)):
         await stream.close()
-<<<<<<< HEAD
-    except CatchableError as exc:
-      trace "exception in subscribe to peer", peer = peerInfo.shortLog, exc = exc.msg
-      await stream.close()
-    finally:
-      s.dialedPubSubPeers.excl(peerInfo.id)
-  
-    if peerInfo.maintain:
-      s.maintainFuts[peerInfo.id].loopFut = maintainPeer(s, peerInfo)
-      s.maintainFuts[peerInfo.id].sleepFut = newFuture[void]() # stub until real one happens
-=======
       return
 
+    s.maintaining.incl(peerInfo)
     s.pubSub.get().subscribePeer(stream)
->>>>>>> a52763cc
 
 proc subscribe*(s: Switch, topic: string,
                 handler: TopicHandler): Future[void] =
@@ -745,6 +720,7 @@
     identity: identity,
     muxers: muxers,
     secureManagers: @secureManagers,
+    maintaining: initHashSet[PeerInfo]()
   )
 
   let s = result # can't capture result
