## Nim-LibP2P
## Copyright (c) 2019 Status Research & Development GmbH
## Licensed under either of
##  * Apache License, version 2.0, ([LICENSE-APACHE](LICENSE-APACHE))
##  * MIT license ([LICENSE-MIT](LICENSE-MIT))
## at your option.
## This file may not be copied, modified, or distributed except according to
## those terms.

{.push raises: [Defect].}

import std/[tables,
            options,
            sequtils,
            sets,
            oids,
            sugar,
            math]

import chronos,
       chronicles,
       metrics

import stream/connection,
       transports/transport,
       upgrademngrs/[upgrade, muxedupgrade],
       multistream,
       multiaddress,
       protocols/protocol,
       protocols/secure/secure,
       peerinfo,
       protocols/identify,
       muxers/muxer,
       utils/semaphore,
       connmanager,
       nameresolving/nameresolver,
       peerid,
       peerstore,
       errors,
       dialer

export connmanager, upgrade, dialer, peerstore

logScope:
  topics = "libp2p switch"

#TODO: General note - use a finite state machine to manage the different
# steps of connections establishing and upgrading. This makes everything
# more robust and less prone to ordering attacks - i.e. muxing can come if
# and only if the channel has been secured (i.e. if a secure manager has been
# previously provided)

declareCounter(libp2p_failed_upgrades_incoming, "incoming connections failed upgrades")

const
  ConcurrentUpgrades* = 4

type
    Switch* = ref object of Dial
      peerInfo*: PeerInfo
      connManager*: ConnManager
      transports*: seq[Transport]
      ms*: MultistreamSelect
      acceptFuts: seq[Future[void]]
      dialer*: Dial
      peerStore*: PeerStore
      nameResolver*: NameResolver

proc addConnEventHandler*(s: Switch,
                          handler: ConnEventHandler,
                          kind: ConnEventKind) =
  s.connManager.addConnEventHandler(handler, kind)

proc removeConnEventHandler*(s: Switch,
                             handler: ConnEventHandler,
                             kind: ConnEventKind) =
  s.connManager.removeConnEventHandler(handler, kind)

proc addPeerEventHandler*(s: Switch,
                          handler: PeerEventHandler,
                          kind: PeerEventKind) =
  s.connManager.addPeerEventHandler(handler, kind)

proc removePeerEventHandler*(s: Switch,
                             handler: PeerEventHandler,
                             kind: PeerEventKind) =
  s.connManager.removePeerEventHandler(handler, kind)

proc isConnected*(s: Switch, peerId: PeerID): bool =
  ## returns true if the peer has one or more
  ## associated connections (sockets)
  ##

  peerId in s.connManager

proc disconnect*(s: Switch, peerId: PeerID): Future[void] {.gcsafe.} =
  s.connManager.dropPeer(peerId)

method connect*(
  s: Switch,
  peerId: PeerID,
  addrs: seq[MultiAddress]): Future[void] =
  s.dialer.connect(peerId, addrs)

method dial*(
  s: Switch,
  peerId: PeerID,
  protos: seq[string]): Future[Connection] =
  s.dialer.dial(peerId, protos)

proc dial*(s: Switch,
           peerId: PeerID,
           proto: string): Future[Connection] =
  dial(s, peerId, @[proto])

method dial*(
  s: Switch,
  peerId: PeerID,
  addrs: seq[MultiAddress],
  protos: seq[string]): Future[Connection] =
  s.dialer.dial(peerId, addrs, protos)

proc dial*(
  s: Switch,
  peerId: PeerID,
  addrs: seq[MultiAddress],
  proto: string): Future[Connection] =
  dial(s, peerId, addrs, @[proto])

proc mount*[T: LPProtocol](s: Switch, proto: T, matcher: Matcher = nil)
  {.gcsafe, raises: [Defect, LPError].} =
  if isNil(proto.handler):
    raise newException(LPError,
      "Protocol has to define a handle method or proc")

  if proto.codec.len == 0:
    raise newException(LPError,
      "Protocol has to define a codec string")

  s.ms.addHandler(proto.codecs, proto, matcher)
  s.peerInfo.protocols.add(proto.codec)

proc upgradeMonitor(conn: Connection, upgrades: AsyncSemaphore) {.async.} =
  ## monitor connection for upgrades
  ##
  try:
    # Since we don't control the flow of the
    # upgrade, this timeout guarantees that a
    # "hanged" remote doesn't hold the upgrade
    # forever
    await conn.onUpgrade.wait(30.seconds) # wait for connection to be upgraded
    trace "Connection upgrade succeeded"
  except CatchableError as exc:
    libp2p_failed_upgrades_incoming.inc()
    if not isNil(conn):
      await conn.close()

    trace "Exception awaiting connection upgrade", exc = exc.msg, conn
  finally:
    upgrades.release() # don't forget to release the slot!

proc accept(s: Switch, transport: Transport) {.async.} = # noraises
  ## switch accept loop, ran for every transport
  ##

  let upgrades = newAsyncSemaphore(ConcurrentUpgrades)
  while transport.running:
    var conn: Connection
    try:
      debug "About to accept incoming connection"
      # remember to always release the slot when
      # the upgrade succeeds or fails, this is
      # currently done by the `upgradeMonitor`
      await upgrades.acquire()    # first wait for an upgrade slot to become available
      conn = await s.connManager  # next attempt to get an incoming connection
      .trackIncomingConn(
        () => transport.accept()
      )
      if isNil(conn):
        # A nil connection means that we might have hit a
        # file-handle limit (or another non-fatal error),
        # we can get one on the next try, but we should
        # be careful to not end up in a thigh loop that
        # will starve the main event loop, thus we sleep
        # here before retrying.
        trace "Unable to get a connection, sleeping"
        await sleepAsync(100.millis) # TODO: should be configurable?
        upgrades.release()
        continue

      # set the direction of this bottom level transport
      # in order to be able to consume this information in gossipsub if required
      # gossipsub gives priority to connections we make
      conn.transportDir = Direction.In

      debug "Accepted an incoming connection", conn
      asyncSpawn upgradeMonitor(conn, upgrades)
      asyncSpawn transport.upgradeIncoming(conn)
    except CancelledError as exc:
      trace "releasing semaphore on cancellation"
      upgrades.release() # always release the slot
    except CatchableError as exc:
      debug "Exception in accept loop, exiting", exc = exc.msg
      upgrades.release() # always release the slot
      if not isNil(conn):
        await conn.close()
      return

<<<<<<< HEAD
proc start*(s: Switch): Future[seq[Future[void]]] {.async, gcsafe.} =
  trace "starting switch for peer", peerInfo = s.peerInfo
  var startFuts: seq[Future[void]]
  for t in s.transports:
    let addrs = s.peerInfo.addrs.filterIt(
      t.handles(it)
    )

    s.peerInfo.addrs.keepItIf(
      it notin addrs
    )

    if addrs.len > 0:
      startFuts.add(t.start(addrs))

  await allFutures(startFuts)

  for s in startFuts:
    if s.failed:
      info "Failed to start a transport", error=s.error.msg

  for t in s.transports: # for each transport
    if t.addrs.len > 0:
      s.acceptFuts.add(s.accept(t))
      s.peerInfo.addrs &= t.addrs

  debug "Started libp2p node", peer = s.peerInfo
  return startFuts # listen for incoming connections

=======
>>>>>>> 3669b90c
proc stop*(s: Switch) {.async.} =
  trace "Stopping switch"

  # close and cleanup all connections
  await s.connManager.close()

  for t in s.transports:
    try:
      await t.stop()
    except CancelledError as exc:
      raise exc
    except CatchableError as exc:
      warn "error cleaning up transports", msg = exc.msg

  try:
    await allFutures(s.acceptFuts)
      .wait(1.seconds)
  except CatchableError as exc:
    trace "Exception while stopping accept loops", exc = exc.msg

  # check that all futures were properly
  # stopped and otherwise cancel them
  for a in s.acceptFuts:
    if not a.finished:
      a.cancel()

  trace "Switch stopped"

proc start*(s: Switch): Future[seq[Future[void]]] {.async, gcsafe.} =
  trace "starting switch for peer", peerInfo = s.peerInfo
  var startFuts: seq[Future[void]]
  for t in s.transports: # for each transport
    for i, a in s.peerInfo.addrs:
      if t.handles(a): # check if it handles the multiaddr
        let transpStart = t.start(a)
        startFuts.add(transpStart)
        try:
          await transpStart
          s.peerInfo.addrs[i] = t.ma # update peer's address
          s.acceptFuts.add(s.accept(t))
        except CancelledError as exc:
          await s.stop()
          raise exc
        except CatchableError as exc:
          debug "Failed to start one transport", address = $a, err = exc.msg
          continue

  debug "Started libp2p node", peer = s.peerInfo
  return startFuts # listen for incoming connections

proc newSwitch*(peerInfo: PeerInfo,
                transports: seq[Transport],
                identity: Identify,
                muxers: Table[string, MuxerProvider],
                secureManagers: openarray[Secure] = [],
                connManager: ConnManager,
                ms: MultistreamSelect,
                nameResolver: NameResolver = nil): Switch
                {.raises: [Defect, LPError].} =
  if secureManagers.len == 0:
    raise newException(LPError, "Provide at least one secure manager")

  let switch = Switch(
    peerInfo: peerInfo,
    ms: ms,
    transports: transports,
    connManager: connManager,
    peerStore: PeerStore.new(),
    dialer: Dialer.new(peerInfo.peerId, connManager, transports, ms),
    nameResolver: nameResolver)

  switch.connManager.peerStore = switch.peerStore
  switch.mount(identity)
  return switch<|MERGE_RESOLUTION|>--- conflicted
+++ resolved
@@ -206,7 +206,34 @@
         await conn.close()
       return
 
-<<<<<<< HEAD
+proc stop*(s: Switch) {.async.} =
+  trace "Stopping switch"
+
+  # close and cleanup all connections
+  await s.connManager.close()
+
+  for t in s.transports:
+    try:
+      await t.stop()
+    except CancelledError as exc:
+      raise exc
+    except CatchableError as exc:
+      warn "error cleaning up transports", msg = exc.msg
+
+  try:
+    await allFutures(s.acceptFuts)
+      .wait(1.seconds)
+  except CatchableError as exc:
+    trace "Exception while stopping accept loops", exc = exc.msg
+
+  # check that all futures were properly
+  # stopped and otherwise cancel them
+  for a in s.acceptFuts:
+    if not a.finished:
+      a.cancel()
+
+  trace "Switch stopped"
+
 proc start*(s: Switch): Future[seq[Future[void]]] {.async, gcsafe.} =
   trace "starting switch for peer", peerInfo = s.peerInfo
   var startFuts: seq[Future[void]]
@@ -226,7 +253,7 @@
 
   for s in startFuts:
     if s.failed:
-      info "Failed to start a transport", error=s.error.msg
+      info "Failed to start one transport", error=s.error.msg
 
   for t in s.transports: # for each transport
     if t.addrs.len > 0:
@@ -236,57 +263,6 @@
   debug "Started libp2p node", peer = s.peerInfo
   return startFuts # listen for incoming connections
 
-=======
->>>>>>> 3669b90c
-proc stop*(s: Switch) {.async.} =
-  trace "Stopping switch"
-
-  # close and cleanup all connections
-  await s.connManager.close()
-
-  for t in s.transports:
-    try:
-      await t.stop()
-    except CancelledError as exc:
-      raise exc
-    except CatchableError as exc:
-      warn "error cleaning up transports", msg = exc.msg
-
-  try:
-    await allFutures(s.acceptFuts)
-      .wait(1.seconds)
-  except CatchableError as exc:
-    trace "Exception while stopping accept loops", exc = exc.msg
-
-  # check that all futures were properly
-  # stopped and otherwise cancel them
-  for a in s.acceptFuts:
-    if not a.finished:
-      a.cancel()
-
-  trace "Switch stopped"
-
-proc start*(s: Switch): Future[seq[Future[void]]] {.async, gcsafe.} =
-  trace "starting switch for peer", peerInfo = s.peerInfo
-  var startFuts: seq[Future[void]]
-  for t in s.transports: # for each transport
-    for i, a in s.peerInfo.addrs:
-      if t.handles(a): # check if it handles the multiaddr
-        let transpStart = t.start(a)
-        startFuts.add(transpStart)
-        try:
-          await transpStart
-          s.peerInfo.addrs[i] = t.ma # update peer's address
-          s.acceptFuts.add(s.accept(t))
-        except CancelledError as exc:
-          await s.stop()
-          raise exc
-        except CatchableError as exc:
-          debug "Failed to start one transport", address = $a, err = exc.msg
-          continue
-
-  debug "Started libp2p node", peer = s.peerInfo
-  return startFuts # listen for incoming connections
 
 proc newSwitch*(peerInfo: PeerInfo,
                 transports: seq[Transport],
