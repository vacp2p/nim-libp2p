# Nim-LibP2P
# Copyright (c) 2023 Status Research & Development GmbH
# Licensed under either of
#  * Apache License, version 2.0, ([LICENSE-APACHE](LICENSE-APACHE))
#  * MIT license ([LICENSE-MIT](LICENSE-MIT))
# at your option.
# This file may not be copied, modified, or distributed except according to
# those terms.

## Stores generic informations about peers.
runnableExamples:
  # Will keep info of all connected peers +
  # last 50 disconnected peers
  let peerStore = PeerStore.new(capacity = 50)

  # Create a custom book type
  type MoodBook = ref object of PeerBook[string]

  var somePeerId = PeerId.random().get()

  peerStore[MoodBook][somePeerId] = "Happy"
  doAssert peerStore[MoodBook][somePeerId] == "Happy"

when (NimMajor, NimMinor) < (1, 4):
  {.push raises: [Defect].}
else:
  {.push raises: [].}

import
  std/[tables, sets, options, macros],
  chronos, chronicles,
  ./crypto/crypto,
  ./protocols/identify,
  ./protocols/protocol,
  ./peerid, ./peerinfo,
  ./routing_record,
  ./multiaddress,
  ./stream/connection,
  ./multistream,
  ./muxers/muxer,
  utility

type
  #################
  # Handler types #
  #################

  PeerBookChangeHandler* = proc(peerId: PeerId) {.gcsafe, raises: [Defect].}

  #########
  # Books #
  #########

  # Each book contains a book (map) and event handler(s)
  BasePeerBook = ref object of RootObj
    changeHandlers: seq[PeerBookChangeHandler]
    deletor: PeerBookChangeHandler

  PeerBook*[T] {.public.} = ref object of BasePeerBook
    book*: Table[PeerId, T]

  SeqPeerBook*[T] = ref object of PeerBook[seq[T]]

  AddressBook* {.public.} = ref object of SeqPeerBook[MultiAddress]
  ProtoBook* {.public.} = ref object of SeqPeerBook[string]
  KeyBook* {.public.} = ref object of PeerBook[PublicKey]

  AgentBook* {.public.} = ref object of PeerBook[string]
  ProtoVersionBook* {.public.} = ref object of PeerBook[string]
  SPRBook* {.public.} = ref object of PeerBook[Envelope]

  ####################
  # Peer store types #
  ####################

  PeerStore* {.public.} = ref object
    books: Table[string, BasePeerBook]
    identify: Identify
    capacity*: int
    toClean*: seq[PeerId]

proc new*(T: type PeerStore, identify: Identify, capacity = 1000): PeerStore {.public.} =
  T(
    identify: identify,
    capacity: capacity
  )

#########################
# Generic Peer Book API #
#########################

proc `[]`*[T](peerBook: PeerBook[T],
             peerId: PeerId): T {.public.} =
  ## Get all known metadata of a provided peer, or default(T) if missing
  peerBook.book.getOrDefault(peerId)

proc `[]=`*[T](peerBook: PeerBook[T],
             peerId: PeerId,
             entry: T) {.public.} =
  ## Set metadata for a given peerId.

  peerBook.book[peerId] = entry

  # Notify clients
  for handler in peerBook.changeHandlers:
    handler(peerId)

proc del*[T](peerBook: PeerBook[T],
                peerId: PeerId): bool {.public.} =
  ## Delete the provided peer from the book. Returns whether the peer was in the book

  if peerId notin peerBook.book:
    return false
  else:
    peerBook.book.del(peerId)
    # Notify clients
    for handler in peerBook.changeHandlers:
      handler(peerId)
    return true

proc contains*[T](peerBook: PeerBook[T], peerId: PeerId): bool {.public.} =
  peerId in peerBook.book

proc addHandler*[T](peerBook: PeerBook[T], handler: PeerBookChangeHandler) {.public.} =
  ## Adds a callback that will be called everytime the book changes
  peerBook.changeHandlers.add(handler)

proc len*[T](peerBook: PeerBook[T]): int {.public.} = peerBook.book.len

##################
# Peer Store API #
##################
macro getTypeName(t: type): untyped =
  # Generate unique name in form of Module.Type
  let typ = getTypeImpl(t)[1]
  newLit(repr(typ.owner()) & "." & repr(typ))

proc `[]`*[T](p: PeerStore, typ: type[T]): T {.public.} =
  ## Get a book from the PeerStore (ex: peerStore[AddressBook])
  let name = getTypeName(T)
  result = T(p.books.getOrDefault(name))
  if result.isNil:
    result = T.new()
    result.deletor = proc(pid: PeerId) =
      # Manual method because generic method
      # don't work
      discard T(p.books.getOrDefault(name)).del(pid)
    p.books[name] = result
  return result

proc del*(peerStore: PeerStore,
             peerId: PeerId) {.public.} =
  ## Delete the provided peer from every book.
  for _, book in peerStore.books:
    book.deletor(peerId)

proc updatePeerInfo*(
  peerStore: PeerStore,
  info: IdentifyInfo) =

  if info.addrs.len > 0:
    peerStore[AddressBook][info.peerId] = info.addrs

  if info.pubkey.isSome:
    peerStore[KeyBook][info.peerId] = info.pubkey.get()

  if info.agentVersion.isSome:
    peerStore[AgentBook][info.peerId] = info.agentVersion.get().string

  if info.protoVersion.isSome:
    peerStore[ProtoVersionBook][info.peerId] = info.protoVersion.get().string

  if info.protos.len > 0:
    peerStore[ProtoBook][info.peerId] = info.protos

  if info.signedPeerRecord.isSome:
    peerStore[SPRBook][info.peerId] = info.signedPeerRecord.get()

  let cleanupPos = peerStore.toClean.find(info.peerId)
  if cleanupPos >= 0:
    peerStore.toClean.delete(cleanupPos)

proc cleanup*(
  peerStore: PeerStore,
  peerId: PeerId) =

  if peerStore.capacity == 0:
    peerStore.del(peerId)
    return
  elif peerStore.capacity < 0:
    #infinite capacity
    return

  peerStore.toClean.add(peerId)
  while peerStore.toClean.len > peerStore.capacity:
    peerStore.del(peerStore.toClean[0])
    peerStore.toClean.delete(0)

proc identify*(
  peerStore: PeerStore,
  muxer: Muxer) {.async.} =

  # new stream for identify
  var stream = await muxer.newStream()
  if stream == nil:
    return

  try:
    if (await MultistreamSelect.select(stream, peerStore.identify.codec())):
      let info = await peerStore.identify.identify(stream, stream.peerId)

      when defined(libp2p_agents_metrics):
        var knownAgent = "unknown"
        if info.agentVersion.isSome and info.agentVersion.get().len > 0:
          let shortAgent = info.agentVersion.get().split("/")[0].safeToLowerAscii()
          if shortAgent.isOk() and KnownLibP2PAgentsSeq.contains(shortAgent.get()):
            knownAgent = shortAgent.get()
        muxer.connection.setShortAgent(knownAgent)

      peerStore.updatePeerInfo(info)
  finally:
    await stream.closeWithEOF()

<<<<<<< HEAD
proc getMostObservedIP*(self: PeerStore, ipVersion: IPVersion): Opt[MultiAddress] =
  ## Returns the most observed IP address or none if the number of observations are less than minCount.
  return self.identify.getMostObservedIP(ipVersion)

proc getMostObservedIPsAndPorts*(self: PeerStore): seq[MultiAddress] =
  ## Returns the most observed IP4/Port and IP6/Port address or an empty seq if the number of observations
  ## are less than minCount.
  return self.identify.getMostObservedIPsAndPorts()

proc replaceMAIpByMostObserved*(
  self: PeerStore,
  ma: MultiAddress): Opt[MultiAddress] =
  try:
    let maIP = ma[0]
    let maWithoutIP = ma[1..^1]

    if maWithoutIP.isErr():
      return Opt.none(MultiAddress)

    let observedIP =
      if IP4.match(maIP.get()):
        self.getMostObservedIP(IPv4)
      else:
        self.getMostObservedIP(IPv6)

    let newMA =
      if observedIP.isNone() or maIP.get() == observedIP.get():
        ma
      else:
        observedIP.get() & maWithoutIP.get()

    return Opt.some(newMA)
  except CatchableError as error:
    debug "Error while handling manual port forwarding", msg = error.msg
    return Opt.none(MultiAddress)

proc guessDialableAddrs*(self: PeerStore, listenAddrs: seq[MultiAddress]): seq[MultiAddress] =
  for l in listenAddrs:
    let guess = self.replaceMAIpByMostObserved(l)
    if guess.isSome():
      result.add(guess.get())
=======
proc guessDialableAddr*(self: PeerStore, ma: MultiAddress): MultiAddress =
  return self.identify.observedAddrManager.guessDialableAddr(ma)
>>>>>>> af5299f2
<|MERGE_RESOLUTION|>--- conflicted
+++ resolved
@@ -221,49 +221,5 @@
   finally:
     await stream.closeWithEOF()
 
-<<<<<<< HEAD
-proc getMostObservedIP*(self: PeerStore, ipVersion: IPVersion): Opt[MultiAddress] =
-  ## Returns the most observed IP address or none if the number of observations are less than minCount.
-  return self.identify.getMostObservedIP(ipVersion)
-
-proc getMostObservedIPsAndPorts*(self: PeerStore): seq[MultiAddress] =
-  ## Returns the most observed IP4/Port and IP6/Port address or an empty seq if the number of observations
-  ## are less than minCount.
-  return self.identify.getMostObservedIPsAndPorts()
-
-proc replaceMAIpByMostObserved*(
-  self: PeerStore,
-  ma: MultiAddress): Opt[MultiAddress] =
-  try:
-    let maIP = ma[0]
-    let maWithoutIP = ma[1..^1]
-
-    if maWithoutIP.isErr():
-      return Opt.none(MultiAddress)
-
-    let observedIP =
-      if IP4.match(maIP.get()):
-        self.getMostObservedIP(IPv4)
-      else:
-        self.getMostObservedIP(IPv6)
-
-    let newMA =
-      if observedIP.isNone() or maIP.get() == observedIP.get():
-        ma
-      else:
-        observedIP.get() & maWithoutIP.get()
-
-    return Opt.some(newMA)
-  except CatchableError as error:
-    debug "Error while handling manual port forwarding", msg = error.msg
-    return Opt.none(MultiAddress)
-
-proc guessDialableAddrs*(self: PeerStore, listenAddrs: seq[MultiAddress]): seq[MultiAddress] =
-  for l in listenAddrs:
-    let guess = self.replaceMAIpByMostObserved(l)
-    if guess.isSome():
-      result.add(guess.get())
-=======
 proc guessDialableAddr*(self: PeerStore, ma: MultiAddress): MultiAddress =
-  return self.identify.observedAddrManager.guessDialableAddr(ma)
->>>>>>> af5299f2
+  return self.identify.observedAddrManager.guessDialableAddr(ma)