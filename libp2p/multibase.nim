--- conflicted
+++ resolved
@@ -16,14 +16,10 @@
 {.push raises: [].}
 
 import tables
-<<<<<<< HEAD
+import results
 import sequtils
-import stew/[base32, base58, base64, results]
-=======
-import results
 import stew/[base32, base58, base64]
 import ./utils/sequninit
->>>>>>> b517b692
 
 type
   MultiBaseStatus* {.pure.} = enum
