--- conflicted
+++ resolved
@@ -21,12 +21,7 @@
   Secure* = ref object of LPProtocol # base type for secure managers
   SecureConnection* = ref object of Connection
 
-<<<<<<< HEAD
-method secure*(p: Secure, conn: Connection, outgoing: bool): Future[Connection]
-  {.base, async, gcsafe.} =
-=======
-method secure*(p: Secure, conn: Connection): Future[Connection] {.base.} =
->>>>>>> 381630f1
+method secure*(p: Secure, conn: Connection; outgoing: bool): Future[Connection] {.base.} =
   ## default implementation matches plaintext
   var retFuture = newFuture[Connection]("secure.secure")
   retFuture.complete(conn)
