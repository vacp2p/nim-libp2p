--- conflicted
+++ resolved
@@ -522,18 +522,6 @@
   procCall Secure(p).init()
   p.codec = NoiseCodec
 
-<<<<<<< HEAD
-method secure*(p: Noise, conn: Connection, initiator: bool): Future[Connection] {.async, gcsafe.} =
-  trace "Noise.secure called", initiator=p.outgoing
-  try:
-    result = await p.handleConn(conn, p.outgoing)
-  except CatchableError as exc:
-    warn "securing connection failed", msg = exc.msg
-    if not conn.closed():
-      await conn.close()
-
-=======
->>>>>>> 87e1f3c6
 proc newNoise*(privateKey: PrivateKey; outgoing: bool = true; commonPrologue: seq[byte] = @[]): Noise =
   new result
   result.outgoing = outgoing
