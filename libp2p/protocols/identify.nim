## Nim-LibP2P
## Copyright (c) 2019 Status Research & Development GmbH
## Licensed under either of
##  * Apache License, version 2.0, ([LICENSE-APACHE](LICENSE-APACHE))
##  * MIT license ([LICENSE-MIT](LICENSE-MIT))
## at your option.
## This file may not be copied, modified, or distributed except according to
## those terms.

import options
import chronos, chronicles
import ../protobuf/minprotobuf,
       ../peerinfo,
       ../stream/connection,
       ../peerid,
       ../crypto/crypto,
       ../multiaddress,
       ../protocols/protocol,
       ../utility

logScope:
  topics = "identify"

const
  IdentifyCodec* = "/ipfs/id/1.0.0"
  IdentifyPushCodec* = "/ipfs/id/push/1.0.0"
  ProtoVersion* = "ipfs/0.1.0"
  AgentVersion* = "nim-libp2p/0.0.1"

#TODO: implement push identify, leaving out for now as it is not essential

type
  IdentityNoMatchError* = object of CatchableError
  IdentityInvalidMsgError* = object of CatchableError

  IdentifyInfo* = object
    pubKey*: Option[PublicKey]
    addrs*: seq[MultiAddress]
    observedAddr*: Option[MultiAddress]
    protoVersion*: Option[string]
    agentVersion*: Option[string]
    protos*: seq[string]

  Identify* = ref object of LPProtocol
    peerInfo*: PeerInfo

proc encodeMsg*(peerInfo: PeerInfo, observedAddr: Multiaddress): ProtoBuffer =
  result = initProtoBuffer()

  result.write(initProtoField(1, peerInfo.publicKey.get().getBytes().tryGet()))

  for ma in peerInfo.addrs:
    result.write(initProtoField(2, ma.data.buffer))

  for proto in peerInfo.protocols:
    result.write(initProtoField(3, proto))

  result.write(initProtoField(4, observedAddr.data.buffer))

  let protoVersion = ProtoVersion
  result.write(initProtoField(5, protoVersion))

  let agentVersion = AgentVersion
  result.write(initProtoField(6, agentVersion))
  result.finish()

proc decodeMsg*(buf: seq[byte]): IdentifyInfo =
  var pb = initProtoBuffer(buf)

  result.pubKey = none(PublicKey)
  var pubKey: PublicKey
  if pb.getValue(1, pubKey) > 0:
    trace "read public key from message", pubKey = ($pubKey).shortLog
    result.pubKey = some(pubKey)

  result.addrs = newSeq[MultiAddress]()
  var address = newSeq[byte]()
  while pb.getBytes(2, address) > 0:
    if len(address) != 0:
      var copyaddr = address
      var ma = MultiAddress.init(copyaddr).tryGet()
      result.addrs.add(ma)
      trace "read address bytes from message", address = ma
      address.setLen(0)

  var proto = ""
  while pb.getString(3, proto) > 0:
    trace "read proto from message", proto = proto
    result.protos.add(proto)
    proto = ""

  var observableAddr = newSeq[byte]()
  if pb.getBytes(4, observableAddr) > 0: # attempt to read the observed addr
    var ma = MultiAddress.init(observableAddr).tryGet()
    trace "read observedAddr from message", address = ma
    result.observedAddr = some(ma)

  var protoVersion = ""
  if pb.getString(5, protoVersion) > 0:
    trace "read protoVersion from message", protoVersion = protoVersion
    result.protoVersion = some(protoVersion)

  var agentVersion = ""
  if pb.getString(6, agentVersion) > 0:
    trace "read agentVersion from message", agentVersion = agentVersion
    result.agentVersion = some(agentVersion)

proc newIdentify*(peerInfo: PeerInfo): Identify =
  new result
  result.peerInfo = peerInfo
  result.init()

method init*(p: Identify) =
  proc handle(conn: Connection, proto: string) {.async, gcsafe, closure.} =
    try:
      defer:
        trace "exiting identify handler", oid = conn.oid
        await conn.close()

      trace "handling identify request", oid = conn.oid
      var pb = encodeMsg(p.peerInfo, conn.observedAddr)
      await conn.writeLp(pb.buffer)
    except CancelledError as exc:
      raise exc
    except CatchableError as exc:
      trace "exception in identify handler", exc = exc.msg

  p.handler = handle
  p.codec = IdentifyCodec

proc identify*(p: Identify,
               conn: Connection,
               remotePeerInfo: PeerInfo): Future[IdentifyInfo] {.async, gcsafe.} =
  trace "initiating identify", peer = $conn
  var message = await conn.readLp(64*1024)
  if len(message) == 0:
    trace "identify: Invalid or empty message received!"
    raise newException(IdentityInvalidMsgError,
      "Invalid or empty message received!")

  result = decodeMsg(message)

  if not isNil(remotePeerInfo) and result.pubKey.isSome:
    let peer = PeerID.init(result.pubKey.get())
<<<<<<< HEAD
    if peer.isErr:
      raise newException(IdentityInvalidMsgError, "Could not derived a PeerID")
    else:
      # do a string comaprison of the ids,
      # because that is the only thing we
      # have in most cases
      if peer.get() != remotePeerInfo.peerId:
        trace "Peer ids don't match",
              remote = peer.get().pretty(),
              local = remotePeerInfo.id

        raise newException(IdentityNoMatchError, "Peer ids don't match")
=======

    # do a string comparison of the ids,
    # because that is the only thing we
    # have in most cases
    if peer != remotePeerInfo.peerId:
      trace "Peer ids don't match",
            remote = peer.pretty(),
            local = remotePeerInfo.id

      raise newException(IdentityNoMatchError, "Peer ids don't match")
>>>>>>> c788a6a3

proc push*(p: Identify, conn: Connection) {.async.} =
  await conn.write(IdentifyPushCodec)
  var pb = encodeMsg(p.peerInfo, conn.observedAddr)
  await conn.writeLp(pb.buffer)<|MERGE_RESOLUTION|>--- conflicted
+++ resolved
@@ -142,7 +142,6 @@
 
   if not isNil(remotePeerInfo) and result.pubKey.isSome:
     let peer = PeerID.init(result.pubKey.get())
-<<<<<<< HEAD
     if peer.isErr:
       raise newException(IdentityInvalidMsgError, "Could not derived a PeerID")
     else:
@@ -155,18 +154,6 @@
               local = remotePeerInfo.id
 
         raise newException(IdentityNoMatchError, "Peer ids don't match")
-=======
-
-    # do a string comparison of the ids,
-    # because that is the only thing we
-    # have in most cases
-    if peer != remotePeerInfo.peerId:
-      trace "Peer ids don't match",
-            remote = peer.pretty(),
-            local = remotePeerInfo.id
-
-      raise newException(IdentityNoMatchError, "Peer ids don't match")
->>>>>>> c788a6a3
 
 proc push*(p: Identify, conn: Connection) {.async.} =
   await conn.write(IdentifyPushCodec)
