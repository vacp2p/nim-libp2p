--- conflicted
+++ resolved
@@ -214,12 +214,8 @@
   info.peerId = peer.get()
 
   if info.observedAddr.isSome:
-<<<<<<< HEAD
-    self.observedAddrManager.addObservation(info.observedAddr.get())
-=======
     if not self.observedAddrManager.addObservation(info.observedAddr.get()):
       debug "Observed address is not valid", observedAddr = info.observedAddr.get()
->>>>>>> af5299f2
   return info
 
 proc new*(T: typedesc[IdentifyPush], handler: IdentifyPushHandler = nil): T {.public.} =
@@ -264,14 +260,4 @@
 proc push*(p: IdentifyPush, peerInfo: PeerInfo, conn: Connection) {.async, public.} =
   ## Send new `peerInfo`s to a connection
   var pb = encodeMsg(peerInfo, conn.observedAddr, true)
-  await conn.writeLp(pb.buffer)
-
-proc getMostObservedIP*(self: Identify, ipVersion: IPVersion): Opt[MultiAddress] =
-  ## Returns the most observed IP address or none if the number of observations are less than minCount.
-  return self.observedAddrManager.getMostObservedIP(ipVersion)
-
-proc getMostObservedIPsAndPorts*(self: Identify): seq[MultiAddress] =
-  ## Returns the most observed IP4/Port and IP6/Port address or an empty seq if the number of observations
-  ## are less than minCount.
-  echo self.observedAddrManager
-  return self.observedAddrManager.getMostObservedIPsAndPorts()+  await conn.writeLp(pb.buffer)