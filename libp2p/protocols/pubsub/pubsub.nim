# Nim-LibP2P
# Copyright (c) 2022 Status Research & Development GmbH
# Licensed under either of
#  * Apache License, version 2.0, ([LICENSE-APACHE](LICENSE-APACHE))
#  * MIT license ([LICENSE-MIT](LICENSE-MIT))
# at your option.
# This file may not be copied, modified, or distributed except according to
# those terms.

## Base interface for pubsub protocols
##
## You can `subscribe<#subscribe%2CPubSub%2Cstring%2CTopicHandler>`_ to a topic,
## `publish<#publish.e%2CPubSub%2Cstring%2Cseq%5Bbyte%5D>`_ something on it,
## and eventually `unsubscribe<#unsubscribe%2CPubSub%2Cstring%2CTopicHandler>`_ from it.

{.push raises: [Defect].}

import std/[tables, sequtils, sets, strutils]
import chronos, chronicles, metrics
import ./errors as pubsub_errors,
       ./pubsubpeer,
       ./rpc/[message, messages, protobuf],
       ../../switch,
       ../protocol,
       ../../crypto/crypto,
       ../../stream/connection,
       ../../peerid,
       ../../peerinfo,
       ../../errors,
       ../../utility

import metrics
import stew/results
export results

export PubSubPeer
export PubSubObserver
export protocol
export pubsub_errors

logScope:
  topics = "libp2p pubsub"

const
  KnownLibP2PTopics* {.strdefine.} = ""
  KnownLibP2PTopicsSeq* = KnownLibP2PTopics.toLowerAscii().split(",")

declareGauge(libp2p_pubsub_peers, "pubsub peer instances")
declareGauge(libp2p_pubsub_topics, "pubsub subscribed topics")
declareCounter(libp2p_pubsub_subscriptions, "pubsub subscription operations")
declareCounter(libp2p_pubsub_unsubscriptions, "pubsub unsubscription operations")
declareGauge(libp2p_pubsub_topic_handlers, "pubsub subscribed topics handlers count", labels = ["topic"])

declareCounter(libp2p_pubsub_validation_success, "pubsub successfully validated messages")
declareCounter(libp2p_pubsub_validation_failure, "pubsub failed validated messages")
declareCounter(libp2p_pubsub_validation_ignore, "pubsub ignore validated messages")

declarePublicCounter(libp2p_pubsub_messages_published, "published messages", labels = ["topic"])
declarePublicCounter(libp2p_pubsub_messages_rebroadcasted, "re-broadcasted messages", labels = ["topic"])

declarePublicCounter(libp2p_pubsub_broadcast_subscriptions, "pubsub broadcast subscriptions", labels = ["topic"])
declarePublicCounter(libp2p_pubsub_broadcast_unsubscriptions, "pubsub broadcast unsubscriptions", labels = ["topic"])
declarePublicCounter(libp2p_pubsub_broadcast_messages, "pubsub broadcast messages", labels = ["topic"])

declarePublicCounter(libp2p_pubsub_received_subscriptions, "pubsub received subscriptions", labels = ["topic"])
declarePublicCounter(libp2p_pubsub_received_unsubscriptions, "pubsub received subscriptions", labels = ["topic"])
declarePublicCounter(libp2p_pubsub_received_messages, "pubsub received messages", labels = ["topic"])

declarePublicCounter(libp2p_pubsub_broadcast_iwant, "pubsub broadcast iwant")

declarePublicCounter(libp2p_pubsub_broadcast_ihave, "pubsub broadcast ihave", labels = ["topic"])
declarePublicCounter(libp2p_pubsub_broadcast_graft, "pubsub broadcast graft", labels = ["topic"])
declarePublicCounter(libp2p_pubsub_broadcast_prune, "pubsub broadcast prune", labels = ["topic"])

declarePublicCounter(libp2p_pubsub_received_iwant, "pubsub broadcast iwant")

declarePublicCounter(libp2p_pubsub_received_ihave, "pubsub broadcast ihave", labels = ["topic"])
declarePublicCounter(libp2p_pubsub_received_graft, "pubsub broadcast graft", labels = ["topic"])
declarePublicCounter(libp2p_pubsub_received_prune, "pubsub broadcast prune", labels = ["topic"])

type
  InitializationError* = object of LPError

  TopicHandler* {.public.} = proc(topic: string,
                       data: seq[byte]): Future[void] {.gcsafe, raises: [Defect].}

  ValidatorHandler* {.public.} = proc(topic: string,
                           message: Message): Future[ValidationResult] {.gcsafe, raises: [Defect].}

  TopicPair* = tuple[topic: string, handler: TopicHandler]

  MsgIdProvider* {.public.} =
    proc(m: Message): Result[MessageID, ValidationResult] {.noSideEffect, raises: [Defect], gcsafe.}

  SubscriptionValidator* {.public.} =
    proc(topic: string): bool {.raises: [Defect], gcsafe.}
    ## Every time a peer send us a subscription (even to an unknown topic),
    ## we have to store it, which may be an attack vector.
    ## This callback can be used to reject topic we're not interested in

  PubSub* {.public.} = ref object of LPProtocol
    switch*: Switch                    # the switch used to dial/connect to peers
    peerInfo*: PeerInfo                # this peer's info
    topics*: Table[string, seq[TopicHandler]]      # the topics that _we_ are interested in
    peers*: Table[PeerId, PubSubPeer]  #\
      # Peers that we are interested to gossip with (but not necessarily
      # yet connected to)
    triggerSelf*: bool                 ## trigger own local handler on publish
    verifySignature*: bool             ## enable signature verification
    sign*: bool                        ## enable message signing
    validators*: Table[string, HashSet[ValidatorHandler]]
    observers: ref seq[PubSubObserver] # ref as in smart_ptr
    msgIdProvider*: MsgIdProvider      ## Turn message into message id (not nil)
    msgSeqno*: uint64
    anonymize*: bool                   ## if we omit fromPeer and seqno from RPC messages we send
    subscriptionValidator*: SubscriptionValidator # callback used to validate subscriptions
    topicsHigh*: int                  ## the maximum number of topics a peer is allowed to subscribe to
    maxMessageSize*: int          ##\ 
      ## the maximum raw message size we'll globally allow
      ## for finer tuning, check message size on topic validator
      ##
      ## sending a big message to a peer with a lower size limit can
      ## lead to issues, from descoring to connection drops
      ##
      ## defaults to 1mB
    rng*: ref HmacDrbgContext

    knownTopics*: HashSet[string]

method unsubscribePeer*(p: PubSub, peerId: PeerId) {.base.} =
  ## handle peer disconnects
  ##

  debug "unsubscribing pubsub peer", peerId
  p.peers.del(peerId)

  libp2p_pubsub_peers.set(p.peers.len.int64)

proc send*(p: PubSub, peer: PubSubPeer, msg: RPCMsg) {.raises: [Defect].} =
  ## Attempt to send `msg` to remote peer
  ##

  trace "sending pubsub message to peer", peer, msg = shortLog(msg)
  peer.send(msg, p.anonymize)

proc broadcast*(
  p: PubSub,
  sendPeers: auto, # Iteratble[PubSubPeer]
  msg: RPCMsg) {.raises: [Defect].} =
  ## Attempt to send `msg` to the given peers

  let npeers = sendPeers.len.int64
  for sub in msg.subscriptions:
    if sub.subscribe:
      if p.knownTopics.contains(sub.topic):
        libp2p_pubsub_broadcast_subscriptions.inc(npeers, labelValues = [sub.topic])
      else:
        libp2p_pubsub_broadcast_subscriptions.inc(npeers, labelValues = ["generic"])
    else:
      if p.knownTopics.contains(sub.topic):
        libp2p_pubsub_broadcast_unsubscriptions.inc(npeers, labelValues = [sub.topic])
      else:
        libp2p_pubsub_broadcast_unsubscriptions.inc(npeers, labelValues = ["generic"])

  for smsg in msg.messages:
    for topic in smsg.topicIDs:
      if p.knownTopics.contains(topic):
        libp2p_pubsub_broadcast_messages.inc(npeers, labelValues = [topic])
      else:
        libp2p_pubsub_broadcast_messages.inc(npeers, labelValues = ["generic"])

  if msg.control.isSome():
    libp2p_pubsub_broadcast_iwant.inc(npeers * msg.control.get().iwant.len.int64)

    let control = msg.control.get()
    for ihave in control.ihave:
      if p.knownTopics.contains(ihave.topicID):
        libp2p_pubsub_broadcast_ihave.inc(npeers, labelValues = [ihave.topicID])
      else:
        libp2p_pubsub_broadcast_ihave.inc(npeers, labelValues = ["generic"])
    for graft in control.graft:
      if p.knownTopics.contains(graft.topicID):
        libp2p_pubsub_broadcast_graft.inc(npeers, labelValues = [graft.topicID])
      else:
        libp2p_pubsub_broadcast_graft.inc(npeers, labelValues = ["generic"])
    for prune in control.prune:
      if p.knownTopics.contains(prune.topicID):
        libp2p_pubsub_broadcast_prune.inc(npeers, labelValues = [prune.topicID])
      else:
        libp2p_pubsub_broadcast_prune.inc(npeers, labelValues = ["generic"])

  trace "broadcasting messages to peers",
    peers = sendPeers.len, msg = shortLog(msg)

  if anyIt(sendPeers, it.hasObservers):
    for peer in sendPeers:
      p.send(peer, msg)
  else:
    # Fast path that only encodes message once
    let encoded = encodeRpcMsg(msg, p.anonymize)
    for peer in sendPeers:
      peer.sendEncoded(encoded)

proc sendSubs*(p: PubSub,
               peer: PubSubPeer,
               topics: openArray[string],
               subscribe: bool) =
  ## send subscriptions to remote peer
  p.send(peer, RPCMsg.withSubs(topics, subscribe))

  for topic in topics:
    if subscribe:
      if p.knownTopics.contains(topic):
        libp2p_pubsub_broadcast_subscriptions.inc(labelValues = [topic])
      else:
        libp2p_pubsub_broadcast_subscriptions.inc(labelValues = ["generic"])
    else:
      if p.knownTopics.contains(topic):
        libp2p_pubsub_broadcast_unsubscriptions.inc(labelValues = [topic])
      else:
        libp2p_pubsub_broadcast_unsubscriptions.inc(labelValues = ["generic"])

proc updateMetrics*(p: PubSub, rpcMsg: RPCMsg) =
  for i in 0..<min(rpcMsg.subscriptions.len, p.topicsHigh):
    template sub(): untyped = rpcMsg.subscriptions[i]
    if sub.subscribe:
      if p.knownTopics.contains(sub.topic):
        libp2p_pubsub_received_subscriptions.inc(labelValues = [sub.topic])
      else:
        libp2p_pubsub_received_subscriptions.inc(labelValues = ["generic"])
    else:
      if p.knownTopics.contains(sub.topic):
        libp2p_pubsub_received_unsubscriptions.inc(labelValues = [sub.topic])
      else:
        libp2p_pubsub_received_unsubscriptions.inc(labelValues = ["generic"])

  for i in 0..<rpcMsg.messages.len():
    template smsg: untyped = rpcMsg.messages[i]
    for j in 0..<smsg.topicIDs.len():
      template topic: untyped = smsg.topicIDs[j]
      if p.knownTopics.contains(topic):
        libp2p_pubsub_received_messages.inc(labelValues = [topic])
      else:
        libp2p_pubsub_received_messages.inc(labelValues = ["generic"])

  if rpcMsg.control.isSome():
    libp2p_pubsub_received_iwant.inc(rpcMsg.control.get().iwant.len.int64)
    template control: untyped = rpcMsg.control.unsafeGet()
    for ihave in control.ihave:
      if p.knownTopics.contains(ihave.topicID):
        libp2p_pubsub_received_ihave.inc(labelValues = [ihave.topicID])
      else:
        libp2p_pubsub_received_ihave.inc(labelValues = ["generic"])
    for graft in control.graft:
      if p.knownTopics.contains(graft.topicID):
        libp2p_pubsub_received_graft.inc(labelValues = [graft.topicID])
      else:
        libp2p_pubsub_received_graft.inc(labelValues = ["generic"])
    for prune in control.prune:
      if p.knownTopics.contains(prune.topicID):
        libp2p_pubsub_received_prune.inc(labelValues = [prune.topicID])
      else:
        libp2p_pubsub_received_prune.inc(labelValues = ["generic"])

method rpcHandler*(p: PubSub,
                   peer: PubSubPeer,
                   rpcMsg: RPCMsg): Future[void] {.base.} =
  ## Handler that must be overridden by concrete implementation
  raiseAssert "Unimplemented"

method onNewPeer(p: PubSub, peer: PubSubPeer) {.base.} = discard

method onPubSubPeerEvent*(p: PubSub, peer: PubsubPeer, event: PubsubPeerEvent) {.base, gcsafe.} =
  # Peer event is raised for the send connection in particular
  case event.kind
  of PubSubPeerEventKind.Connected:
    if p.topics.len > 0:
      p.sendSubs(peer, toSeq(p.topics.keys), true)
  of PubSubPeerEventKind.Disconnected:
    discard

proc getOrCreatePeer*(
    p: PubSub,
    peerId: PeerId,
    protos: seq[string]): PubSubPeer =
  p.peers.withValue(peerId, peer):
    return peer[]

  proc getConn(): Future[Connection] =
    p.switch.dial(peerId, protos)

  proc dropConn(peer: PubSubPeer) =
    proc dropConnAsync(peer: PubsubPeer) {.async.} =
      try:
        await p.switch.disconnect(peer.peerId)
      except CatchableError as exc: # never cancelled
        trace "Failed to close connection", peer, error = exc.name, msg = exc.msg
    asyncSpawn dropConnAsync(peer)

  proc onEvent(peer: PubsubPeer, event: PubsubPeerEvent) {.gcsafe.} =
    p.onPubSubPeerEvent(peer, event)

  # create new pubsub peer
  let pubSubPeer = PubSubPeer.new(peerId, getConn, dropConn, onEvent, protos[0], p.maxMessageSize)
  debug "created new pubsub peer", peerId

  p.peers[peerId] = pubSubPeer
  pubSubPeer.observers = p.observers

  onNewPeer(p, pubSubPeer)

  # metrics
  libp2p_pubsub_peers.set(p.peers.len.int64)

  pubsubPeer.connect()

  return pubSubPeer

proc handleData*(p: PubSub, topic: string, data: seq[byte]): Future[void] =
  # Start work on all data handlers without copying data into closure like
  # happens on {.async.} transformation
  p.topics.withValue(topic, handlers) do:
    var futs = newSeq[Future[void]]()

    for handler in handlers[]:
      if handler != nil: # allow nil handlers
        let fut = handler(topic, data)
        if not fut.completed(): # Fast path for successful sync handlers
          futs.add(fut)

    if futs.len() > 0:
      proc waiter(): Future[void] {.async.} =
        # slow path - we have to wait for the handlers to complete
        try:
          futs = await allFinished(futs)
        except CancelledError:
          # propagate cancellation
          for fut in futs:
            if not(fut.finished):
              fut.cancel()

        # check for errors in futures
        for fut in futs:
          if fut.failed:
            let err = fut.readError()
            warn "Error in topic handler", msg = err.msg
      return waiter()

  # Fast path - futures finished synchronously or nobody cared about data
  var res = newFuture[void]()
  res.complete()
  return res

method handleConn*(p: PubSub,
                   conn: Connection,
                   proto: string) {.base, async.} =
  ## handle incoming connections
  ##
  ## this proc will:
  ## 1) register a new PubSubPeer for the connection
  ## 2) register a handler with the peer;
  ##    this handler gets called on every rpc message
  ##    that the peer receives
  ## 3) ask the peer to subscribe us to every topic
  ##    that we're interested in
  ##

  proc handler(peer: PubSubPeer, msg: RPCMsg): Future[void] =
    # call pubsub rpc handler
    p.rpcHandler(peer, msg)

  let peer = p.getOrCreatePeer(conn.peerId, @[proto])

  try:
    peer.handler = handler
    await peer.handle(conn) # spawn peer read loop
    trace "pubsub peer handler ended", conn
  except CancelledError as exc:
    raise exc
  except CatchableError as exc:
    trace "exception ocurred in pubsub handle", exc = exc.msg, conn
  finally:
    await conn.closeWithEOF()

method subscribePeer*(p: PubSub, peer: PeerId) {.base.} =
  ## subscribe to remote peer to receive/send pubsub
  ## messages
  ##

  discard p.getOrCreatePeer(peer, p.codecs)

proc updateTopicMetrics(p: PubSub, topic: string) =
  # metrics
  libp2p_pubsub_topics.set(p.topics.len.int64)

  if p.knownTopics.contains(topic):
    p.topics.withValue(topic, handlers) do:
      libp2p_pubsub_topic_handlers.set(handlers[].len.int64, labelValues = [topic])
    do:
      libp2p_pubsub_topic_handlers.set(0, labelValues = [topic])
  else:
    var others: int64 = 0
    for key, val in p.topics:
      if key notin p.knownTopics: others += 1

    libp2p_pubsub_topic_handlers.set(others, labelValues = ["other"])

method onTopicSubscription*(p: PubSub, topic: string, subscribed: bool) {.base.} =
  # Called when subscribe is called the first time for a topic or unsubscribe
  # removes the last handler

  # Notify others that we are no longer interested in the topic
  for _, peer in p.peers:
    p.sendSubs(peer, [topic], subscribed)

  if subscribed:
    libp2p_pubsub_subscriptions.inc()
  else:
    libp2p_pubsub_unsubscriptions.inc()

proc unsubscribe*(p: PubSub,
                  topic: string,
                  handler: TopicHandler) {.public.} =
  ## unsubscribe from a ``topic`` string
  ##
  p.topics.withValue(topic, handlers):
    handlers[].keepItIf(it != handler)

    if handlers[].len() == 0:
      p.topics.del(topic)

      p.onTopicSubscription(topic, false)

    p.updateTopicMetrics(topic)

proc unsubscribe*(p: PubSub, topics: openArray[TopicPair]) {.public.} =
  ## unsubscribe from a list of ``topic`` handlers
  for t in topics:
    p.unsubscribe(t.topic, t.handler)

proc unsubscribeAll*(p: PubSub, topic: string) {.public.} =
  ## unsubscribe every `handler` from `topic`
  if topic notin p.topics:
    debug "unsubscribeAll called for an unknown topic", topic
  else:
    p.topics.del(topic)

    p.onTopicSubscription(topic, false)

    p.updateTopicMetrics(topic)

proc subscribe*(p: PubSub,
                topic: string,
                handler: TopicHandler) {.public.} =
  ## subscribe to a topic
  ##
  ## ``topic``   - a string topic to subscribe to
  ##
  ## ``handler`` - user provided proc that
  ##               will be triggered on every
  ##               received message

  # Check that this is an allowed topic
  if p.subscriptionValidator != nil and p.subscriptionValidator(topic) == false:
    warn "Trying to subscribe to a topic not passing validation!", topic
    return

  p.topics.withValue(topic, handlers) do:
    # Already subscribed, just adding another handler
    handlers[].add(handler)
  do:
    trace "subscribing to topic", name = topic
    p.topics[topic] = @[handler]

    # Notify on first handler
    p.onTopicSubscription(topic, true)

  p.updateTopicMetrics(topic)

method publish*(p: PubSub,
                topic: string,
                data: seq[byte]): Future[int] {.base, async, public.} =
  ## publish to a ``topic``
  ##
  ## The return value is the number of neighbours that we attempted to send the
  ## message to, excluding self. Note that this is an optimistic number of
  ## attempts - the number of peers that actually receive the message might
  ## be lower.
  if p.triggerSelf:
    await handleData(p, topic, data)

  return 0

method initPubSub*(p: PubSub)
  {.base, raises: [Defect, InitializationError].} =
  ## perform pubsub initialization
  p.observers = new(seq[PubSubObserver])
  if p.msgIdProvider == nil:
    p.msgIdProvider = defaultMsgIdProvider

<<<<<<< HEAD
method start*(p: PubSub) {.async, base, public.} =
  ## start pubsub
  discard

method stop*(p: PubSub) {.async, base, public.} =
  ## stop pubsub
  discard

=======
>>>>>>> 0ece5eaf
method addValidator*(p: PubSub,
                     topic: varargs[string],
                     hook: ValidatorHandler) {.base, public.} =
  ## Add a validator to a `topic`. Each new message received in this
  ## will be sent to `hook`. `hook` can return either `Accept`,
  ## `Ignore` or `Reject` (which can descore the peer)
  for t in topic:
    trace "adding validator for topic", topicId = t
    p.validators.mgetOrPut(t, HashSet[ValidatorHandler]()).incl(hook)

method removeValidator*(p: PubSub,
                        topic: varargs[string],
                        hook: ValidatorHandler) {.base, public.} =
  for t in topic:
    p.validators.withValue(t, validators):
      validators[].excl(hook)
      if validators[].len() == 0:
        p.validators.del(t)

method validate*(p: PubSub, message: Message): Future[ValidationResult] {.async, base.} =
  var pending: seq[Future[ValidationResult]]
  trace "about to validate message"
  for topic in message.topicIDs:
    trace "looking for validators on topic", topicID = topic,
                                             registered = toSeq(p.validators.keys)
    if topic in p.validators:
      trace "running validators for topic", topicID = topic
      for validator in p.validators[topic]:
        pending.add(validator(topic, message))

  result = ValidationResult.Accept
  let futs = await allFinished(pending)
  for fut in futs:
    if fut.failed:
      result = ValidationResult.Reject
      break
    let res = fut.read()
    if res != ValidationResult.Accept:
      result = res
      if res == ValidationResult.Reject:
        break

  case result
  of ValidationResult.Accept:
    libp2p_pubsub_validation_success.inc()
  of ValidationResult.Reject:
    libp2p_pubsub_validation_failure.inc()
  of ValidationResult.Ignore:
    libp2p_pubsub_validation_ignore.inc()

proc init*[PubParams: object | bool](
  P: typedesc[PubSub],
  switch: Switch,
  triggerSelf: bool = false,
  anonymize: bool = false,
  verifySignature: bool = true,
  sign: bool = true,
  msgIdProvider: MsgIdProvider = defaultMsgIdProvider,
  subscriptionValidator: SubscriptionValidator = nil,
  maxMessageSize: int = 1024 * 1024,
  rng: ref HmacDrbgContext = newRng(),
  parameters: PubParams = false): P
  {.raises: [Defect, InitializationError], public.} =
  let pubsub =
    when PubParams is bool:
      P(switch: switch,
        peerInfo: switch.peerInfo,
        triggerSelf: triggerSelf,
        anonymize: anonymize,
        verifySignature: verifySignature,
        sign: sign,
        msgIdProvider: msgIdProvider,
        subscriptionValidator: subscriptionValidator,
        maxMessageSize: maxMessageSize,
        rng: rng,
        topicsHigh: int.high)
    else:
      P(switch: switch,
        peerInfo: switch.peerInfo,
        triggerSelf: triggerSelf,
        anonymize: anonymize,
        verifySignature: verifySignature,
        sign: sign,
        msgIdProvider: msgIdProvider,
        subscriptionValidator: subscriptionValidator,
        parameters: parameters,
        maxMessageSize: maxMessageSize,
        rng: rng,
        topicsHigh: int.high)

  proc peerEventHandler(peerId: PeerId, event: PeerEvent) {.async.} =
    if event.kind == PeerEventKind.Joined:
      pubsub.subscribePeer(peerId)
    else:
      pubsub.unsubscribePeer(peerId)

  switch.addPeerEventHandler(peerEventHandler, PeerEventKind.Joined)
  switch.addPeerEventHandler(peerEventHandler, PeerEventKind.Left)

  pubsub.knownTopics = KnownLibP2PTopicsSeq.toHashSet()

  pubsub.initPubSub()

  return pubsub

proc addObserver*(p: PubSub; observer: PubSubObserver) {.public.} = p.observers[] &= observer

proc removeObserver*(p: PubSub; observer: PubSubObserver) {.public.} =
  let idx = p.observers[].find(observer)
  if idx != -1:
    p.observers[].del(idx)<|MERGE_RESOLUTION|>--- conflicted
+++ resolved
@@ -498,17 +498,6 @@
   if p.msgIdProvider == nil:
     p.msgIdProvider = defaultMsgIdProvider
 
-<<<<<<< HEAD
-method start*(p: PubSub) {.async, base, public.} =
-  ## start pubsub
-  discard
-
-method stop*(p: PubSub) {.async, base, public.} =
-  ## stop pubsub
-  discard
-
-=======
->>>>>>> 0ece5eaf
 method addValidator*(p: PubSub,
                      topic: varargs[string],
                      hook: ValidatorHandler) {.base, public.} =
