## Nim-LibP2P
## Copyright (c) 2019 Status Research & Development GmbH
## Licensed under either of
##  * Apache License, version 2.0, ([LICENSE-APACHE](LICENSE-APACHE))
##  * MIT license ([LICENSE-MIT](LICENSE-MIT))
## at your option.
## This file may not be copied, modified, or distributed except according to
## those terms.

import std/[tables, sequtils, sets]
import chronos, chronicles, metrics
import pubsubpeer,
       rpc/[message, messages],
       ../../switch,
       ../protocol,
       ../../stream/connection,
       ../../peerid,
       ../../peerinfo,
       ../../errors

import metrics
import stew/results
export results

export PubSubPeer
export PubSubObserver
export protocol

logScope:
  topics = "pubsub"

declareGauge(libp2p_pubsub_peers, "pubsub peer instances")
declareGauge(libp2p_pubsub_topics, "pubsub subscribed topics")
declareCounter(libp2p_pubsub_validation_success, "pubsub successfully validated messages")
declareCounter(libp2p_pubsub_validation_failure, "pubsub failed validated messages")
when defined(libp2p_expensive_metrics):
  declarePublicCounter(libp2p_pubsub_messages_published, "published messages", labels = ["topic"])

type
  TopicHandler* = proc(topic: string,
                       data: seq[byte]): Future[void] {.gcsafe.}

  ValidatorHandler* = proc(topic: string,
                           message: Message): Future[bool] {.gcsafe, closure.}

  TopicPair* = tuple[topic: string, handler: TopicHandler]

  MsgIdProvider* =
    proc(m: Message): string {.noSideEffect, raises: [Defect], nimcall, gcsafe.}

  Topic* = object
    # make this a variant type if one day we have different Params structs
    name*: string
    handler*: seq[TopicHandler]

  PubSub* = ref object of LPProtocol
    switch*: Switch                                 # the switch used to dial/connect to peers
    peerInfo*: PeerInfo                             # this peer's info
    topics*: Table[string, Topic]                   # local topics
    peers*: Table[PeerID, PubSubPeer]               # peerid to peer map
    triggerSelf*: bool                              # trigger own local handler on publish
    verifySignature*: bool                          # enable signature verification
    sign*: bool                                     # enable message signing
    validators*: Table[string, HashSet[ValidatorHandler]]
    observers: ref seq[PubSubObserver]              # ref as in smart_ptr
    msgIdProvider*: MsgIdProvider                   # Turn message into message id (not nil)
    msgSeqno*: uint64
    lifetimeFut*: Future[void]                      # pubsub liftime future

method unsubscribePeer*(p: PubSub, peerId: PeerID) {.base.} =
  ## handle peer disconnects
  ##

  trace "unsubscribing pubsub peer", peer = $peerId
  if peerId in p.peers:
    p.peers.del(peerId)

  libp2p_pubsub_peers.set(p.peers.len.int64)

proc send*(
  p: PubSub,
  peer: PubSubPeer,
  msg: RPCMsg,
  timeout: Duration) {.async.} =
  ## send to remote peer
  ##

  trace "sending pubsub message to peer", peer = $peer, msg = shortLog(msg)
  try:
    await peer.send(msg, timeout)
  except CancelledError as exc:
    raise exc
  except CatchableError as exc:
    trace "exception sending pubsub message to peer",
      peer = $peer, msg = shortLog(msg)
    # do not unsub during internal testing (no networking)
    when not defined(pubsub_internal_testing):      
      p.unsubscribePeer(peer.peerId)
    raise exc

proc broadcast*(
  p: PubSub,
  sendPeers: seq[PubSubPeer],
  msg: RPCMsg,
  timeout: Duration): Future[int] {.async.} =
  ## send messages and cleanup failed peers
  ##

  trace "broadcasting messages to peers",
    peers = sendPeers.len, message = shortLog(msg)
  let sent = await allFinished(
    sendPeers.mapIt( p.send(it, msg, timeout) ))
  return sent.filterIt( it.finished and it.error.isNil ).len

proc sendSubs*(p: PubSub,
               peer: PubSubPeer,
               topics: seq[string],
               subscribe: bool) {.async.} =
  ## send subscriptions to remote peer
  await p.send(
    peer,
    RPCMsg(
      subscriptions: topics.mapIt(SubOpts(subscribe: subscribe, topic: it))),
    DefaultSendTimeout)

method subscribeTopic*(p: PubSub,
                       topic: string,
                       subscribe: bool,
                       peer: PubSubPeer) {.base.} =
  # called when remote peer subscribes to a topic
  discard

method rpcHandler*(p: PubSub,
                   peer: PubSubPeer,
                   rpcMsgs: seq[RPCMsg]) {.async, base.} =
  ## handle rpc messages
  trace "processing RPC message", peer = peer.id, msgs = rpcMsgs.len

  for m in rpcMsgs:                                # for all RPC messages
    trace "processing messages", msg = m.shortLog
    if m.subscriptions.len > 0:                    # if there are any subscriptions
      for s in m.subscriptions:                    # subscribe/unsubscribe the peer for each topic
        trace "about to subscribe to topic", topicId = s.topic
        p.subscribeTopic(s.topic, s.subscribe, peer)

method onNewPeer(p: PubSub, peer: PubSubPeer) {.base.} = discard

proc getOrCreatePeer*(
  p: PubSub,
  peer: PeerID,
  proto: string): PubSubPeer =
  if peer in p.peers:
    return p.peers[peer]

  # create new pubsub peer
  let pubSubPeer = newPubSubPeer(peer, p.switch, proto)
  trace "created new pubsub peer", peerId = $peer

  p.peers[peer] = pubSubPeer
  pubSubPeer.observers = p.observers

  onNewPeer(p, pubSubPeer)

  # metrics
  libp2p_pubsub_peers.set(p.peers.len.int64)
  return pubSubPeer

method handleConn*(p: PubSub,
                   conn: Connection,
                   proto: string) {.base, async.} =
  ## handle incoming connections
  ##
  ## this proc will:
  ## 1) register a new PubSubPeer for the connection
  ## 2) register a handler with the peer;
  ##    this handler gets called on every rpc message
  ##    that the peer receives
  ## 3) ask the peer to subscribe us to every topic
  ##    that we're interested in
  ##

  if isNil(conn.peerInfo):
    trace "no valid PeerId for peer"
    await conn.close()
    return

  proc handler(peer: PubSubPeer, msgs: seq[RPCMsg]) {.async.} =
    # call pubsub rpc handler
    await p.rpcHandler(peer, msgs)

  let peer = p.getOrCreatePeer(conn.peerInfo.peerId, proto)
  if p.topics.len > 0:
    await p.sendSubs(peer, toSeq(p.topics.keys), true)

  try:
    peer.handler = handler
    await peer.handle(conn) # spawn peer read loop
    trace "pubsub peer handler ended", peer = peer.id
  except CancelledError as exc:
    raise exc
  except CatchableError as exc:
    trace "exception ocurred in pubsub handle", exc = exc.msg
  finally:
    await conn.close()

method subscribePeer*(p: PubSub, peer: PeerID) {.base.} =
  ## subscribe to remote peer to receive/send pubsub
  ## messages
  ##

  let pubsubPeer = p.getOrCreatePeer(peer, p.codec)
  pubsubPeer.outbound = true # flag as outbound
  if p.topics.len > 0:
    asyncCheck p.sendSubs(pubsubPeer, toSeq(p.topics.keys), true)

  pubsubPeer.subscribed = true

method unsubscribe*(p: PubSub,
                    topics: seq[TopicPair]) {.base, async.} =
  ## unsubscribe from a list of ``topic`` strings
  for t in topics:
    for i, h in p.topics[t.topic].handler:
      if h == t.handler:
        p.topics[t.topic].handler.del(i)

    # make sure we delete the topic if
    # no more handlers are left
    if p.topics[t.topic].handler.len <= 0:
      p.topics.del(t.topic)
      # metrics
      libp2p_pubsub_topics.set(p.topics.len.int64)

proc unsubscribe*(p: PubSub,
                  topic: string,
                  handler: TopicHandler): Future[void] =
  ## unsubscribe from a ``topic`` string
  ##

  p.unsubscribe(@[(topic, handler)])

method unsubscribeAll*(p: PubSub, topic: string) {.base, async.} =
  p.topics.del(topic)
  libp2p_pubsub_topics.set(p.topics.len.int64)

method subscribe*(p: PubSub,
                  topic: string,
                  handler: TopicHandler) {.base, async.} =
  ## subscribe to a topic
  ##
  ## ``topic``   - a string topic to subscribe to
  ##
  ## ``handler`` - is a user provided proc
  ##               that will be triggered
  ##               on every received message
  ##
  if topic notin p.topics:
    trace "subscribing to topic", name = topic
    p.topics[topic] = Topic(name: topic)

  p.topics[topic].handler.add(handler)

  var sent: seq[Future[void]]
  for peer in toSeq(p.peers.values):
    sent.add(p.sendSubs(peer, @[topic], true))

  checkFutures(await allFinished(sent))

  # metrics
  libp2p_pubsub_topics.set(p.topics.len.int64)

method publish*(p: PubSub,
                topic: string,
                data: seq[byte],
                timeout: Duration = InfiniteDuration): Future[int] {.base, async.} =
  ## publish to a ``topic``
  if p.triggerSelf and topic in p.topics:
    for h in p.topics[topic].handler:
      trace "triggering handler", topicID = topic
      try:
        await h(topic, data)
      except CancelledError as exc:
        raise exc
      except CatchableError as exc:
        # TODO these exceptions are ignored since it's likely that if writes are
        #      are failing, the underlying connection is already closed - this needs
        #      more cleanup though
        debug "Could not write to pubsub connection", msg = exc.msg

  return 0

method initPubSub*(p: PubSub) {.base.} =
  ## perform pubsub initialization
  p.observers = new(seq[PubSubObserver])
  if p.msgIdProvider == nil:
    p.msgIdProvider = defaultMsgIdProvider

method start*(p: PubSub) {.async, base.} =
  ## start pubsub
  discard

method stop*(p: PubSub) {.async, base.} =
  ## stopt pubsub
  discard

method addValidator*(p: PubSub,
                     topic: varargs[string],
                     hook: ValidatorHandler) {.base.} =
  for t in topic:
    if t notin p.validators:
      p.validators[t] = initHashSet[ValidatorHandler]()

    trace "adding validator for topic", topicId = t
    p.validators[t].incl(hook)

method removeValidator*(p: PubSub,
                        topic: varargs[string],
                        hook: ValidatorHandler) {.base.} =
  for t in topic:
    if t in p.validators:
      p.validators[t].excl(hook)

method validate*(p: PubSub, message: Message): Future[bool] {.async, base.} =
  var pending: seq[Future[bool]]
  trace "about to validate message"
  for topic in message.topicIDs:
    trace "looking for validators on topic", topicID = topic,
                                             registered = toSeq(p.validators.keys)
    if topic in p.validators:
      trace "running validators for topic", topicID = topic
      # TODO: add timeout to validator
      pending.add(p.validators[topic].mapIt(it(topic, message)))

  let futs = await allFinished(pending)
  result = futs.allIt(not it.failed and it.read())
  if result:
    libp2p_pubsub_validation_success.inc()
  else:
    libp2p_pubsub_validation_failure.inc()

proc init*[PubParams: object | bool](
  P: typedesc[PubSub],
  switch: Switch,
  triggerSelf: bool = false,
  verifySignature: bool = true,
  sign: bool = true,
<<<<<<< HEAD
  msgIdProvider: MsgIdProvider = defaultMsgIdProvider,
  parameters: PubParams = false): P =
  when PubParams is bool:
    result = P(switch: switch,
              peerInfo: switch.peerInfo,
              triggerSelf: triggerSelf,
              verifySignature: verifySignature,
              sign: sign,
              peers: initTable[PeerID, PubSubPeer](),
              topics: initTable[string, Topic](),
              cleanupLock: newAsyncLock(),
              msgIdProvider: msgIdProvider)
  else:
    result = P(switch: switch,
          peerInfo: switch.peerInfo,
          triggerSelf: triggerSelf,
          verifySignature: verifySignature,
          sign: sign,
          peers: initTable[PeerID, PubSubPeer](),
          topics: initTable[string, Topic](),
          cleanupLock: newAsyncLock(),
          msgIdProvider: msgIdProvider,
          parameters: parameters)
=======
  msgIdProvider: MsgIdProvider = defaultMsgIdProvider): P =
  result = P(switch: switch,
             peerInfo: switch.peerInfo,
             triggerSelf: triggerSelf,
             verifySignature: verifySignature,
             sign: sign,
             peers: initTable[PeerID, PubSubPeer](),
             topics: initTable[string, Topic](),
             msgIdProvider: msgIdProvider)
>>>>>>> af0955c5
  result.initPubSub()


proc addObserver*(p: PubSub; observer: PubSubObserver) = p.observers[] &= observer

proc removeObserver*(p: PubSub; observer: PubSubObserver) =
  let idx = p.observers[].find(observer)
  if idx != -1:
    p.observers[].del(idx)<|MERGE_RESOLUTION|>--- conflicted
+++ resolved
@@ -343,7 +343,6 @@
   triggerSelf: bool = false,
   verifySignature: bool = true,
   sign: bool = true,
-<<<<<<< HEAD
   msgIdProvider: MsgIdProvider = defaultMsgIdProvider,
   parameters: PubParams = false): P =
   when PubParams is bool:
@@ -354,7 +353,6 @@
               sign: sign,
               peers: initTable[PeerID, PubSubPeer](),
               topics: initTable[string, Topic](),
-              cleanupLock: newAsyncLock(),
               msgIdProvider: msgIdProvider)
   else:
     result = P(switch: switch,
@@ -364,20 +362,8 @@
           sign: sign,
           peers: initTable[PeerID, PubSubPeer](),
           topics: initTable[string, Topic](),
-          cleanupLock: newAsyncLock(),
           msgIdProvider: msgIdProvider,
           parameters: parameters)
-=======
-  msgIdProvider: MsgIdProvider = defaultMsgIdProvider): P =
-  result = P(switch: switch,
-             peerInfo: switch.peerInfo,
-             triggerSelf: triggerSelf,
-             verifySignature: verifySignature,
-             sign: sign,
-             peers: initTable[PeerID, PubSubPeer](),
-             topics: initTable[string, Topic](),
-             msgIdProvider: msgIdProvider)
->>>>>>> af0955c5
   result.initPubSub()
 
 
