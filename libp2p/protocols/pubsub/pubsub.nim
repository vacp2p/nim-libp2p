--- conflicted
+++ resolved
@@ -311,38 +311,27 @@
                 triggerSelf: bool = false,
                 verifySignature: bool = true,
                 sign: bool = true,
-<<<<<<< HEAD
+                msgIdProvider: MsgIdProvider = defaultMsgIdProvider,
                 params: PubParams = false): P =
   when PubParams is bool:
     result = P(peerInfo: peerInfo,
               triggerSelf: triggerSelf,
               verifySignature: verifySignature,
               sign: sign,
-              cleanupLock: newAsyncLock())
+              cleanupLock: newAsyncLock(),
+              msgIdProvider)
   else:
     result = P(peerInfo: peerInfo,
               triggerSelf: triggerSelf,
               verifySignature: verifySignature,
               sign: sign,
               cleanupLock: newAsyncLock(),
+              msgIdProvider,
               parameters: params)
   result.initPubSub()
 
 
 proc addObserver*(p: PubSub; observer: PubSubObserver) = p.observers[] &= observer
-=======
-                msgIdProvider: MsgIdProvider = defaultMsgIdProvider): P =
-  result = P(peerInfo: peerInfo,
-             triggerSelf: triggerSelf,
-             verifySignature: verifySignature,
-             sign: sign,
-             cleanupLock: newAsyncLock(),
-             msgIdProvider: msgIdProvider)
-  result.initPubSub()
-
-proc addObserver*(p: PubSub; observer: PubSubObserver) =
-  p.observers[] &= observer
->>>>>>> 0d0309a6
 
 proc removeObserver*(p: PubSub; observer: PubSubObserver) =
   let idx = p.observers[].find(observer)
