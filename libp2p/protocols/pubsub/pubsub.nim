--- conflicted
+++ resolved
@@ -107,7 +107,6 @@
     anonymize*: bool                   # if we omit fromPeer and seqno from RPC messages we send
     subscriptionValidator*: SubscriptionValidator # callback used to validate subscriptions
     topicsHigh*: int                  # the maximum number of topics a peer is allowed to subscribe to
-<<<<<<< HEAD
     maxMessageSize*: int          ##\ 
       ## the maximum raw message size we'll globally allow
       ## for finer tuning, check message size on topic validator
@@ -116,9 +115,7 @@
       ## lead to issues, from descoring to connection drops
       ##
       ## defaults to 1mB
-=======
     rng*: ref BrHmacDrbgContext
->>>>>>> 846baf38
 
     knownTopics*: HashSet[string]
 
@@ -551,11 +548,8 @@
   sign: bool = true,
   msgIdProvider: MsgIdProvider = defaultMsgIdProvider,
   subscriptionValidator: SubscriptionValidator = nil,
-<<<<<<< HEAD
   maxMessageSize: int = 1024 * 1024,
-=======
   rng: ref BrHmacDrbgContext = newRng(),
->>>>>>> 846baf38
   parameters: PubParams = false): P
   {.raises: [Defect, InitializationError].} =
   let pubsub =
@@ -568,11 +562,8 @@
         sign: sign,
         msgIdProvider: msgIdProvider,
         subscriptionValidator: subscriptionValidator,
-<<<<<<< HEAD
         maxMessageSize: maxMessageSize,
-=======
         rng: rng,
->>>>>>> 846baf38
         topicsHigh: int.high)
     else:
       P(switch: switch,
@@ -584,11 +575,8 @@
         msgIdProvider: msgIdProvider,
         subscriptionValidator: subscriptionValidator,
         parameters: parameters,
-<<<<<<< HEAD
         maxMessageSize: maxMessageSize,
-=======
         rng: rng,
->>>>>>> 846baf38
         topicsHigh: int.high)
 
   proc peerEventHandler(peerId: PeerId, event: PeerEvent) {.async.} =
