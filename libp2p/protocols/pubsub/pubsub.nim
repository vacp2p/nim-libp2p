## Nim-LibP2P
## Copyright (c) 2019 Status Research & Development GmbH
## Licensed under either of
##  * Apache License, version 2.0, ([LICENSE-APACHE](LICENSE-APACHE))
##  * MIT license ([LICENSE-MIT](LICENSE-MIT))
## at your option.
## This file may not be copied, modified, or distributed except according to
## those terms.

import std/[tables, sequtils, sets]
import chronos, chronicles, metrics
import pubsubpeer,
       rpc/[message, messages],
       ../../switch,
       ../protocol,
       ../../stream/connection,
       ../../peerid,
       ../../peerinfo,
       ../../errors

import metrics
import stew/results
export results

export PubSubPeer
export PubSubObserver
export protocol

logScope:
  topics = "pubsub"

declareGauge(libp2p_pubsub_peers, "pubsub peer instances")
declareGauge(libp2p_pubsub_topics, "pubsub subscribed topics")
declareCounter(libp2p_pubsub_validation_success, "pubsub successfully validated messages")
declareCounter(libp2p_pubsub_validation_failure, "pubsub failed validated messages")
when defined(libp2p_expensive_metrics):
  declarePublicCounter(libp2p_pubsub_messages_published, "published messages", labels = ["topic"])

type
  TopicHandler* = proc(topic: string,
                       data: seq[byte]): Future[void] {.gcsafe.}

  ValidatorHandler* = proc(topic: string,
                           message: Message): Future[bool] {.gcsafe, closure.}

  TopicPair* = tuple[topic: string, handler: TopicHandler]

  MsgIdProvider* =
    proc(m: Message): string {.noSideEffect, raises: [Defect], nimcall, gcsafe.}

  Topic* = object
    # make this a variant type if one day we have different Params structs
    name*: string
    handler*: seq[TopicHandler]

  PubSub* = ref object of LPProtocol
    switch*: Switch                    # the switch used to dial/connect to peers
    peerInfo*: PeerInfo                # this peer's info
    topics*: Table[string, Topic]      # local topics
    peers*: Table[PeerID, PubSubPeer]  ##\
      ## Peers that we are interested to gossip with (but not necessarily
      ## yet connected to)
    triggerSelf*: bool                 # trigger own local handler on publish
    verifySignature*: bool             # enable signature verification
    sign*: bool                        # enable message signing
    validators*: Table[string, HashSet[ValidatorHandler]]
    observers: ref seq[PubSubObserver] # ref as in smart_ptr
    msgIdProvider*: MsgIdProvider      # Turn message into message id (not nil)
    msgSeqno*: uint64
<<<<<<< HEAD
    lifetimeFut*: Future[void]                      # pubsub liftime future
    anonymize*: bool                                # if we omit fromPeer and seqno from RPC messages we send
=======
>>>>>>> 471e5906

method unsubscribePeer*(p: PubSub, peerId: PeerID) {.base.} =
  ## handle peer disconnects
  ##

  trace "unsubscribing pubsub peer", peerId
  p.peers.del(peerId)

  libp2p_pubsub_peers.set(p.peers.len.int64)

proc send*(p: PubSub, peer: PubSubPeer, msg: RPCMsg) =
  ## Attempt to send `msg` to remote peer
  ##

  trace "sending pubsub message to peer", peer, msg = shortLog(msg)
  peer.send(msg)

proc broadcast*(
  p: PubSub,
  sendPeers: openArray[PubSubPeer],
  msg: RPCMsg) = # raises: [Defect]
  ## Attempt to send `msg` to the given peers

  trace "broadcasting messages to peers",
    peers = sendPeers.len, msg = shortLog(msg)
  for peer in sendPeers:
    p.send(peer, msg)

proc sendSubs*(p: PubSub,
               peer: PubSubPeer,
               topics: seq[string],
               subscribe: bool) =
  ## send subscriptions to remote peer
  p.send(peer, RPCMsg.withSubs(topics, subscribe))

method subscribeTopic*(p: PubSub,
                       topic: string,
                       subscribe: bool,
                       peer: PubSubPeer) {.base.} =
  # called when remote peer subscribes to a topic
  discard

method rpcHandler*(p: PubSub,
                   peer: PubSubPeer,
                   rpcMsg: RPCMsg) {.async, base.} =
  ## handle rpc messages
  trace "processing RPC message", msg = rpcMsg.shortLog, peer
  for s in rpcMsg.subscriptions: # subscribe/unsubscribe the peer for each topic
    trace "about to subscribe to topic", topicId = s.topic, peer
    p.subscribeTopic(s.topic, s.subscribe, peer)

method onNewPeer(p: PubSub, peer: PubSubPeer) {.base.} = discard

method onPubSubPeerEvent*(p: PubSub, peer: PubsubPeer, event: PubsubPeerEvent) {.base, gcsafe.} =
  # Peer event is raised for the send connection in particular
  case event.kind
  of PubSubPeerEventKind.Connected:
    p.sendSubs(peer, toSeq(p.topics.keys), true)
  of PubSubPeerEventKind.Disconnected:
    discard

proc getOrCreatePeer*(
  p: PubSub,
  peer: PeerID,
  protos: seq[string]): PubSubPeer =
  if peer in p.peers:
    return p.peers[peer]

  proc getConn(): Future[Connection] =
    p.switch.dial(peer, protos)

  proc onEvent(peer: PubsubPeer, event: PubsubPeerEvent) {.gcsafe.} =
    p.onPubSubPeerEvent(peer, event)

  # create new pubsub peer
  let pubSubPeer = newPubSubPeer(peer, getConn, onEvent, protos[0])
  trace "created new pubsub peer", peer

  p.peers[peer] = pubSubPeer
  pubSubPeer.observers = p.observers

  onNewPeer(p, pubSubPeer)

  # metrics
  libp2p_pubsub_peers.set(p.peers.len.int64)

  pubsubPeer.connect()

  return pubSubPeer

proc handleData*(p: PubSub, topic: string, data: seq[byte]): Future[void] {.async.} =
  if topic notin p.topics: return # Not subscribed

  for h in p.topics[topic].handler:
    trace "triggering handler", topicID = topic
    try:
      await h(topic, data)
    except CancelledError as exc:
      raise exc
    except CatchableError as exc:
      # Handlers should never raise exceptions
      warn "Error in topic handler", msg = exc.msg

method handleConn*(p: PubSub,
                   conn: Connection,
                   proto: string) {.base, async.} =
  ## handle incoming connections
  ##
  ## this proc will:
  ## 1) register a new PubSubPeer for the connection
  ## 2) register a handler with the peer;
  ##    this handler gets called on every rpc message
  ##    that the peer receives
  ## 3) ask the peer to subscribe us to every topic
  ##    that we're interested in
  ##

  if isNil(conn.peerInfo):
    trace "no valid PeerId for peer"
    await conn.close()
    return

  proc handler(peer: PubSubPeer, msg: RPCMsg): Future[void] =
    # call pubsub rpc handler
    p.rpcHandler(peer, msg)

  let peer = p.getOrCreatePeer(conn.peerInfo.peerId, @[proto])

  try:
    peer.handler = handler
    await peer.handle(conn) # spawn peer read loop
    trace "pubsub peer handler ended", conn
  except CancelledError as exc:
    raise exc
  except CatchableError as exc:
    trace "exception ocurred in pubsub handle", exc = exc.msg, conn
  finally:
    await conn.close()

method subscribePeer*(p: PubSub, peer: PeerID) {.base.} =
  ## subscribe to remote peer to receive/send pubsub
  ## messages
  ##

  let peer = p.getOrCreatePeer(peer, p.codecs)
  peer.outbound = true # flag as outbound

method unsubscribe*(p: PubSub,
                    topics: seq[TopicPair]) {.base, async.} =
  ## unsubscribe from a list of ``topic`` strings
  for t in topics:
    p.topics.withValue(t.topic, topic):
      topic[].handler.keepIf(proc (x: auto): bool = x != t.handler)

      if topic[].handler.len == 0:
        # make sure we delete the topic if
        # no more handlers are left
        p.topics.del(t.topic)

        libp2p_pubsub_topics.set(p.topics.len.int64)

proc unsubscribe*(p: PubSub,
                  topic: string,
                  handler: TopicHandler): Future[void] =
  ## unsubscribe from a ``topic`` string
  ##

  p.unsubscribe(@[(topic, handler)])

method unsubscribeAll*(p: PubSub, topic: string) {.base, async.} =
  p.topics.del(topic)
  libp2p_pubsub_topics.set(p.topics.len.int64)

method subscribe*(p: PubSub,
                  topic: string,
                  handler: TopicHandler) {.base, async.} =
  ## subscribe to a topic
  ##
  ## ``topic``   - a string topic to subscribe to
  ##
  ## ``handler`` - is a user provided proc
  ##               that will be triggered
  ##               on every received message
  ##
  if topic notin p.topics:
    trace "subscribing to topic", name = topic
    p.topics[topic] = Topic(name: topic)

  p.topics[topic].handler.add(handler)

  for _, peer in p.peers:
    p.sendSubs(peer, @[topic], true)

  # metrics
  libp2p_pubsub_topics.set(p.topics.len.int64)

method publish*(p: PubSub,
                topic: string,
                data: seq[byte]): Future[int] {.base, async.} =
  ## publish to a ``topic``
  ## The return value is the number of neighbours that we attempted to send the
  ## message to, excluding self. Note that this is an optimistic number of
  ## attempts - the number of peers that actually receive the message might
  ## be lower.
  if p.triggerSelf:
    await handleData(p, topic, data)

  return 0

method initPubSub*(p: PubSub) {.base.} =
  ## perform pubsub initialization
  p.observers = new(seq[PubSubObserver])
  if p.msgIdProvider == nil:
    p.msgIdProvider = defaultMsgIdProvider

method start*(p: PubSub) {.async, base.} =
  ## start pubsub
  discard

method stop*(p: PubSub) {.async, base.} =
  ## stopt pubsub
  discard

method addValidator*(p: PubSub,
                     topic: varargs[string],
                     hook: ValidatorHandler) {.base.} =
  for t in topic:
    if t notin p.validators:
      p.validators[t] = initHashSet[ValidatorHandler]()

    trace "adding validator for topic", topicId = t
    p.validators[t].incl(hook)

method removeValidator*(p: PubSub,
                        topic: varargs[string],
                        hook: ValidatorHandler) {.base.} =
  for t in topic:
    if t in p.validators:
      p.validators[t].excl(hook)

method validate*(p: PubSub, message: Message): Future[bool] {.async, base.} =
  var pending: seq[Future[bool]]
  trace "about to validate message"
  for topic in message.topicIDs:
    trace "looking for validators on topic", topicID = topic,
                                             registered = toSeq(p.validators.keys)
    if topic in p.validators:
      trace "running validators for topic", topicID = topic
      # TODO: add timeout to validator
      pending.add(p.validators[topic].mapIt(it(topic, message)))

  let futs = await allFinished(pending)
  result = futs.allIt(not it.failed and it.read())
  if result:
    libp2p_pubsub_validation_success.inc()
  else:
    libp2p_pubsub_validation_failure.inc()

proc init*[PubParams: object | bool](
  P: typedesc[PubSub],
  switch: Switch,
  triggerSelf: bool = false,
  anonymize: bool = false,
  verifySignature: bool = true,
  sign: bool = true,
  msgIdProvider: MsgIdProvider = defaultMsgIdProvider,
  parameters: PubParams = false): P =
  let pubsub =
    when PubParams is bool:
      P(switch: switch,
        peerInfo: switch.peerInfo,
        triggerSelf: triggerSelf,
        anonymize: anonymize,
        verifySignature: verifySignature,
        sign: sign,
        peers: initTable[PeerID, PubSubPeer](),
        topics: initTable[string, Topic](),
        msgIdProvider: msgIdProvider)
    else:
      P(switch: switch,
        peerInfo: switch.peerInfo,
        triggerSelf: triggerSelf,
        anonymize: anonymize,
        verifySignature: verifySignature,
        sign: sign,
        peers: initTable[PeerID, PubSubPeer](),
        topics: initTable[string, Topic](),
        msgIdProvider: msgIdProvider,
        parameters: parameters)
  pubsub.initPubSub()

  proc peerEventHandler(peerId: PeerID, event: PeerEvent) {.async.} =
    if event == PeerEvent.Joined:
      pubsub.subscribePeer(peerId)
    else:
      pubsub.unsubscribePeer(peerId)

  switch.addPeerEventHandler(peerEventHandler, PeerEvent.Joined)
  switch.addPeerEventHandler(peerEventHandler, PeerEvent.Left)

  pubsub.initPubSub()
  return pubsub


proc addObserver*(p: PubSub; observer: PubSubObserver) = p.observers[] &= observer

proc removeObserver*(p: PubSub; observer: PubSubObserver) =
  let idx = p.observers[].find(observer)
  if idx != -1:
    p.observers[].del(idx)<|MERGE_RESOLUTION|>--- conflicted
+++ resolved
@@ -67,11 +67,7 @@
     observers: ref seq[PubSubObserver] # ref as in smart_ptr
     msgIdProvider*: MsgIdProvider      # Turn message into message id (not nil)
     msgSeqno*: uint64
-<<<<<<< HEAD
-    lifetimeFut*: Future[void]                      # pubsub liftime future
-    anonymize*: bool                                # if we omit fromPeer and seqno from RPC messages we send
-=======
->>>>>>> 471e5906
+    anonymize*: bool                   # if we omit fromPeer and seqno from RPC messages we send
 
 method unsubscribePeer*(p: PubSub, peerId: PeerID) {.base.} =
   ## handle peer disconnects
