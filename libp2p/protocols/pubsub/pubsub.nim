--- conflicted
+++ resolved
@@ -92,15 +92,11 @@
   except CancelledError as exc:
     raise exc
   except CatchableError as exc:
-<<<<<<< HEAD
-    trace "exception sending pubsub message to peer", peer = $peer, msg = msg
-    when not defined(pubsub_internal_testing):
-      p.unsubscribePeer(peer.peerId)
-=======
     trace "exception sending pubsub message to peer",
       peer = $peer, msg = shortLog(msg)
-    p.unsubscribePeer(peer.peerId)
->>>>>>> ab864fc7
+    # do not unsub during internal testing (no networking)
+    when not defined(pubsub_internal_testing):      
+      p.unsubscribePeer(peer.peerId)
     raise exc
 
 proc broadcast*(
