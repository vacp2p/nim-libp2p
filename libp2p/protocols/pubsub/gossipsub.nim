# Nim-LibP2P
# Copyright (c) 2023 Status Research & Development GmbH
# Licensed under either of
#  * Apache License, version 2.0, ([LICENSE-APACHE](LICENSE-APACHE))
#  * MIT license ([LICENSE-MIT](LICENSE-MIT))
# at your option.
# This file may not be copied, modified, or distributed except according to
# those terms.

## Gossip based publishing

{.push raises: [].}

import std/[sets, sequtils]
import chronos, chronicles, metrics
import chronos/ratelimit
import ./pubsub,
       ./floodsub,
       ./pubsubpeer,
       ./peertable,
       ./mcache,
       ./timedcache,
       ./rpc/[messages, message, protobuf],
       ../protocol,
       ../../stream/connection,
       ../../peerinfo,
       ../../peerid,
       ../../utility,
       ../../switch

import stew/results
export results

import ./gossipsub/[types, scoring, behavior], ../../utils/heartbeat

export types, scoring, behavior, pubsub

logScope:
  topics = "libp2p gossipsub"

declareCounter(libp2p_gossipsub_failed_publish, "number of failed publish")
declareCounter(libp2p_gossipsub_invalid_topic_subscription, "number of invalid topic subscriptions that happened")
declareCounter(libp2p_gossipsub_duplicate_during_validation, "number of duplicates received during message validation")
declareCounter(libp2p_gossipsub_idontwant_saved_messages, "number of duplicates avoided by idontwant")
declareCounter(libp2p_gossipsub_saved_bytes, "bytes saved by gossipsub optimizations", labels=["kind"])
declareCounter(libp2p_gossipsub_duplicate, "number of duplicates received")
declareCounter(libp2p_gossipsub_received, "number of messages received (deduplicated)")

proc init*(_: type[GossipSubParams]): GossipSubParams =
  GossipSubParams(
      explicit: true,
      pruneBackoff: 1.minutes,
      unsubscribeBackoff: 5.seconds,
      floodPublish: true,
      gossipFactor: 0.25,
      d: GossipSubD,
      dLow: GossipSubDlo,
      dHigh: GossipSubDhi,
      dScore: GossipSubDlo,
      dOut: GossipSubDlo - 1, # DLow - 1
      dLazy: GossipSubD, # Like D
      heartbeatInterval: GossipSubHeartbeatInterval,
      historyLength: GossipSubHistoryLength,
      historyGossip: GossipSubHistoryGossip,
      fanoutTTL: GossipSubFanoutTTL,
      seenTTL: 2.minutes,
      gossipThreshold: -100,
      publishThreshold: -1000,
      graylistThreshold: -10000,
      opportunisticGraftThreshold: 0,
      decayInterval: 1.seconds,
      decayToZero: 0.01,
      retainScore: 2.minutes,
      appSpecificWeight: 0.0,
      ipColocationFactorWeight: 0.0,
      ipColocationFactorThreshold: 1.0,
      behaviourPenaltyWeight: -1.0,
      behaviourPenaltyDecay: 0.999,
      disconnectBadPeers: false,
      enablePX: false,
<<<<<<< HEAD
      bandwidthEstimatebps: 100_000_000 # 100 Mbps or 12.5 MBps
=======
      bandwidthEstimatebps: 100_000_000, # 100 Mbps or 12.5 MBps
      overheadRateLimit: Opt.none(tuple[bytes: int, interval: Duration]),
      disconnectPeerAboveRateLimit: false
>>>>>>> 4e7eaba6
    )

proc validateParameters*(parameters: GossipSubParams): Result[void, cstring] =
  if  (parameters.dOut >= parameters.dLow) or
      (parameters.dOut > (parameters.d div 2)):
    err("gossipsub: dOut parameter error, Number of outbound connections to keep in the mesh. Must be less than D_lo and at most D/2")
  elif parameters.gossipThreshold >= 0:
    err("gossipsub: gossipThreshold parameter error, Must be < 0")
  elif parameters.unsubscribeBackoff.seconds <= 0:
    err("gossipsub: unsubscribeBackoff parameter error, Must be > 0 seconds")
  elif parameters.publishThreshold >= parameters.gossipThreshold:
    err("gossipsub: publishThreshold parameter error, Must be < gossipThreshold")
  elif parameters.graylistThreshold >= parameters.publishThreshold:
    err("gossipsub: graylistThreshold parameter error, Must be < publishThreshold")
  elif parameters.acceptPXThreshold < 0:
    err("gossipsub: acceptPXThreshold parameter error, Must be >= 0")
  elif parameters.opportunisticGraftThreshold < 0:
    err("gossipsub: opportunisticGraftThreshold parameter error, Must be >= 0")
  elif parameters.decayToZero > 0.5 or parameters.decayToZero <= 0.0:
    err("gossipsub: decayToZero parameter error, Should be close to 0.0")
  elif parameters.appSpecificWeight < 0:
    err("gossipsub: appSpecificWeight parameter error, Must be positive")
  elif parameters.ipColocationFactorWeight > 0:
    err("gossipsub: ipColocationFactorWeight parameter error, Must be negative or 0")
  elif parameters.ipColocationFactorThreshold < 1.0:
    err("gossipsub: ipColocationFactorThreshold parameter error, Must be at least 1")
  elif parameters.behaviourPenaltyWeight >= 0:
    err("gossipsub: behaviourPenaltyWeight parameter error, Must be negative")
  elif parameters.behaviourPenaltyDecay < 0 or parameters.behaviourPenaltyDecay >= 1:
    err("gossipsub: behaviourPenaltyDecay parameter error, Must be between 0 and 1")
  else:
    ok()

proc validateParameters*(parameters: TopicParams): Result[void, cstring] =
  if parameters.timeInMeshWeight <= 0.0 or parameters.timeInMeshWeight > 1.0:
    err("gossipsub: timeInMeshWeight parameter error, Must be a small positive value")
  elif parameters.timeInMeshCap <= 0.0:
    err("gossipsub: timeInMeshCap parameter error, Should be a positive value")
  elif parameters.firstMessageDeliveriesWeight <= 0.0:
    err("gossipsub: firstMessageDeliveriesWeight parameter error, Should be a positive value")
  elif parameters.meshMessageDeliveriesWeight >= 0.0:
    err("gossipsub: meshMessageDeliveriesWeight parameter error, Should be a negative value")
  elif parameters.meshMessageDeliveriesThreshold <= 0.0:
    err("gossipsub: meshMessageDeliveriesThreshold parameter error, Should be a positive value")
  elif parameters.meshMessageDeliveriesCap < parameters.meshMessageDeliveriesThreshold:
    err("gossipsub: meshMessageDeliveriesCap parameter error, Should be >= meshMessageDeliveriesThreshold")
  elif parameters.meshFailurePenaltyWeight >= 0.0:
    err("gossipsub: meshFailurePenaltyWeight parameter error, Should be a negative value")
  elif parameters.invalidMessageDeliveriesWeight >= 0.0:
    err("gossipsub: invalidMessageDeliveriesWeight parameter error, Should be a negative value")
  else:
    ok()

method init*(g: GossipSub) =
  proc handler(conn: Connection, proto: string) {.async.} =
    ## main protocol handler that gets triggered on every
    ## connection for a protocol string
    ## e.g. ``/floodsub/1.0.0``, etc...
    ##
    try:
      await g.handleConn(conn, proto)
    except CancelledError:
      # This is top-level procedure which will work as separate task, so it
      # do not need to propogate CancelledError.
      trace "Unexpected cancellation in gossipsub handler", conn
    except CatchableError as exc:
      trace "GossipSub handler leaks an error", exc = exc.msg, conn

  g.handler = handler
  g.codecs &= GossipSubCodec
  g.codecs &= GossipSubCodec_10

method onNewPeer*(g: GossipSub, peer: PubSubPeer) =
  g.withPeerStats(peer.peerId) do (stats: var PeerStats):
    # Make sure stats and peer information match, even when reloading peer stats
    # from a previous connection
    peer.score = stats.score
    peer.appScore = stats.appScore
    peer.behaviourPenalty = stats.behaviourPenalty

    # Check if the score is below the threshold and disconnect the peer if necessary
    g.disconnectIfBadScorePeer(peer, stats.score)

  peer.iHaveBudget = IHavePeerBudget
  peer.pingBudget = PingsPeerBudget

method onPubSubPeerEvent*(p: GossipSub, peer: PubSubPeer, event: PubSubPeerEvent) {.gcsafe.} =
  case event.kind
  of PubSubPeerEventKind.Connected:
    discard
  of PubSubPeerEventKind.Disconnected:
    # If a send connection is lost, it's better to remove peer from the mesh -
    # if it gets reestablished, the peer will be readded to the mesh, and if it
    # doesn't, well.. then we hope the peer is going away!
    for topic, peers in p.mesh.mpairs():
      p.pruned(peer, topic)
      peers.excl(peer)
    for _, peers in p.fanout.mpairs():
      peers.excl(peer)

  procCall FloodSub(p).onPubSubPeerEvent(peer, event)

method unsubscribePeer*(g: GossipSub, peer: PeerId) =
  ## handle peer disconnects
  ##

  trace "unsubscribing gossipsub peer", peer
  let pubSubPeer = g.peers.getOrDefault(peer)
  if pubSubPeer.isNil:
    trace "no peer to unsubscribe", peer
    return

  # remove from peer IPs collection too
  pubSubPeer.address.withValue(address):
    g.peersInIP.withValue(address, s):
      s[].excl(pubSubPeer.peerId)
      if s[].len == 0:
        g.peersInIP.del(address)

  for t in toSeq(g.mesh.keys):
    trace "pruning unsubscribing peer", pubSubPeer, score = pubSubPeer.score
    g.pruned(pubSubPeer, t)
    g.mesh.removePeer(t, pubSubPeer)

  for t in toSeq(g.gossipsub.keys):
    g.gossipsub.removePeer(t, pubSubPeer)
    # also try to remove from direct peers table here
    g.subscribedDirectPeers.removePeer(t, pubSubPeer)

  for t in toSeq(g.fanout.keys):
    g.fanout.removePeer(t, pubSubPeer)

  g.peerStats.withValue(peer, stats):
    for topic, info in stats[].topicInfos.mpairs:
      info.firstMessageDeliveries = 0

  procCall FloodSub(g).unsubscribePeer(peer)

proc handleSubscribe*(g: GossipSub,
                      peer: PubSubPeer,
                      topic: string,
                      subscribe: bool) =
  logScope:
    peer
    topic

  if subscribe:
    # this is a workaround for a race condition
    # that can happen if we disconnect the peer very early
    # in the future we might use this as a test case
    # and eventually remove this workaround
    if peer.peerId notin g.peers:
      trace "ignoring unknown peer"
      return

    if not(isNil(g.subscriptionValidator)) and not(g.subscriptionValidator(topic)):
      # this is a violation, so warn should be in order
      trace "ignoring invalid topic subscription", topic, peer
      libp2p_gossipsub_invalid_topic_subscription.inc()
      return

    trace "peer subscribed to topic"

    # subscribe remote peer to the topic
    discard g.gossipsub.addPeer(topic, peer)
    if peer.peerId in g.parameters.directPeers:
      discard g.subscribedDirectPeers.addPeer(topic, peer)
  else:
    trace "peer unsubscribed from topic"

    if g.mesh.hasPeer(topic, peer):
      #against spec
      g.mesh.removePeer(topic, peer)
      g.pruned(peer, topic)

    # unsubscribe remote peer from the topic
    g.gossipsub.removePeer(topic, peer)

    g.fanout.removePeer(topic, peer)
    if peer.peerId in g.parameters.directPeers:
      g.subscribedDirectPeers.removePeer(topic, peer)

  trace "gossip peers", peers = g.gossipsub.peers(topic), topic

proc handleControl(g: GossipSub, peer: PubSubPeer, control: ControlMessage) =
  g.handlePrune(peer, control.prune)

  var respControl: ControlMessage
  g.handleIDontWant(peer, control.idontwant)
  let iwant = g.handleIHave(peer, control.ihave)
  if iwant.messageIds.len > 0:
    respControl.iwant.add(iwant)
  respControl.prune.add(g.handleGraft(peer, control.graft))
  let messages = g.handleIWant(peer, control.iwant)

  if
    respControl.prune.len > 0 or
    respControl.iwant.len > 0 or
    messages.len > 0:
    # iwant and prunes from here, also messages

    for smsg in messages:
      for topic in smsg.topicIds:
        if g.knownTopics.contains(topic):
          libp2p_pubsub_broadcast_messages.inc(labelValues = [topic])
        else:
          libp2p_pubsub_broadcast_messages.inc(labelValues = ["generic"])

    libp2p_pubsub_broadcast_iwant.inc(respControl.iwant.len.int64)

    for prune in respControl.prune:
      if g.knownTopics.contains(prune.topicId):
        libp2p_pubsub_broadcast_prune.inc(labelValues = [prune.topicId])
      else:
        libp2p_pubsub_broadcast_prune.inc(labelValues = ["generic"])

    trace "sending control message", msg = shortLog(respControl), peer
    g.send(
      peer,
      RPCMsg(control: some(respControl), messages: messages))

proc validateAndRelay(g: GossipSub,
                      msg: Message,
                      msgId, msgIdSalted: MessageId,
                      peer: PubSubPeer) {.async.} =
  try:
    let validation = await g.validate(msg)

    var seenPeers: HashSet[PubSubPeer]
    discard g.validationSeen.pop(msgIdSalted, seenPeers)
    libp2p_gossipsub_duplicate_during_validation.inc(seenPeers.len.int64)
    libp2p_gossipsub_saved_bytes.inc((msg.data.len * seenPeers.len).int64, labelValues = ["validation_duplicate"])

    case validation
    of ValidationResult.Reject:
      debug "Dropping message after validation, reason: reject",
        msgId = shortLog(msgId), peer
      await g.punishInvalidMessage(peer, msg)
      return
    of ValidationResult.Ignore:
      debug "Dropping message after validation, reason: ignore",
        msgId = shortLog(msgId), peer
      return
    of ValidationResult.Accept:
      discard

    # store in cache only after validation
    g.mcache.put(msgId, msg)

    g.rewardDelivered(peer, msg.topicIds, true)

    var toSendPeers = HashSet[PubSubPeer]()
    for t in msg.topicIds:                      # for every topic in the message
      if t notin g.topics:
        continue

      g.floodsub.withValue(t, peers): toSendPeers.incl(peers[])
      g.mesh.withValue(t, peers): toSendPeers.incl(peers[])

      # add direct peers
      toSendPeers.incl(g.subscribedDirectPeers.getOrDefault(t))

    # Don't send it to source peer, or peers that
    # sent it during validation
    toSendPeers.excl(peer)
    toSendPeers.excl(seenPeers)

    # IDontWant is only worth it if the message is substantially
    # bigger than the messageId
    if msg.data.len > msgId.len * 10:
      g.broadcast(toSendPeers, RPCMsg(control: some(ControlMessage(
          idontwant: @[ControlIWant(messageIds: @[msgId])]
        ))))

    for peer in toSendPeers:
      for heDontWant in peer.heDontWants:
        if msgId in heDontWant:
          seenPeers.incl(peer)
          libp2p_gossipsub_idontwant_saved_messages.inc
          libp2p_gossipsub_saved_bytes.inc(msg.data.len.int64, labelValues = ["idontwant"])
          break
    toSendPeers.excl(seenPeers)


    # In theory, if topics are the same in all messages, we could batch - we'd
    # also have to be careful to only include validated messages
    g.broadcast(toSendPeers, RPCMsg(messages: @[msg]))
    trace "forwarded message to peers", peers = toSendPeers.len, msgId, peer
    for topic in msg.topicIds:
      if topic notin g.topics: continue

      if g.knownTopics.contains(topic):
        libp2p_pubsub_messages_rebroadcasted.inc(toSendPeers.len.int64, labelValues = [topic])
      else:
        libp2p_pubsub_messages_rebroadcasted.inc(toSendPeers.len.int64, labelValues = ["generic"])

      await handleData(g, topic, msg.data)
  except CatchableError as exc:
    info "validateAndRelay failed", msg=exc.msg

proc dataAndTopicsIdSize(msgs: seq[Message]): int =
  msgs.mapIt(it.data.len + it.topicIds.mapIt(it.len).foldl(a + b, 0)).foldl(a + b, 0)

proc rateLimit*(g: GossipSub, peer: PubSubPeer, rpcMsgOpt: Opt[RPCMsg], msgSize: int) {.raises:[PeerRateLimitError, CatchableError], async.} =
  # In this way we count even ignored fields by protobuf

  var rmsg = rpcMsgOpt.valueOr:
    peer.overheadRateLimitOpt.withValue(overheadRateLimit):
      if not overheadRateLimit.tryConsume(msgSize):
        libp2p_gossipsub_peers_rate_limit_hits.inc(labelValues = [peer.getAgent()]) # let's just measure at the beginning for test purposes.
        debug "Peer sent a msg that couldn't be decoded and it's above rate limit.", peer, uselessAppBytesNum = msgSize
        if g.parameters.disconnectPeerAboveRateLimit:
          await g.disconnectPeer(peer)
          raise newException(PeerRateLimitError, "Peer disconnected because it's above rate limit.")

    raise newException(CatchableError, "Peer msg couldn't be decoded")

  let usefulMsgBytesNum =
    if g.verifySignature:
      byteSize(rmsg.messages)
    else:
      dataAndTopicsIdSize(rmsg.messages)

  var uselessAppBytesNum = msgSize - usefulMsgBytesNum
  rmsg.control.withValue(control):
    uselessAppBytesNum -= (byteSize(control.ihave) + byteSize(control.iwant))

  peer.overheadRateLimitOpt.withValue(overheadRateLimit):
    if not overheadRateLimit.tryConsume(uselessAppBytesNum):
      libp2p_gossipsub_peers_rate_limit_hits.inc(labelValues = [peer.getAgent()]) # let's just measure at the beginning for test purposes.
      debug "Peer sent too much useless application data and it's above rate limit.", peer, msgSize, uselessAppBytesNum, rmsg
      if g.parameters.disconnectPeerAboveRateLimit:
        await g.disconnectPeer(peer)
        raise newException(PeerRateLimitError, "Peer disconnected because it's above rate limit.")

method rpcHandler*(g: GossipSub,
                  peer: PubSubPeer,
                  data: seq[byte]) {.async.} =

  let msgSize = data.len
  var rpcMsg = decodeRpcMsg(data).valueOr:
    debug "failed to decode msg from peer", peer, err = error
    await rateLimit(g, peer, Opt.none(RPCMsg), msgSize)
    return

  trace "decoded msg from peer", peer, msg = rpcMsg.shortLog
  await rateLimit(g, peer, Opt.some(rpcMsg), msgSize)

  # trigger hooks
  peer.recvObservers(rpcMsg)

  if rpcMsg.ping.len in 1..<64 and peer.pingBudget > 0:
    g.send(peer, RPCMsg(pong: rpcMsg.ping))
    peer.pingBudget.dec
  for i in 0..<min(g.topicsHigh, rpcMsg.subscriptions.len):
    template sub: untyped = rpcMsg.subscriptions[i]
    g.handleSubscribe(peer, sub.topic, sub.subscribe)

  # the above call applied limits to subs number
  # in gossipsub we want to apply scoring as well
  if rpcMsg.subscriptions.len > g.topicsHigh:
    debug "received an rpc message with an oversized amount of subscriptions",  peer,
                                                                                size = rpcMsg.subscriptions.len,
                                                                                limit = g.topicsHigh
    peer.behaviourPenalty += 0.1

  for i in 0..<rpcMsg.messages.len():                         # for every message
    template msg: untyped = rpcMsg.messages[i]
    let msgIdResult = g.msgIdProvider(msg)

    if msgIdResult.isErr:
      debug "Dropping message due to failed message id generation",
        error = msgIdResult.error
      # TODO: descore peers due to error during message validation (malicious?)
      continue

    let
      msgId = msgIdResult.get
      msgIdSalted = msgId & g.seenSalt

    # addSeen adds salt to msgId to avoid
    # remote attacking the hash function
    if g.addSeen(msgId):
      trace "Dropping already-seen message", msgId = shortLog(msgId), peer

      var alreadyReceived = false
      g.validationSeen.withValue(msgIdSalted, seen):
        if seen[].containsOrIncl(peer):
          # peer sent us this message twice
          alreadyReceived = true

      if not alreadyReceived:
        let delay = Moment.now() - g.firstSeen(msgId)
        g.rewardDelivered(peer, msg.topicIds, false, delay)

      libp2p_gossipsub_duplicate.inc()

      # onto the next message
      continue

    libp2p_gossipsub_received.inc()

    # avoid processing messages we are not interested in
    if msg.topicIds.allIt(it notin g.topics):
      debug "Dropping message of topic without subscription", msgId = shortLog(msgId), peer
      continue

    if (msg.signature.len > 0 or g.verifySignature) and not msg.verify():
      # always validate if signature is present or required
      debug "Dropping message due to failed signature verification",
        msgId = shortLog(msgId), peer
      await g.punishInvalidMessage(peer, msg)
      continue

    if msg.seqno.len > 0 and msg.seqno.len != 8:
      # if we have seqno should be 8 bytes long
      debug "Dropping message due to invalid seqno length",
        msgId = shortLog(msgId), peer
      await g.punishInvalidMessage(peer, msg)
      continue

    # g.anonymize needs no evaluation when receiving messages
    # as we have a "lax" policy and allow signed messages

    # Be careful not to fill the validationSeen table
    # (eg, pop everything you put in it)
    g.validationSeen[msgIdSalted] = initHashSet[PubSubPeer]()

    asyncSpawn g.validateAndRelay(msg, msgId, msgIdSalted, peer)

  if rpcMsg.control.isSome():
    g.handleControl(peer, rpcMsg.control.unsafeGet())

  # Now, check subscription to update the meshes if required
  for i in 0..<min(g.topicsHigh, rpcMsg.subscriptions.len):
    let topic = rpcMsg.subscriptions[i].topic
    if topic in g.topics and g.mesh.peers(topic) < g.parameters.dLow:
      # rebalance but don't update metrics here, we do that only in the heartbeat
      g.rebalanceMesh(topic, metrics = nil)

  g.updateMetrics(rpcMsg)

method onTopicSubscription*(g: GossipSub, topic: string, subscribed: bool) =
  if subscribed:
    procCall PubSub(g).onTopicSubscription(topic, subscribed)

    # if we have a fanout on this topic break it
    if topic in g.fanout:
      g.fanout.del(topic)

    # rebalance but don't update metrics here, we do that only in the heartbeat
    g.rebalanceMesh(topic, metrics = nil)
  else:
    let mpeers = g.mesh.getOrDefault(topic)

    # Remove peers from the mesh since we're no longer both interested
    # in the topic
    let msg = RPCMsg(control: some(ControlMessage(
          prune: @[ControlPrune(
            topicID: topic,
            peers: g.peerExchangeList(topic),
            backoff: g.parameters.unsubscribeBackoff.seconds.uint64)])))
    g.broadcast(mpeers, msg)

    for peer in mpeers:
      g.pruned(peer, topic, backoff = some(g.parameters.unsubscribeBackoff))

    g.mesh.del(topic)


    # Send unsubscribe (in reverse order to sub/graft)
    procCall PubSub(g).onTopicSubscription(topic, subscribed)

method publish*(g: GossipSub,
                topic: string,
                data: seq[byte]): Future[int] {.async.} =
  # base returns always 0
  discard await procCall PubSub(g).publish(topic, data)

  logScope:
    topic

  trace "Publishing message on topic", data = data.shortLog

  if topic.len <= 0: # data could be 0/empty
    info "Empty topic, skipping publish"
    return 0

  var peers: HashSet[PubSubPeer]

  # add always direct peers
  peers.incl(g.subscribedDirectPeers.getOrDefault(topic))

  if topic in g.topics: # if we're subscribed use the mesh
    peers.incl(g.mesh.getOrDefault(topic))

  if g.parameters.floodPublish:
    # With flood publishing enabled, the mesh is used when propagating messages from other peers,
    # but a peer's own messages will always be published to all known peers in the topic, limited
    # to the amount of peers we can send it to in one heartbeat
    var maxPeersToFlodOpt: Opt[int64]
    if g.parameters.bandwidthEstimatebps > 0:
      let
        bandwidth = (g.parameters.bandwidthEstimatebps) div 8 div 1000 # Divisions are to convert it to Bytes per ms TODO replace with bandwidth estimate
        msToTransmit = max(data.len div bandwidth, 1)
      maxPeersToFlodOpt = Opt.some(max(g.parameters.heartbeatInterval.milliseconds div msToTransmit, g.parameters.dLow))

    for peer in g.gossipsub.getOrDefault(topic):
      maxPeersToFlodOpt.withValue(maxPeersToFlod):
        if peers.len >= maxPeersToFlod: break
      if peer.score >= g.parameters.publishThreshold:
        trace "publish: including flood/high score peer", peer
        peers.incl(peer)

  if peers.len < g.parameters.dLow:
    # not subscribed, or bad mesh, send to fanout peers
    var fanoutPeers = g.fanout.getOrDefault(topic).toSeq()
    if fanoutPeers.len < g.parameters.dLow:
      g.replenishFanout(topic)
      fanoutPeers = g.fanout.getOrDefault(topic).toSeq()

    g.rng.shuffle(fanoutPeers)

    for fanPeer in fanoutPeers:
      peers.incl(fanPeer)
      if peers.len > g.parameters.d: break

    # even if we couldn't publish,
    # we still attempted to publish
    # on the topic, so it makes sense
    # to update the last topic publish
    # time
    g.lastFanoutPubSub[topic] = Moment.fromNow(g.parameters.fanoutTTL)

  if peers.len == 0:
    let topicPeers = g.gossipsub.getOrDefault(topic).toSeq()
    info "No peers for topic, skipping publish",  peersOnTopic = topicPeers.len,
                                                  connectedPeers = topicPeers.filterIt(it.connected).len,
                                                  topic
    libp2p_gossipsub_failed_publish.inc()
    return 0

  let
    msg =
      if g.anonymize:
        Message.init(none(PeerInfo), data, topic, none(uint64), false)
      else:
        inc g.msgSeqno
        Message.init(some(g.peerInfo), data, topic, some(g.msgSeqno), g.sign)
    msgId = g.msgIdProvider(msg).valueOr:
      info "Error generating message id, skipping publish",
        error = error
      libp2p_gossipsub_failed_publish.inc()
      return 0

  logScope: msgId = shortLog(msgId)

  trace "Created new message", msg = shortLog(msg), peers = peers.len

  if g.addSeen(msgId):
    # custom msgid providers might cause this
    info "Dropping already-seen message"
    return 0

  g.mcache.put(msgId, msg)

  g.broadcast(peers, RPCMsg(messages: @[msg]))

  if g.knownTopics.contains(topic):
    libp2p_pubsub_messages_published.inc(peers.len.int64, labelValues = [topic])
  else:
    libp2p_pubsub_messages_published.inc(peers.len.int64, labelValues = ["generic"])

  trace "Published message to peers", peers=peers.len
  return peers.len

proc maintainDirectPeer(g: GossipSub, id: PeerId, addrs: seq[MultiAddress]) {.async.} =
  if id notin g.peers:
    trace "Attempting to dial a direct peer", peer = id
    if g.switch.isConnected(id):
      warn "We are connected to a direct peer, but it isn't a GossipSub peer!", id
      return
    try:
      await g.switch.connect(id, addrs, forceDial = true)
      # populate the peer after it's connected
      discard g.getOrCreatePeer(id, g.codecs)
    except CancelledError as exc:
      trace "Direct peer dial canceled"
      raise exc
    except CatchableError as exc:
      debug "Direct peer error dialing", msg = exc.msg

proc addDirectPeer*(g: GossipSub, id: PeerId, addrs: seq[MultiAddress]) {.async.} =
  g.parameters.directPeers[id] = addrs
  await g.maintainDirectPeer(id, addrs)

proc maintainDirectPeers(g: GossipSub) {.async.} =
  heartbeat "GossipSub DirectPeers", 1.minutes:
    for id, addrs in g.parameters.directPeers:
      await g.addDirectPeer(id, addrs)

method start*(g: GossipSub) {.async.} =
  trace "gossipsub start"

  if not g.heartbeatFut.isNil:
    warn "Starting gossipsub twice"
    return

  g.heartbeatFut = g.heartbeat()
  g.scoringHeartbeatFut = g.scoringHeartbeat()
  g.directPeersLoop = g.maintainDirectPeers()
  g.started = true

method stop*(g: GossipSub) {.async.} =
  trace "gossipsub stop"
  g.started = false
  if g.heartbeatFut.isNil:
    warn "Stopping gossipsub without starting it"
    return

  # stop heartbeat interval
  g.directPeersLoop.cancel()
  g.scoringHeartbeatFut.cancel()
  g.heartbeatFut.cancel()
  g.heartbeatFut = nil

method initPubSub*(g: GossipSub)
  {.raises: [InitializationError].} =
  procCall FloodSub(g).initPubSub()

  if not g.parameters.explicit:
    g.parameters = GossipSubParams.init()

  let validationRes = g.parameters.validateParameters()
  if validationRes.isErr:
    raise newException(InitializationError, $validationRes.error)

  # init the floodsub stuff here, we customize timedcache in gossip!
  g.seen = TimedCache[MessageId].init(g.parameters.seenTTL)

  # init gossip stuff
  g.mcache = MCache.init(g.parameters.historyGossip, g.parameters.historyLength)

method getOrCreatePeer*(
    g: GossipSub,
    peerId: PeerId,
    protos: seq[string]): PubSubPeer =

  let peer = procCall PubSub(g).getOrCreatePeer(peerId, protos)
  g.parameters.overheadRateLimit.withValue(overheadRateLimit):
    peer.overheadRateLimitOpt = Opt.some(TokenBucket.new(overheadRateLimit.bytes, overheadRateLimit.interval))
  return peer<|MERGE_RESOLUTION|>--- conflicted
+++ resolved
@@ -78,13 +78,9 @@
       behaviourPenaltyDecay: 0.999,
       disconnectBadPeers: false,
       enablePX: false,
-<<<<<<< HEAD
-      bandwidthEstimatebps: 100_000_000 # 100 Mbps or 12.5 MBps
-=======
       bandwidthEstimatebps: 100_000_000, # 100 Mbps or 12.5 MBps
       overheadRateLimit: Opt.none(tuple[bytes: int, interval: Duration]),
       disconnectPeerAboveRateLimit: false
->>>>>>> 4e7eaba6
     )
 
 proc validateParameters*(parameters: GossipSubParams): Result[void, cstring] =
