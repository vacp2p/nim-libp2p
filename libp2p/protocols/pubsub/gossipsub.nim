# Nim-LibP2P
# Copyright (c) 2023-2024 Status Research & Development GmbH
# Licensed under either of
#  * Apache License, version 2.0, ([LICENSE-APACHE](LICENSE-APACHE))
#  * MIT license ([LICENSE-MIT](LICENSE-MIT))
# at your option.
# This file may not be copied, modified, or distributed except according to
# those terms.

## Gossip based publishing

{.push raises: [].}

import std/[sets, sequtils]
import chronos, chronicles, metrics
import chronos/ratelimit
import ./pubsub,
       ./floodsub,
       ./pubsubpeer,
       ./peertable,
       ./mcache,
       ./timedcache,
       ./rpc/[messages, message, protobuf],
       ../protocol,
       ../../stream/connection,
       ../../peerinfo,
       ../../peerid,
       ../../utility,
       ../../switch

import stew/results
export results

import ./gossipsub/[types, scoring, behavior], ../../utils/heartbeat

export types, scoring, behavior, pubsub

logScope:
  topics = "libp2p gossipsub"

declareCounter(libp2p_gossipsub_failed_publish, "number of failed publish")
declareCounter(libp2p_gossipsub_invalid_topic_subscription, "number of invalid topic subscriptions that happened")
declareCounter(libp2p_gossipsub_duplicate_during_validation, "number of duplicates received during message validation")
declareCounter(libp2p_gossipsub_idontwant_saved_messages, "number of duplicates avoided by idontwant")
declareCounter(libp2p_gossipsub_saved_bytes, "bytes saved by gossipsub optimizations", labels=["kind"])
declareCounter(libp2p_gossipsub_duplicate, "number of duplicates received")
declareCounter(libp2p_gossipsub_received, "number of messages received (deduplicated)")

when defined(libp2p_expensive_metrics):
  declareCounter(libp2p_pubsub_received_messages, "number of messages received", labels = ["id", "topic"])

proc init*(_: type[GossipSubParams]): GossipSubParams =
  GossipSubParams(
      explicit: true,
      pruneBackoff: 1.minutes,
      unsubscribeBackoff: 5.seconds,
      floodPublish: true,
      gossipFactor: 0.25,
      d: GossipSubD,
      dLow: GossipSubDlo,
      dHigh: GossipSubDhi,
      dScore: GossipSubDlo,
      dOut: GossipSubDlo - 1, # DLow - 1
      dLazy: GossipSubD, # Like D
      heartbeatInterval: GossipSubHeartbeatInterval,
      historyLength: GossipSubHistoryLength,
      historyGossip: GossipSubHistoryGossip,
      fanoutTTL: GossipSubFanoutTTL,
      seenTTL: 2.minutes,
      gossipThreshold: -100,
      publishThreshold: -1000,
      graylistThreshold: -10000,
      opportunisticGraftThreshold: 0,
      decayInterval: 1.seconds,
      decayToZero: 0.01,
      retainScore: 2.minutes,
      appSpecificWeight: 0.0,
      ipColocationFactorWeight: 0.0,
      ipColocationFactorThreshold: 1.0,
      behaviourPenaltyWeight: -1.0,
      behaviourPenaltyDecay: 0.999,
      disconnectBadPeers: false,
      enablePX: false,
      bandwidthEstimatebps: 100_000_000, # 100 Mbps or 12.5 MBps
      overheadRateLimit: Opt.none(tuple[bytes: int, interval: Duration]),
      disconnectPeerAboveRateLimit: false
    )

proc validateParameters*(parameters: GossipSubParams): Result[void, cstring] =
  if  (parameters.dOut >= parameters.dLow) or
      (parameters.dOut > (parameters.d div 2)):
    err("gossipsub: dOut parameter error, Number of outbound connections to keep in the mesh. Must be less than D_lo and at most D/2")
  elif parameters.gossipThreshold >= 0:
    err("gossipsub: gossipThreshold parameter error, Must be < 0")
  elif parameters.unsubscribeBackoff.seconds <= 0:
    err("gossipsub: unsubscribeBackoff parameter error, Must be > 0 seconds")
  elif parameters.publishThreshold >= parameters.gossipThreshold:
    err("gossipsub: publishThreshold parameter error, Must be < gossipThreshold")
  elif parameters.graylistThreshold >= parameters.publishThreshold:
    err("gossipsub: graylistThreshold parameter error, Must be < publishThreshold")
  elif parameters.acceptPXThreshold < 0:
    err("gossipsub: acceptPXThreshold parameter error, Must be >= 0")
  elif parameters.opportunisticGraftThreshold < 0:
    err("gossipsub: opportunisticGraftThreshold parameter error, Must be >= 0")
  elif parameters.decayToZero > 0.5 or parameters.decayToZero <= 0.0:
    err("gossipsub: decayToZero parameter error, Should be close to 0.0")
  elif parameters.appSpecificWeight < 0:
    err("gossipsub: appSpecificWeight parameter error, Must be positive")
  elif parameters.ipColocationFactorWeight > 0:
    err("gossipsub: ipColocationFactorWeight parameter error, Must be negative or 0")
  elif parameters.ipColocationFactorThreshold < 1.0:
    err("gossipsub: ipColocationFactorThreshold parameter error, Must be at least 1")
  elif parameters.behaviourPenaltyWeight >= 0:
    err("gossipsub: behaviourPenaltyWeight parameter error, Must be negative")
  elif parameters.behaviourPenaltyDecay < 0 or parameters.behaviourPenaltyDecay >= 1:
    err("gossipsub: behaviourPenaltyDecay parameter error, Must be between 0 and 1")
  else:
    ok()

proc validateParameters*(parameters: TopicParams): Result[void, cstring] =
  if parameters.timeInMeshWeight <= 0.0 or parameters.timeInMeshWeight > 1.0:
    err("gossipsub: timeInMeshWeight parameter error, Must be a small positive value")
  elif parameters.timeInMeshCap <= 0.0:
    err("gossipsub: timeInMeshCap parameter error, Should be a positive value")
  elif parameters.firstMessageDeliveriesWeight <= 0.0:
    err("gossipsub: firstMessageDeliveriesWeight parameter error, Should be a positive value")
  elif parameters.meshMessageDeliveriesWeight >= 0.0:
    err("gossipsub: meshMessageDeliveriesWeight parameter error, Should be a negative value")
  elif parameters.meshMessageDeliveriesThreshold <= 0.0:
    err("gossipsub: meshMessageDeliveriesThreshold parameter error, Should be a positive value")
  elif parameters.meshMessageDeliveriesCap < parameters.meshMessageDeliveriesThreshold:
    err("gossipsub: meshMessageDeliveriesCap parameter error, Should be >= meshMessageDeliveriesThreshold")
  elif parameters.meshFailurePenaltyWeight >= 0.0:
    err("gossipsub: meshFailurePenaltyWeight parameter error, Should be a negative value")
  elif parameters.invalidMessageDeliveriesWeight >= 0.0:
    err("gossipsub: invalidMessageDeliveriesWeight parameter error, Should be a negative value")
  else:
    ok()

method init*(g: GossipSub) =
  proc handler(conn: Connection, proto: string) {.async.} =
    ## main protocol handler that gets triggered on every
    ## connection for a protocol string
    ## e.g. ``/floodsub/1.0.0``, etc...
    ##
    try:
      await g.handleConn(conn, proto)
    except CancelledError:
      # This is top-level procedure which will work as separate task, so it
      # do not need to propogate CancelledError.
      trace "Unexpected cancellation in gossipsub handler", conn
    except CatchableError as exc:
      trace "GossipSub handler leaks an error", exc = exc.msg, conn

  g.handler = handler
  g.codecs &= GossipSubCodec
  g.codecs &= GossipSubCodec_10

method onNewPeer*(g: GossipSub, peer: PubSubPeer) =
  g.withPeerStats(peer.peerId) do (stats: var PeerStats):
    # Make sure stats and peer information match, even when reloading peer stats
    # from a previous connection
    peer.score = stats.score
    peer.appScore = stats.appScore
    peer.behaviourPenalty = stats.behaviourPenalty

    # Check if the score is below the threshold and disconnect the peer if necessary
    g.disconnectIfBadScorePeer(peer, stats.score)

  peer.iHaveBudget = IHavePeerBudget
  peer.pingBudget = PingsPeerBudget

method onPubSubPeerEvent*(p: GossipSub, peer: PubSubPeer, event: PubSubPeerEvent) {.gcsafe.} =
  case event.kind
  of PubSubPeerEventKind.Connected:
    discard
  of PubSubPeerEventKind.Disconnected:
    # If a send connection is lost, it's better to remove peer from the mesh -
    # if it gets reestablished, the peer will be readded to the mesh, and if it
    # doesn't, well.. then we hope the peer is going away!
    for topic, peers in p.mesh.mpairs():
      p.pruned(peer, topic)
      peers.excl(peer)
    for _, peers in p.fanout.mpairs():
      peers.excl(peer)

  procCall FloodSub(p).onPubSubPeerEvent(peer, event)

method unsubscribePeer*(g: GossipSub, peer: PeerId) =
  ## handle peer disconnects
  ##

  trace "unsubscribing gossipsub peer", peer
  let pubSubPeer = g.peers.getOrDefault(peer)
  if pubSubPeer.isNil:
    trace "no peer to unsubscribe", peer
    return

  # remove from peer IPs collection too
  pubSubPeer.address.withValue(address):
    g.peersInIP.withValue(address, s):
      s[].excl(pubSubPeer.peerId)
      if s[].len == 0:
        g.peersInIP.del(address)

  for t in toSeq(g.mesh.keys):
    trace "pruning unsubscribing peer", pubSubPeer, score = pubSubPeer.score
    g.pruned(pubSubPeer, t)
    g.mesh.removePeer(t, pubSubPeer)

  for t in toSeq(g.gossipsub.keys):
    g.gossipsub.removePeer(t, pubSubPeer)
    # also try to remove from direct peers table here
    g.subscribedDirectPeers.removePeer(t, pubSubPeer)

  for t in toSeq(g.fanout.keys):
    g.fanout.removePeer(t, pubSubPeer)

  g.peerStats.withValue(peer, stats):
    for topic, info in stats[].topicInfos.mpairs:
      info.firstMessageDeliveries = 0

  pubSubPeer.stopSendNonPriorityTask()

  procCall FloodSub(g).unsubscribePeer(peer)

proc handleSubscribe*(g: GossipSub,
                      peer: PubSubPeer,
                      topic: string,
                      subscribe: bool) =
  logScope:
    peer
    topic

  if subscribe:
    # this is a workaround for a race condition
    # that can happen if we disconnect the peer very early
    # in the future we might use this as a test case
    # and eventually remove this workaround
    if peer.peerId notin g.peers:
      trace "ignoring unknown peer"
      return

    if not(isNil(g.subscriptionValidator)) and not(g.subscriptionValidator(topic)):
      # this is a violation, so warn should be in order
      trace "ignoring invalid topic subscription", topic, peer
      libp2p_gossipsub_invalid_topic_subscription.inc()
      return

    trace "peer subscribed to topic"

    # subscribe remote peer to the topic
    discard g.gossipsub.addPeer(topic, peer)
    if peer.peerId in g.parameters.directPeers:
      discard g.subscribedDirectPeers.addPeer(topic, peer)
  else:
    trace "peer unsubscribed from topic"

    if g.mesh.hasPeer(topic, peer):
      #against spec
      g.mesh.removePeer(topic, peer)
      g.pruned(peer, topic)

    # unsubscribe remote peer from the topic
    g.gossipsub.removePeer(topic, peer)

    g.fanout.removePeer(topic, peer)
    if peer.peerId in g.parameters.directPeers:
      g.subscribedDirectPeers.removePeer(topic, peer)

  trace "gossip peers", peers = g.gossipsub.peers(topic), topic

proc handleControl(g: GossipSub, peer: PubSubPeer, control: ControlMessage) =
  g.handlePrune(peer, control.prune)

  var respControl: ControlMessage
  g.handleIDontWant(peer, control.idontwant)
  let iwant = g.handleIHave(peer, control.ihave)
  if iwant.messageIDs.len > 0:
    respControl.iwant.add(iwant)
  respControl.prune.add(g.handleGraft(peer, control.graft))
  let messages = g.handleIWant(peer, control.iwant)

  let
    isPruneNotEmpty = respControl.prune.len > 0
    isIWantNotEmpty = respControl.iwant.len > 0

  if isPruneNotEmpty or isIWantNotEmpty:

    if isIWantNotEmpty:
      libp2p_pubsub_broadcast_iwant.inc(respControl.iwant.len.int64)

    if isPruneNotEmpty:
      for prune in respControl.prune:
        if g.knownTopics.contains(prune.topicID):
          libp2p_pubsub_broadcast_prune.inc(labelValues = [prune.topicID])
        else:
          libp2p_pubsub_broadcast_prune.inc(labelValues = ["generic"])

    trace "sending control message", msg = shortLog(respControl), peer
    g.send(
      peer,
      RPCMsg(control: some(respControl)), isHighPriority = true)

  if messages.len > 0:
    for smsg in messages:
      let topic = smsg.topic
      if g.knownTopics.contains(topic):
        libp2p_pubsub_broadcast_messages.inc(labelValues = [topic])
      else:
        libp2p_pubsub_broadcast_messages.inc(labelValues = ["generic"])

    # iwant replies have lower priority
    trace "sending iwant reply messages", peer
    g.send(
      peer,
      RPCMsg(messages: messages), isHighPriority = false)

proc validateAndRelay(g: GossipSub,
                      msg: Message,
                      msgId: MessageId, msgIdSalted: SaltedId,
                      peer: PubSubPeer) {.async.} =
  try:
    let validation = await g.validate(msg)

    var seenPeers: HashSet[PubSubPeer]
    discard g.validationSeen.pop(msgIdSalted, seenPeers)
    libp2p_gossipsub_duplicate_during_validation.inc(seenPeers.len.int64)
    libp2p_gossipsub_saved_bytes.inc((msg.data.len * seenPeers.len).int64, labelValues = ["validation_duplicate"])

    case validation
    of ValidationResult.Reject:
      debug "Dropping message after validation, reason: reject",
        msgId = shortLog(msgId), peer
      await g.punishInvalidMessage(peer, msg)
      return
    of ValidationResult.Ignore:
      debug "Dropping message after validation, reason: ignore",
        msgId = shortLog(msgId), peer
      return
    of ValidationResult.Accept:
      discard

    # store in cache only after validation
    g.mcache.put(msgId, msg)

    let topic = msg.topic
    g.rewardDelivered(peer, topic, true)

    var toSendPeers = HashSet[PubSubPeer]()
    if topic notin g.topics:
      return

    g.floodsub.withValue(topic, peers): toSendPeers.incl(peers[])
    g.mesh.withValue(topic, peers): toSendPeers.incl(peers[])

    # add direct peers
    toSendPeers.incl(g.subscribedDirectPeers.getOrDefault(topic))

    # Don't send it to source peer, or peers that
    # sent it during validation
    toSendPeers.excl(peer)
    toSendPeers.excl(seenPeers)

    # IDontWant is only worth it if the message is substantially
    # bigger than the messageId
    if msg.data.len > msgId.len * 10:
      g.broadcast(toSendPeers, RPCMsg(control: some(ControlMessage(
          idontwant: @[ControlIWant(messageIDs: @[msgId])]
        ))), isHighPriority = true)

    for peer in toSendPeers:
      for heDontWant in peer.heDontWants:
        if msgId in heDontWant:
          seenPeers.incl(peer)
          libp2p_gossipsub_idontwant_saved_messages.inc
          libp2p_gossipsub_saved_bytes.inc(msg.data.len.int64, labelValues = ["idontwant"])
          break
    toSendPeers.excl(seenPeers)


    # In theory, if topics are the same in all messages, we could batch - we'd
    # also have to be careful to only include validated messages
    g.broadcast(toSendPeers, RPCMsg(messages: @[msg]), isHighPriority = false)
    trace "forwarded message to peers", peers = toSendPeers.len, msgId, peer

    if g.knownTopics.contains(topic):
      libp2p_pubsub_messages_rebroadcasted.inc(toSendPeers.len.int64, labelValues = [topic])
    else:
      libp2p_pubsub_messages_rebroadcasted.inc(toSendPeers.len.int64, labelValues = ["generic"])

    await handleData(g, topic, msg.data)
  except CatchableError as exc:
    info "validateAndRelay failed", msg=exc.msg

proc dataAndTopicsIdSize(msgs: seq[Message]): int =
  msgs.mapIt(it.data.len + it.topic.len).foldl(a + b, 0)

proc messageOverhead(g: GossipSub, msg: RPCMsg, msgSize: int): int =
  # In this way we count even ignored fields by protobuf
  let
    payloadSize =
      if g.verifySignature:
        byteSize(msg.messages)
      else:
        dataAndTopicsIdSize(msg.messages)
    controlSize = msg.control.withValue(control):
      byteSize(control.ihave) + byteSize(control.iwant)
    do: # no control message
      0

  msgSize - payloadSize - controlSize

proc rateLimit*(g: GossipSub, peer: PubSubPeer, overhead: int) {.async.} =
  peer.overheadRateLimitOpt.withValue(overheadRateLimit):
    if not overheadRateLimit.tryConsume(overhead):
      libp2p_gossipsub_peers_rate_limit_hits.inc(labelValues = [peer.getAgent()]) # let's just measure at the beginning for test purposes.
      debug "Peer sent too much useless application data and it's above rate limit.", peer, overhead
      if g.parameters.disconnectPeerAboveRateLimit:
        await g.disconnectPeer(peer)
        raise newException(PeerRateLimitError, "Peer disconnected because it's above rate limit.")

method rpcHandler*(g: GossipSub,
                  peer: PubSubPeer,
                  data: seq[byte]) {.async.} =
  let msgSize = data.len
  var rpcMsg = decodeRpcMsg(data).valueOr:
    debug "failed to decode msg from peer", peer, err = error
    await rateLimit(g, peer, msgSize)
    raise newException(CatchableError, "Peer msg couldn't be decoded")

  when defined(libp2p_expensive_metrics):
    for m in rpcMsg.messages:
      libp2p_pubsub_received_messages.inc(labelValues = [$peer.peerId, m.topic])

  trace "decoded msg from peer", peer, msg = rpcMsg.shortLog
  await rateLimit(g, peer, g.messageOverhead(rpcMsg, msgSize))

  # trigger hooks
  peer.recvObservers(rpcMsg)

  if rpcMsg.ping.len in 1..<64 and peer.pingBudget > 0:
    g.send(peer, RPCMsg(pong: rpcMsg.ping), isHighPriority = true)
    peer.pingBudget.dec
  for i in 0..<min(g.topicsHigh, rpcMsg.subscriptions.len):
    template sub: untyped = rpcMsg.subscriptions[i]
    g.handleSubscribe(peer, sub.topic, sub.subscribe)

  # the above call applied limits to subs number
  # in gossipsub we want to apply scoring as well
  if rpcMsg.subscriptions.len > g.topicsHigh:
    debug "received an rpc message with an oversized amount of subscriptions",  peer,
                                                                                size = rpcMsg.subscriptions.len,
                                                                                limit = g.topicsHigh
    peer.behaviourPenalty += 0.1

  for i in 0..<rpcMsg.messages.len():                         # for every message
    template msg: untyped = rpcMsg.messages[i]
    let msgIdResult = g.msgIdProvider(msg)

    if msgIdResult.isErr:
      debug "Dropping message due to failed message id generation",
        error = msgIdResult.error
      # TODO: descore peers due to error during message validation (malicious?)
      continue

    let
      msgId = msgIdResult.get
<<<<<<< HEAD
      msgIdSalted = g.salt(msgId)
=======
      msgIdSalted = msgId & g.seenSalt
      topic = msg.topic
>>>>>>> 458b0885

    # addSeen adds salt to msgId to avoid
    # remote attacking the hash function
    if g.addSeen(msgIdSalted):
      trace "Dropping already-seen message", msgId = shortLog(msgId), peer

      var alreadyReceived = false
      g.validationSeen.withValue(msgIdSalted, seen):
        if seen[].containsOrIncl(peer):
          # peer sent us this message twice
          alreadyReceived = true

      if not alreadyReceived:
<<<<<<< HEAD
        let delay = Moment.now() - g.firstSeen(msgIdSalted)
        g.rewardDelivered(peer, msg.topicIds, false, delay)
=======
        let delay = Moment.now() - g.firstSeen(msgId)
        g.rewardDelivered(peer, topic, false, delay)
>>>>>>> 458b0885

      libp2p_gossipsub_duplicate.inc()

      # onto the next message
      continue

    libp2p_gossipsub_received.inc()

    # avoid processing messages we are not interested in
    if topic notin g.topics:
      debug "Dropping message of topic without subscription", msgId = shortLog(msgId), peer
      continue

    if (msg.signature.len > 0 or g.verifySignature) and not msg.verify():
      # always validate if signature is present or required
      debug "Dropping message due to failed signature verification",
        msgId = shortLog(msgId), peer
      await g.punishInvalidMessage(peer, msg)
      continue

    if msg.seqno.len > 0 and msg.seqno.len != 8:
      # if we have seqno should be 8 bytes long
      debug "Dropping message due to invalid seqno length",
        msgId = shortLog(msgId), peer
      await g.punishInvalidMessage(peer, msg)
      continue

    # g.anonymize needs no evaluation when receiving messages
    # as we have a "lax" policy and allow signed messages

    # Be careful not to fill the validationSeen table
    # (eg, pop everything you put in it)
    g.validationSeen[msgIdSalted] = initHashSet[PubSubPeer]()

    asyncSpawn g.validateAndRelay(msg, msgId, msgIdSalted, peer)

  if rpcMsg.control.isSome():
    g.handleControl(peer, rpcMsg.control.unsafeGet())

  # Now, check subscription to update the meshes if required
  for i in 0..<min(g.topicsHigh, rpcMsg.subscriptions.len):
    let topic = rpcMsg.subscriptions[i].topic
    if topic in g.topics and g.mesh.peers(topic) < g.parameters.dLow:
      # rebalance but don't update metrics here, we do that only in the heartbeat
      g.rebalanceMesh(topic, metrics = nil)

  g.updateMetrics(rpcMsg)

method onTopicSubscription*(g: GossipSub, topic: string, subscribed: bool) =
  if subscribed:
    procCall PubSub(g).onTopicSubscription(topic, subscribed)

    # if we have a fanout on this topic break it
    if topic in g.fanout:
      g.fanout.del(topic)

    # rebalance but don't update metrics here, we do that only in the heartbeat
    g.rebalanceMesh(topic, metrics = nil)
  else:
    let mpeers = g.mesh.getOrDefault(topic)

    # Remove peers from the mesh since we're no longer both interested
    # in the topic
    let msg = RPCMsg(control: some(ControlMessage(
          prune: @[ControlPrune(
            topicID: topic,
            peers: g.peerExchangeList(topic),
            backoff: g.parameters.unsubscribeBackoff.seconds.uint64)])))
    g.broadcast(mpeers, msg, isHighPriority = true)

    for peer in mpeers:
      g.pruned(peer, topic, backoff = some(g.parameters.unsubscribeBackoff))

    g.mesh.del(topic)


    # Send unsubscribe (in reverse order to sub/graft)
    procCall PubSub(g).onTopicSubscription(topic, subscribed)

method publish*(g: GossipSub,
                topic: string,
                data: seq[byte]): Future[int] {.async.} =
  # base returns always 0
  discard await procCall PubSub(g).publish(topic, data)

  logScope:
    topic

  trace "Publishing message on topic", data = data.shortLog

  if topic.len <= 0: # data could be 0/empty
    debug "Empty topic, skipping publish"
    return 0

  var peers: HashSet[PubSubPeer]

  # add always direct peers
  peers.incl(g.subscribedDirectPeers.getOrDefault(topic))

  if topic in g.topics: # if we're subscribed use the mesh
    peers.incl(g.mesh.getOrDefault(topic))

  if g.parameters.floodPublish:
    # With flood publishing enabled, the mesh is used when propagating messages from other peers,
    # but a peer's own messages will always be published to all known peers in the topic, limited
    # to the amount of peers we can send it to in one heartbeat
    var maxPeersToFlodOpt: Opt[int64]
    if g.parameters.bandwidthEstimatebps > 0:
      let
        bandwidth = (g.parameters.bandwidthEstimatebps) div 8 div 1000 # Divisions are to convert it to Bytes per ms TODO replace with bandwidth estimate
        msToTransmit = max(data.len div bandwidth, 1)
      maxPeersToFlodOpt = Opt.some(max(g.parameters.heartbeatInterval.milliseconds div msToTransmit, g.parameters.dLow))

    for peer in g.gossipsub.getOrDefault(topic):
      maxPeersToFlodOpt.withValue(maxPeersToFlod):
        if peers.len >= maxPeersToFlod: break
      if peer.score >= g.parameters.publishThreshold:
        trace "publish: including flood/high score peer", peer
        peers.incl(peer)

  if peers.len < g.parameters.dLow:
    # not subscribed, or bad mesh, send to fanout peers
    var fanoutPeers = g.fanout.getOrDefault(topic).toSeq()
    if fanoutPeers.len < g.parameters.dLow:
      g.replenishFanout(topic)
      fanoutPeers = g.fanout.getOrDefault(topic).toSeq()

    g.rng.shuffle(fanoutPeers)

    for fanPeer in fanoutPeers:
      peers.incl(fanPeer)
      if peers.len > g.parameters.d: break

    # even if we couldn't publish,
    # we still attempted to publish
    # on the topic, so it makes sense
    # to update the last topic publish
    # time
    g.lastFanoutPubSub[topic] = Moment.fromNow(g.parameters.fanoutTTL)

  if peers.len == 0:
    let topicPeers = g.gossipsub.getOrDefault(topic).toSeq()
    debug "No peers for topic, skipping publish",  peersOnTopic = topicPeers.len,
                                                   connectedPeers = topicPeers.filterIt(it.connected).len,
                                                   topic
    libp2p_gossipsub_failed_publish.inc()
    return 0

  let
    msg =
      if g.anonymize:
        Message.init(none(PeerInfo), data, topic, none(uint64), false)
      else:
        inc g.msgSeqno
        Message.init(some(g.peerInfo), data, topic, some(g.msgSeqno), g.sign)
    msgId = g.msgIdProvider(msg).valueOr:
      trace "Error generating message id, skipping publish",
        error = error
      libp2p_gossipsub_failed_publish.inc()
      return 0

  logScope: msgId = shortLog(msgId)

  trace "Created new message", msg = shortLog(msg), peers = peers.len

  if g.addSeen(g.salt(msgId)):
    # custom msgid providers might cause this
    trace "Dropping already-seen message"
    return 0

  g.mcache.put(msgId, msg)

  g.broadcast(peers, RPCMsg(messages: @[msg]), isHighPriority = true)

  if g.knownTopics.contains(topic):
    libp2p_pubsub_messages_published.inc(peers.len.int64, labelValues = [topic])
  else:
    libp2p_pubsub_messages_published.inc(peers.len.int64, labelValues = ["generic"])

  trace "Published message to peers", peers=peers.len
  return peers.len

proc maintainDirectPeer(g: GossipSub, id: PeerId, addrs: seq[MultiAddress]) {.async.} =
  if id notin g.peers:
    trace "Attempting to dial a direct peer", peer = id
    if g.switch.isConnected(id):
      warn "We are connected to a direct peer, but it isn't a GossipSub peer!", id
      return
    try:
      await g.switch.connect(id, addrs, forceDial = true)
      # populate the peer after it's connected
      discard g.getOrCreatePeer(id, g.codecs)
    except CancelledError as exc:
      trace "Direct peer dial canceled"
      raise exc
    except CatchableError as exc:
      debug "Direct peer error dialing", msg = exc.msg

proc addDirectPeer*(g: GossipSub, id: PeerId, addrs: seq[MultiAddress]) {.async.} =
  g.parameters.directPeers[id] = addrs
  await g.maintainDirectPeer(id, addrs)

proc maintainDirectPeers(g: GossipSub) {.async.} =
  heartbeat "GossipSub DirectPeers", 1.minutes:
    for id, addrs in g.parameters.directPeers:
      await g.addDirectPeer(id, addrs)

method start*(
    g: GossipSub
): Future[void] {.async: (raises: [CancelledError], raw: true).} =
  let fut = newFuture[void]()
  fut.complete()

  trace "gossipsub start"

  if not g.heartbeatFut.isNil:
    warn "Starting gossipsub twice"
    return fut

  g.heartbeatFut = g.heartbeat()
  g.scoringHeartbeatFut = g.scoringHeartbeat()
  g.directPeersLoop = g.maintainDirectPeers()
  g.started = true
  fut

method stop*(g: GossipSub): Future[void] {.async: (raises: [], raw: true).} =
  let fut = newFuture[void]()
  fut.complete()

  trace "gossipsub stop"
  g.started = false
  if g.heartbeatFut.isNil:
    warn "Stopping gossipsub without starting it"
    return fut

  # stop heartbeat interval
  g.directPeersLoop.cancel()
  g.scoringHeartbeatFut.cancel()
  g.heartbeatFut.cancel()
  g.heartbeatFut = nil
  fut

method initPubSub*(g: GossipSub)
  {.raises: [InitializationError].} =
  procCall FloodSub(g).initPubSub()

  if not g.parameters.explicit:
    g.parameters = GossipSubParams.init()

  let validationRes = g.parameters.validateParameters()
  if validationRes.isErr:
    raise newException(InitializationError, $validationRes.error)

  # init the floodsub stuff here, we customize timedcache in gossip!
  g.seen = TimedCache[SaltedId].init(g.parameters.seenTTL)

  # init gossip stuff
  g.mcache = MCache.init(g.parameters.historyGossip, g.parameters.historyLength)

method getOrCreatePeer*(
    g: GossipSub,
    peerId: PeerId,
    protos: seq[string]): PubSubPeer =

  let peer = procCall PubSub(g).getOrCreatePeer(peerId, protos)
  g.parameters.overheadRateLimit.withValue(overheadRateLimit):
    peer.overheadRateLimitOpt = Opt.some(TokenBucket.new(overheadRateLimit.bytes, overheadRateLimit.interval))
  return peer<|MERGE_RESOLUTION|>--- conflicted
+++ resolved
@@ -466,12 +466,8 @@
 
     let
       msgId = msgIdResult.get
-<<<<<<< HEAD
       msgIdSalted = g.salt(msgId)
-=======
-      msgIdSalted = msgId & g.seenSalt
       topic = msg.topic
->>>>>>> 458b0885
 
     # addSeen adds salt to msgId to avoid
     # remote attacking the hash function
@@ -485,13 +481,8 @@
           alreadyReceived = true
 
       if not alreadyReceived:
-<<<<<<< HEAD
         let delay = Moment.now() - g.firstSeen(msgIdSalted)
-        g.rewardDelivered(peer, msg.topicIds, false, delay)
-=======
-        let delay = Moment.now() - g.firstSeen(msgId)
         g.rewardDelivered(peer, topic, false, delay)
->>>>>>> 458b0885
 
       libp2p_gossipsub_duplicate.inc()
 
