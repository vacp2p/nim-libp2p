--- conflicted
+++ resolved
@@ -436,13 +436,7 @@
       if respControl.graft.len > 0 or respControl.prune.len > 0 or
          respControl.ihave.len > 0 or respControl.iwant.len > 0:
         await peer.send(
-<<<<<<< HEAD
-          RPCMsg(control: some(respControl),
-                   messages: g.handleIWant(peer, control.iwant)))
-=======
-          @[RPCMsg(control: some(respControl),
-                   messages: messages)])
->>>>>>> 4112e040
+          RPCMsg(control: some(respControl), messages: messages))
 
 method subscribe*(g: GossipSub,
                   topic: string,
