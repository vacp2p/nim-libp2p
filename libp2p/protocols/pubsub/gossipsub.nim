--- conflicted
+++ resolved
@@ -211,38 +211,24 @@
 
     shuffle(grafts)
 
-    # Graft peers so we reach a count of D
-    grafts.setLen(min(grafts.len, GossipSubD - g.mesh.peers(topic)))
-
-<<<<<<< HEAD
-    for peer in newPeers:
-      # send a graft message to the peer
-      grafts.add(peer)
-      if g.mesh.addPeer(topic, peer):
-        peer.grafted(topic)
-      trace "got peer", peer = $peer
-
-  if g.mesh.peers(topic) > GossipSubDhi:
-    # prune peers if we've gone over
-    # gather peers
-    var mesh = toSeq(g.mesh[topic])
-    # shuffle anyway, we might not use score
-    shuffle(mesh) 
     # sort peers by score
-    mesh.sort(proc (x, y: PubSubPeer): int =
+    grafts.sort(proc (x, y: PubSubPeer): int =
       let
         peerx = x.score()
         peery = y.score()
       if peerx < peery: -1
       elif peerx == peery: 0
       else: 1)
-=======
+
+    # Graft peers so we reach a count of D
+    grafts.setLen(min(grafts.len, GossipSubD - g.mesh.peers(topic)))
+
     trace "getting peers", topic, peers = grafts.len
 
     for peer in grafts:
       if g.mesh.addPeer(topic, peer):
+        peer.grafted(topic)
         g.fanout.removePeer(topic, peer)
->>>>>>> 170685f9
 
   if g.mesh.peers(topic) > GossipSubDhi:
     # prune peers if we've gone over Dhi
@@ -250,14 +236,9 @@
     shuffle(prunes)
     prunes.setLen(prunes.len - GossipSubD) # .. down to D peers
 
-<<<<<<< HEAD
-      trace "pruning peers", peers = g.mesh.peers(topic)
-      # send a graft message to the peer
-      peer.pruned(topic)
-=======
     trace "about to prune mesh", prunes = prunes.len
     for peer in prunes:
->>>>>>> 170685f9
+      peer.pruned(topic)
       g.mesh.removePeer(topic, peer)
 
   libp2p_gossipsub_peers_per_topic_gossipsub
@@ -636,17 +617,9 @@
                 data: seq[byte]): Future[int] {.async.} =
   # base returns always 0
   discard await procCall PubSub(g).publish(topic, data)
-<<<<<<< HEAD
-  trace "about to publish message on topic", name = topic,
-                                             data = data.shortLog
-  # directly copy explicit peers
-  # as we will always publish to those
-  var peers = initHashSet[PubSubPeer]()
-=======
   trace "publishing message on topic", topic, data = data.shortLog
 
   var peers: HashSet[PubSubPeer]
->>>>>>> 170685f9
   if topic.len <= 0: # data could be 0/empty
     return 0
 
