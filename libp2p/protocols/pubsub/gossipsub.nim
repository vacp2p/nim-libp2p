## Nim-LibP2P
## Copyright (c) 2019 Status Research & Development GmbH
## Licensed under either of
##  * Apache License, version 2.0, ([LICENSE-APACHE](LICENSE-APACHE))
##  * MIT license ([LICENSE-MIT](LICENSE-MIT))
## at your option.
## This file may not be copied, modified, or distributed except according to
## those terms.

import std/[tables, sets, options, sequtils, random, algorithm]
import chronos, chronicles, metrics
import pubsub,
       floodsub,
       pubsubpeer,
       peertable,
       mcache,
       timedcache,
       rpc/[messages, message],
       ../protocol,
       ../../peerinfo,
       ../../stream/connection,
       ../../peerid,
       ../../errors,
       ../../utility
import stew/results
export results

logScope:
  topics = "gossipsub"

const
  GossipSubCodec* = "/meshsub/1.1.0"
  GossipSubCodec_10* = "/meshsub/1.0.0"

# overlay parameters
const
  GossipSubD* = 6
  GossipSubDlo* = 4
  GossipSubDhi* = 12

# gossip parameters
const
  GossipSubHistoryLength* = 5
  GossipSubHistoryGossip* = 3
  GossipBackoffPeriod* = 1.minutes

# heartbeat interval
const
  GossipSubHeartbeatInitialDelay* = 100.millis
  GossipSubHeartbeatInterval* = 1.seconds

# fanout ttl
const 
  GossipSubFanoutTTL* = 1.minutes

const
  BackoffSlackTime = 2 # seconds
  IWantPeerBudget = 25 # 25 messages per second ( reset every heartbeat )
  IHavePeerBudget = 10

type
  TopicInfo* = object
    # gossip 1.1 related
    graftTime: Moment
    meshTime: Duration
    inMesh: bool
    meshMessageDeliveriesActive: bool
    firstMessageDeliveries: float64
    meshMessageDeliveries: float64
    meshFailurePenalty: float64
    invalidMessageDeliveries: float64

  TopicParams* = object
    topicWeight*: float64

    # p1
    timeInMeshWeight*: float64
    timeInMeshQuantum*: Duration
    timeInMeshCap*: float64

    # p2
    firstMessageDeliveriesWeight*: float64
    firstMessageDeliveriesDecay*: float64
    firstMessageDeliveriesCap*: float64

    # p3
    meshMessageDeliveriesWeight*: float64
    meshMessageDeliveriesDecay*: float64
    meshMessageDeliveriesThreshold*: float64
    meshMessageDeliveriesCap*: float64
    meshMessageDeliveriesActivation*: Duration
    meshMessageDeliveriesWindow*: Duration

    # p3b
    meshFailurePenaltyWeight*: float64
    meshFailurePenaltyDecay*: float64

    # p4
    invalidMessageDeliveriesWeight*: float64
    invalidMessageDeliveriesDecay*: float64

  PeerStats* = object
    topicInfos*: Table[string, TopicInfo]
    expire*: Moment # updated on disconnect, to retain scores until expire

  GossipSubParams* = object
    explicit: bool
    pruneBackoff*: Duration
    floodPublish*: bool
    gossipFactor*: float64
    dScore*: int
    dOut*: int
    dLazy*: int

    gossipThreshold*: float64
    publishThreshold*: float64
    graylistThreshold*: float64
    acceptPXThreshold*: float64
    opportunisticGraftThreshold*: float64
    decayInterval*: Duration
    decayToZero*: float64
    retainScore*: Duration

    appSpecificWeight*: float64
    ipColocationFactorWeight*: float64
    ipColocationFactorThreshold*: float64
    behaviourPenaltyWeight*: float64
    behaviourPenaltyDecay*: float64

    directPeers*: seq[PeerId]

  GossipSub* = ref object of FloodSub
    mesh*: PeerTable                           # peers that we send messages to when we are subscribed to the topic
    fanout*: PeerTable                         # peers that we send messages to when we're not subscribed to the topic
    gossipsub*: PeerTable                      # peers that are subscribed to a topic
    explicit*: PeerTable                       # directpeers that we keep alive explicitly
    backingOff*: Table[PeerID, Moment]         # explicit (always connected/forward) peers
    lastFanoutPubSub*: Table[string, Moment]   # last publish time for fanout topics
    gossip*: Table[string, seq[ControlIHave]]  # pending gossip
    control*: Table[string, ControlMessage]    # pending control messages
    mcache*: MCache                            # messages cache
    heartbeatFut: Future[void]                 # cancellation future for heartbeat interval
    heartbeatRunning: bool
    heartbeatLock: AsyncLock                   # heartbeat lock to prevent two consecutive concurrent heartbeats

    peerStats: Table[PubSubPeer, PeerStats]
    parameters*: GossipSubParams
    topicParams*: Table[string, TopicParams]
    directPeersLoop: Future[void]
    peersInIP: Table[MultiAddress, HashSet[PubSubPeer]]

    heartbeatEvents*: seq[AsyncEvent]

    when not defined(release):
      prunedPeers: HashSet[PubSubPeer]

when defined(libp2p_expensive_metrics):
  declareGauge(libp2p_gossipsub_peers_per_topic_mesh,
    "gossipsub peers per topic in mesh",
    labels = ["topic"])

  declareGauge(libp2p_gossipsub_peers_per_topic_fanout,
    "gossipsub peers per topic in fanout",
    labels = ["topic"])

  declareGauge(libp2p_gossipsub_peers_per_topic_gossipsub,
    "gossipsub peers per topic in gossipsub",
    labels = ["topic"])

proc init*(_: type[GossipSubParams]): GossipSubParams =
  GossipSubParams(
      explicit: true,
      pruneBackoff: 1.minutes,
      floodPublish: true,
      gossipFactor: 0.25,
      dScore: 4,
      dOut: GossipSubDlo - 1,
      dLazy: GossipSubD,
      gossipThreshold: -10,
      publishThreshold: -100,
      graylistThreshold: -10000,
      opportunisticGraftThreshold: 1,
      decayInterval: 1.seconds,
      decayToZero: 0.01,
      retainScore: 10.seconds,
      appSpecificWeight: 1.0,
      ipColocationFactorWeight: 0.0,
      ipColocationFactorThreshold: 1.0,
      behaviourPenaltyWeight: -1.0,
      behaviourPenaltyDecay: 0.999,
    )

proc validateParameters*(parameters: GossipSubParams): Result[void, cstring] =
  if  (parameters.dOut >= GossipSubDlo) or 
      (parameters.dOut > (GossipSubD div 2)):
    err("gossipsub: dOut parameter error, Number of outbound connections to keep in the mesh. Must be less than D_lo and at most D/2")
  elif parameters.gossipThreshold >= 0:
    err("gossipsub: gossipThreshold parameter error, Must be < 0")
  elif parameters.publishThreshold >= parameters.gossipThreshold:
    err("gossipsub: publishThreshold parameter error, Must be < gossipThreshold")
  elif parameters.graylistThreshold >= parameters.publishThreshold:
    err("gossipsub: graylistThreshold parameter error, Must be < publishThreshold")
  elif parameters.acceptPXThreshold < 0:
    err("gossipsub: acceptPXThreshold parameter error, Must be >= 0")
  elif parameters.opportunisticGraftThreshold < 0:
    err("gossipsub: opportunisticGraftThreshold parameter error, Must be >= 0")
  elif parameters.decayToZero > 0.5 or parameters.decayToZero <= 0.0:
    err("gossipsub: decayToZero parameter error, Should be close to 0.0")
  elif parameters.appSpecificWeight < 0:
    err("gossipsub: appSpecificWeight parameter error, Must be positive")
  elif parameters.ipColocationFactorWeight > 0:
    err("gossipsub: ipColocationFactorWeight parameter error, Must be negative or 0")
  elif parameters.ipColocationFactorThreshold < 1.0:
    err("gossipsub: ipColocationFactorThreshold parameter error, Must be at least 1")
  elif parameters.behaviourPenaltyWeight >= 0:
    err("gossipsub: behaviourPenaltyWeight parameter error, Must be negative")
  elif parameters.behaviourPenaltyDecay < 0 or parameters.behaviourPenaltyDecay >= 1:
    err("gossipsub: behaviourPenaltyDecay parameter error, Must be between 0 and 1")
  else:
    ok()

proc init*(_: type[TopicParams]): TopicParams =
  TopicParams(
    topicWeight: 1.0,
    timeInMeshWeight: 0.01,
    timeInMeshQuantum: 1.seconds,
    timeInMeshCap: 10.0,
    firstMessageDeliveriesWeight: 1.0,
    firstMessageDeliveriesDecay: 0.5,
    firstMessageDeliveriesCap: 10.0,
    meshMessageDeliveriesWeight: -1.0,
    meshMessageDeliveriesDecay: 0.5,
    meshMessageDeliveriesCap: 10,
    meshMessageDeliveriesThreshold: 1,
    meshMessageDeliveriesWindow: 5.milliseconds,
    meshMessageDeliveriesActivation: 10.seconds,
    meshFailurePenaltyWeight: -1.0,
    meshFailurePenaltyDecay: 0.5,
    invalidMessageDeliveriesWeight: -1.0,
    invalidMessageDeliveriesDecay: 0.5
  )

proc validateParameters*(parameters: TopicParams): Result[void, cstring] =
  if parameters.timeInMeshWeight <= 0.0 or parameters.timeInMeshWeight > 1.0:
    err("gossipsub: timeInMeshWeight parameter error, Must be a small positive value")
  elif parameters.timeInMeshCap <= 0.0:
    err("gossipsub: timeInMeshCap parameter error, Should be a positive value")
  elif parameters.firstMessageDeliveriesWeight <= 0.0:
    err("gossipsub: firstMessageDeliveriesWeight parameter error, Should be a positive value")
  elif parameters.meshMessageDeliveriesWeight >= 0.0:
    err("gossipsub: meshMessageDeliveriesWeight parameter error, Should be a negative value")
  elif parameters.meshMessageDeliveriesThreshold <= 0.0:
    err("gossipsub: meshMessageDeliveriesThreshold parameter error, Should be a positive value")
  elif parameters.meshMessageDeliveriesCap < parameters.meshMessageDeliveriesThreshold:
    err("gossipsub: meshMessageDeliveriesCap parameter error, Should be >= meshMessageDeliveriesThreshold")
  elif parameters.meshMessageDeliveriesWindow > 100.milliseconds:
    err("gossipsub: meshMessageDeliveriesWindow parameter error, Should be small, 1-5ms")
  elif parameters.meshFailurePenaltyWeight >= 0.0:
    err("gossipsub: meshFailurePenaltyWeight parameter error, Should be a negative value")
  elif parameters.invalidMessageDeliveriesWeight >= 0.0:
    err("gossipsub: invalidMessageDeliveriesWeight parameter error, Should be a negative value")
  else:
    ok()

method init*(g: GossipSub) =
  proc handler(conn: Connection, proto: string) {.async.} =
    ## main protocol handler that gets triggered on every
    ## connection for a protocol string
    ## e.g. ``/floodsub/1.0.0``, etc...
    ##

    # TODO
    # if conn.peerInfo.maintain:
    #   g.explicitPeers.incl(conn.peerInfo.id)

    await g.handleConn(conn, proto)

  g.handler = handler
  g.codecs &= GossipSubCodec
  g.codecs &= GossipSubCodec_10

method onNewPeer(g: GossipSub, peer: PubSubPeer) =
  if peer notin g.peerStats:
    # new peer
    g.peerStats[peer] = PeerStats()
    peer.iWantBudget = IWantPeerBudget
    peer.iHaveBudget = IHavePeerBudget
    return
  else:
    # we knew this peer
    discard

proc grafted(g: GossipSub, p: PubSubPeer, topic: string) =
  g.peerStats.withValue(p, stats) do:
    var info = stats.topicInfos.getOrDefault(topic)
    info.graftTime = Moment.now()
    info.meshTime = 0.seconds
    info.inMesh = true
    info.meshMessageDeliveriesActive = false

    # mgetOrPut does not work, so we gotta do this without referencing
    stats.topicInfos[topic] = info
    assert(g.peerStats[p].topicInfos[topic].inMesh == true)

    trace "grafted", p
  do:
    doAssert(false, "grafted: peerStats key not found for " & $p)

proc pruned(g: GossipSub, p: PubSubPeer, topic: string) =
  g.peerStats.withValue(p, stats) do:
    when not defined(release):
      g.prunedPeers.incl(p)

    var info = stats.topicInfos[topic]
    let topicParams = g.topicParams.mgetOrPut(topic, TopicParams.init())

    # penalize a peer that delivered no message
    let threshold = topicParams.meshMessageDeliveriesThreshold
    if info.inMesh and info.meshMessageDeliveriesActive and info.meshMessageDeliveries < threshold:
      let deficit = threshold - info.meshMessageDeliveries
      info.meshFailurePenalty += deficit * deficit

    info.inMesh = false

    # mgetOrPut does not work, so we gotta do this without referencing
    stats.topicInfos[topic] = info

    trace "pruned", p
  do:
    when not defined(release):
      if p in g.prunedPeers:
        doAssert(false, "pruned: Dupe prune " & $p)
      else:
        doAssert(false, "pruned: TopicInfo key not found for " & $p)
    else:
      doAssert(false, "pruned: TopicInfo key not found for " & $p)

proc peerExchangeList(g: GossipSub, topic: string): seq[PeerInfoMsg] =
  var peers = g.gossipsub.getOrDefault(topic, initHashSet[PubSubPeer]()).toSeq()
  peers.keepIf do (x: PubSubPeer) -> bool:
      x.score >= 0.0
  # by spec, larger then Dhi, but let's put some hard caps
  peers.setLen(min(peers.len, GossipSubDhi * 2))
  peers.map do (x: PubSubPeer) -> PeerInfoMsg:
    PeerInfoMsg(peerID: x.peerId.getBytes())

proc replenishFanout(g: GossipSub, topic: string) =
  ## get fanout peers for a topic
  trace "about to replenish fanout"

  if g.fanout.peers(topic) < GossipSubDLo:
    trace "replenishing fanout", peers = g.fanout.peers(topic)
    if topic in g.gossipsub:
      for peer in g.gossipsub[topic]:
        if g.fanout.addPeer(topic, peer):
          if g.fanout.peers(topic) == GossipSubD:
            break

  when defined(libp2p_expensive_metrics):
    libp2p_gossipsub_peers_per_topic_fanout
      .set(g.fanout.peers(topic).int64, labelValues = [topic])

  trace "fanout replenished with peers", peers = g.fanout.peers(topic)

proc rebalanceMesh(g: GossipSub, topic: string) {.async.} =
  logScope:
    topic
    mesh = g.mesh.peers(topic)
    gossipsub = g.gossipsub.peers(topic)

  trace "rebalancing mesh"

  # create a mesh topic that we're subscribing to

  var
    grafts, prunes, grafting: seq[PubSubPeer]

  let npeers = g.mesh.peers(topic)
  if npeers  < GossipSubDlo:
    trace "replenishing mesh", peers = g.mesh.peers(topic)
    # replenish the mesh if we're below Dlo
    grafts = toSeq(
      g.gossipsub.getOrDefault(topic, initHashSet[PubSubPeer]()) -
      g.mesh.getOrDefault(topic, initHashSet[PubSubPeer]())
    )

<<<<<<< HEAD
    logScope:
      meshPeers = g.mesh.peers(topic)
      grafts = grafts.len

    grafts.keepIf do (x: PubSubPeer) -> bool:
      # avoid negative score peers
      x.score >= 0.0 and
      # don't pick explicit peers
      x.peerId notin g.parameters.directPeers and
      # and avoid peers we are backing off
      x.peerId notin g.backingOff

    # sort peers by score
    grafts.sort do (x, y: PubSubPeer) -> int:
      let
        peerx = x.score
        peery = y.score
      if peerx < peery: -1
      elif peerx == peery: 0
      else: 1
=======
    shuffle(grafts)
>>>>>>> ab864fc7

    # Graft peers so we reach a count of D
    grafts.setLen(min(grafts.len, GossipSubD - g.mesh.peers(topic)))

<<<<<<< HEAD
    trace "grafting peers", topic
=======
    trace "grafting", grafts = grafts.len
>>>>>>> ab864fc7

    for peer in grafts:
      if g.mesh.addPeer(topic, peer):
        g.grafted(peer, topic)
        g.fanout.removePeer(topic, peer)
        grafting &= peer
  elif npeers < g.parameters.dOut:
    trace "replenishing mesh outbound quota", peers = g.mesh.peers(topic)
    # replenish the mesh if we're below Dlo
    grafts = toSeq(
      g.gossipsub.getOrDefault(topic, initHashSet[PubSubPeer]()) -
      g.mesh.getOrDefault(topic, initHashSet[PubSubPeer]())
    )

    grafts.keepIf do (x: PubSubPeer) -> bool:
      # get only outbound ones
      x.outbound and
      # avoid negative score peers
      x.score >= 0.0 and
      # don't pick explicit peers
      x.peerId notin g.parameters.directPeers and
      # and avoid peers we are backing off
      x.peerId notin g.backingOff

    # sort peers by score
    grafts.sort do (x, y: PubSubPeer) -> int:
      let
        peerx = x.score
        peery = y.score
      if peerx < peery: -1
      elif peerx == peery: 0
      else: 1

    # Graft peers so we reach a count of D
    grafts.setLen(min(grafts.len, g.parameters.dOut - g.mesh.peers(topic)))

    trace "grafting outbound peers", topic, peers = grafts.len

    for peer in grafts:
      if g.mesh.addPeer(topic, peer):
        g.grafted(peer, topic)
        g.fanout.removePeer(topic, peer)
        grafting &= peer
    

  if g.mesh.peers(topic) > GossipSubDhi:
    # prune peers if we've gone over Dhi
    prunes = toSeq(g.mesh[topic])
<<<<<<< HEAD
=======
    shuffle(prunes)
    prunes.setLen(prunes.len - GossipSubD) # .. down to D peers

    trace "pruning", prunes = prunes.len
    for peer in prunes:
      g.mesh.removePeer(topic, peer)
>>>>>>> ab864fc7

    # sort peers by score (inverted)
    prunes.sort do (x, y: PubSubPeer) -> int:
      let
        peerx = x.score
        peery = y.score
      if peerx > peery: -1
      elif peerx == peery: 0
      else: 1

    # keep high score peers
    if prunes.len > g.parameters.dScore:
      prunes.setLen(prunes.len - g.parameters.dScore)
      # we must try to keep outbound peers
      # to keep an outbound mesh quota
      # so we try to first prune inbound peers
      # if none we add up some outbound
      var outbound: seq[PubSubPeer]
      var inbound: seq[PubSubPeer]
      for peer in prunes:
        if peer.outbound:
          outbound &= peer
        else:
          inbound &= peer
      
      let pruneLen = inbound.len - GossipSubD
      if pruneLen > 0:
        # Ok we got some peers to prune,
        # for this heartbeat let's prune those
        shuffle(inbound)
        inbound.setLen(pruneLen)
      else:
        # We could not find any inbound to prune
        # Yet we are on Hi, so we need to cull outbound peers
        let keepDOutLen = outbound.len - g.parameters.dOut
        if keepDOutLen > 0:
          shuffle(outbound)
          outbound.setLen(keepDOutLen)
        inbound &= outbound

      trace "about to prune mesh", prunes = inbound.len
      for peer in inbound:
        g.pruned(peer, topic)
        g.mesh.removePeer(topic, peer)

  # opportunistic grafting, by spec mesh should not be empty...
  if g.mesh.peers(topic) > 1:
    var peers = toSeq(g.mesh[topic])
    peers.sort do (x, y: PubSubPeer) -> int:
      let
        peerx = x.score
        peery = y.score
      if peerx < peery: -1
      elif peerx == peery: 0
      else: 1
    let medianIdx = peers.len div 2
    let median = peers[medianIdx]
    if median.score < g.parameters.opportunisticGraftThreshold:
      trace "median score below opportunistic threshold", score = median.score
      var avail = toSeq(
        g.gossipsub.getOrDefault(topic, initHashSet[PubSubPeer]()) -
        g.mesh.getOrDefault(topic, initHashSet[PubSubPeer]())
      )

      avail.keepIf do (x: PubSubPeer) -> bool:
        # avoid negative score peers
        x.score >= median.score and
        # don't pick explicit peers
        x.peerId notin g.parameters.directPeers and
        # and avoid peers we are backing off
        x.peerId notin g.backingOff
      
      # by spec, grab only 2
      if avail.len > 2:
        avail.setLen(2)
      
      for peer in avail:
        if g.mesh.addPeer(topic, peer):
          g.grafted(peer, topic)
          grafting &= peer
          trace "opportunistic grafting", peer = $peer
      
  when defined(libp2p_expensive_metrics):
    libp2p_gossipsub_peers_per_topic_gossipsub
      .set(g.gossipsub.peers(topic).int64, labelValues = [topic])

    libp2p_gossipsub_peers_per_topic_fanout
      .set(g.fanout.peers(topic).int64, labelValues = [topic])

    libp2p_gossipsub_peers_per_topic_mesh
      .set(g.mesh.peers(topic).int64, labelValues = [topic])

<<<<<<< HEAD
  # Send changes to peers after table updates to avoid stale state
  let graft = RPCMsg(control: some(ControlMessage(graft: @[ControlGraft(topicID: topic)])))
  let prune = RPCMsg(control: some(ControlMessage(
    prune: @[ControlPrune(
      topicID: topic, 
      peers: g.peerExchangeList(topic), 
      backoff: g.parameters.pruneBackoff.seconds.uint64)])))
  discard await g.broadcast(grafting, graft, DefaultSendTimeout)
  discard await g.broadcast(prunes, prune, DefaultSendTimeout)
=======
  trace "mesh balanced"
>>>>>>> ab864fc7

  # Send changes to peers after table updates to avoid stale state
  if grafts.len > 0:
    let graft = RPCMsg(control: some(ControlMessage(graft: @[ControlGraft(topicID: topic)])))
    discard await g.broadcast(grafts, graft, DefaultSendTimeout)
  if prunes.len > 0:
    let prune = RPCMsg(control: some(ControlMessage(prune: @[ControlPrune(topicID: topic)])))
    discard await g.broadcast(prunes, prune, DefaultSendTimeout)

proc dropFanoutPeers(g: GossipSub) =
  # drop peers that we haven't published to in
  # GossipSubFanoutTTL seconds
  let now = Moment.now()
  for topic in toSeq(g.lastFanoutPubSub.keys):
    let val = g.lastFanoutPubSub[topic]
    if now > val:
      g.fanout.del(topic)
      g.lastFanoutPubSub.del(topic)
      trace "dropping fanout topic", topic

    when defined(libp2p_expensive_metrics):
      libp2p_gossipsub_peers_per_topic_fanout
        .set(g.fanout.peers(topic).int64, labelValues = [topic])

proc getGossipPeers(g: GossipSub): Table[PubSubPeer, ControlMessage] {.gcsafe.} =
  ## gossip iHave messages to peers
  ##

  trace "getting gossip peers (iHave)"
  let topics = toHashSet(toSeq(g.mesh.keys)) + toHashSet(toSeq(g.fanout.keys))
  for topic in topics:
    if topic notin g.gossipsub:
      trace "topic not in gossip array, skipping", topicID = topic
      continue

    let mids = g.mcache.window(topic)
    if not mids.len > 0:
      continue

    let ihave = ControlIHave(topicID: topic, messageIDs: toSeq(mids))

    let mesh = g.mesh.getOrDefault(topic)
    let fanout = g.fanout.getOrDefault(topic)
    let gossipPeers = mesh + fanout
    var allPeers = toSeq(g.gossipsub.getOrDefault(topic))

    allPeers.keepIf do (x: PubSubPeer) -> bool:
      x.peerId notin g.parameters.directPeers and
      x notin gossipPeers and
      x.score >= g.parameters.gossipThreshold

    var target = g.parameters.dLazy
    let factor = (g.parameters.gossipFactor.float * allPeers.len.float).int
    if factor > target:
      target = min(factor, allPeers.len)

    if target < allPeers.len:
      shuffle(allPeers)
      allPeers.setLen(target)

    for peer in allPeers:
      if peer notin result:
        result[peer] = ControlMessage()
      result[peer].ihave.add(ihave)

func `/`(a, b: Duration): float64 =
  let
    fa = float64(a.nanoseconds) / 1000000000
    fb = float64(b.nanoseconds) / 1000000000
  fa / fb

proc colocationFactor(g: GossipSub, peer: PubSubPeer): float64 =
  if peer.sendConn == nil:
    0.0
  else:
    let
      address = peer.sendConn.observedAddr
      ipPeers = g.peersInIP.getOrDefault(address)
      len = ipPeers.len.float64
    if len > g.parameters.ipColocationFactorThreshold:
      let over = len - g.parameters.ipColocationFactorThreshold
      over * over
    else:
      # lazy update peersInIP
      if address notin g.peersInIP:
        g.peersInIP[address] = initHashSet[PubSubPeer]()
      g.peersInIP[address].incl(peer)
      0.0

proc updateScores(g: GossipSub) = # avoid async
  trace "updating scores", peers = g.peers.len
  
  let now = Moment.now()
  var evicting: seq[PubSubPeer]

  for peer, stats in g.peerStats.mpairs:
    trace "updating peer score", peer

    if not peer.connected:
      if now > stats.expire:
        evicting.add(peer)
        trace "evicted peer from memory", peer
        continue

    # Per topic
    for topic, topicParams in g.topicParams:
      var info = stats.topicInfos.getOrDefault(topic)

      # Scoring
      var topicScore = 0'f64
      
      if info.inMesh:
        info.meshTime = now - info.graftTime
        if info.meshTime > topicParams.meshMessageDeliveriesActivation:
          info.meshMessageDeliveriesActive = true
        
        # TODO verify this `/` accuracy/correctnes
        var p1 = info.meshTime / topicParams.timeInMeshQuantum
        if p1 > topicParams.timeInMeshCap:
          p1 = topicParams.timeInMeshCap
        trace "p1", peer, p1
        topicScore += p1 * topicParams.timeInMeshWeight
      else:
        info.meshMessageDeliveriesActive = false

      topicScore += info.firstMessageDeliveries * topicParams.firstMessageDeliveriesWeight
      trace "p2", peer, p2 = info.firstMessageDeliveries

      if info.meshMessageDeliveriesActive:
        if info.meshMessageDeliveries < topicParams.meshMessageDeliveriesThreshold:
          let deficit = topicParams.meshMessageDeliveriesThreshold - info.meshMessageDeliveries
          let p3 = deficit * deficit
          trace "p3", peer, p3
          topicScore += p3 * topicParams.meshMessageDeliveriesWeight

      topicScore += info.meshFailurePenalty * topicParams.meshFailurePenaltyWeight
      trace "p3b", peer, p3b = info.meshFailurePenalty

      topicScore += info.invalidMessageDeliveries * info.invalidMessageDeliveries * topicParams.invalidMessageDeliveriesWeight
      trace "p4", p4 = info.invalidMessageDeliveries * info.invalidMessageDeliveries

      trace "updated peer topic's scores", peer, topic, info, topicScore

      peer.score += topicScore * topicParams.topicWeight

      # Score decay
      info.firstMessageDeliveries *= topicParams.firstMessageDeliveriesDecay
      if info.firstMessageDeliveries < g.parameters.decayToZero:
        info.firstMessageDeliveries = 0

      info.meshMessageDeliveries *= topicParams.meshMessageDeliveriesDecay
      if info.meshMessageDeliveries < g.parameters.decayToZero:
        info.meshMessageDeliveries = 0

      info.meshFailurePenalty *= topicParams.meshFailurePenaltyDecay
      if info.meshFailurePenalty < g.parameters.decayToZero:
        info.meshFailurePenalty = 0

      info.invalidMessageDeliveries *= topicParams.invalidMessageDeliveriesDecay
      if info.invalidMessageDeliveries < g.parameters.decayToZero:
        info.invalidMessageDeliveries = 0

      # Wrap up
      # commit our changes, mgetOrPut does NOT work as wanted with value types (lent?)
      stats.topicInfos[topic] = info
    
    peer.score += peer.appScore * g.parameters.appSpecificWeight

    peer.score += peer.behaviourPenalty * peer.behaviourPenalty * g.parameters.behaviourPenaltyWeight

    peer.score += g.colocationFactor(peer) * g.parameters.ipColocationFactorWeight

    # decay behaviourPenalty
    peer.behaviourPenalty *= g.parameters.behaviourPenaltyDecay
    if peer.behaviourPenalty < g.parameters.decayToZero:
      peer.behaviourPenalty = 0

    trace "updated peer's score", peer, score = peer.score
  
  for peer in evicting:
    g.peerStats.del(peer)

proc heartbeat(g: GossipSub) {.async.} =
  while g.heartbeatRunning:
    try:
      trace "running heartbeat", instance = cast[int](g)

      # remove expired backoffs
      block:
        let now = Moment.now()
        var expired = toSeq(g.backingOff.pairs())
        expired.keepIf do (pair: tuple[peer: PeerID, expire: Moment]) -> bool:
          now >= pair.expire
        for (peer, _) in expired:
          g.backingOff.del(peer)

      # reset IWANT budget
      # reset IHAVE cap
      block:
        for peer in g.peers.values:
          peer.iWantBudget = IWantPeerBudget
          peer.iHaveBudget = IHavePeerBudget

      g.updateScores()

      for t in toSeq(g.topics.keys):
        # prune every negative score peer
        # do this before relance
        # in order to avoid grafted -> pruned in the same cycle
        let meshPeers = g.mesh.getOrDefault(t)
        var prunes: seq[PubSubPeer]
        for peer in meshPeers:
          if peer.score < 0.0:
            g.pruned(peer, t)
            g.mesh.removePeer(t, peer)
            prunes &= peer
        let prune = RPCMsg(control: some(ControlMessage(
          prune: @[ControlPrune(
            topicID: t, 
            peers: g.peerExchangeList(t),
            backoff: g.parameters.pruneBackoff.seconds.uint64)])))
        discard await g.broadcast(prunes, prune, DefaultSendTimeout)

        await g.rebalanceMesh(t)

      g.dropFanoutPeers()

      # replenish known topics to the fanout
      for t in toSeq(g.fanout.keys):
        g.replenishFanout(t)

      let peers = g.getGossipPeers()
      var sent: seq[Future[void]]
      for peer, control in peers:
        g.peers.withValue(peer.peerId, pubsubPeer) do:
          sent &= g.send(
            pubsubPeer[],
            RPCMsg(control: some(control)),
            DefaultSendTimeout)
      checkFutures(await allFinished(sent))

      g.mcache.shift() # shift the cache
    except CancelledError as exc:
      raise exc
    except CatchableError as exc:
      warn "exception ocurred in gossipsub heartbeat", exc = exc.msg, trace = exc.getStackTrace()
      assert(false, "exception ocurred in gossipsub heartbeat")

    for trigger in g.heartbeatEvents:
      trace "firing heartbeat event", instance = cast[int](g)
      trigger.fire()

    await sleepAsync(GossipSubHeartbeatInterval)

method unsubscribePeer*(g: GossipSub, peer: PeerID) =
  ## handle peer disconnects
  ##

  trace "unsubscribing gossipsub peer", peer = $peer
  let pubSubPeer = g.peers.getOrDefault(peer)
  if pubSubPeer.isNil:
    return

  # remove from peer IPs collection too
  if pubSubPeer.sendConn != nil:
    g.peersInIP.withValue(pubSubPeer.sendConn.observedAddr, s) do:
      s[].excl(pubSubPeer)

  for t in toSeq(g.gossipsub.keys):
    g.gossipsub.removePeer(t, pubSubPeer)
    # also try to remove from explicit table here
    g.explicit.removePeer(t, pubSubPeer)

    when defined(libp2p_expensive_metrics):
      libp2p_gossipsub_peers_per_topic_gossipsub
        .set(g.gossipsub.peers(t).int64, labelValues = [t])

  for t in toSeq(g.mesh.keys):
    if pubSubPeer in g.mesh[t]:
        g.pruned(pubSubPeer, t)
    g.mesh.removePeer(t, pubSubPeer)

    when defined(libp2p_expensive_metrics):
      libp2p_gossipsub_peers_per_topic_mesh
        .set(g.mesh.peers(t).int64, labelValues = [t])

  for t in toSeq(g.fanout.keys):
    g.fanout.removePeer(t, pubSubPeer)

    when defined(libp2p_expensive_metrics):
      libp2p_gossipsub_peers_per_topic_fanout
        .set(g.fanout.peers(t).int64, labelValues = [t])
    
    # don't retain bad score peers
    if pubSubPeer.score < 0.0:
      g.peerStats.del(pubSubPeer)
      return

    g.peerStats[pubSubPeer].expire = Moment.now() + g.parameters.retainScore
    for topic, info in g.peerStats[pubSubPeer].topicInfos.mpairs:
      info.firstMessageDeliveries = 0

  procCall FloodSub(g).unsubscribePeer(peer)

method subscribeTopic*(g: GossipSub,
                       topic: string,
                       subscribe: bool,
                       peerId: PeerID) {.gcsafe, async.} =
  await procCall FloodSub(g).subscribeTopic(topic, subscribe, peerId)

  logScope:
    peer = $peerId
    topic

  let peer = g.peers.getOrDefault(peerId)
  if peer == nil:
    # floodsub method logs a trace line already
    return

  g.onNewPeer(peer)

  if subscribe:
    trace "peer subscribed to topic"
    # subscribe remote peer to the topic
    discard g.gossipsub.addPeer(topic, peer)
    if peerId in g.parameters.directPeers:
      discard g.explicit.addPeer(topic, peer)
  else:
    trace "peer unsubscribed from topic"
    # unsubscribe remote peer from the topic
    g.gossipsub.removePeer(topic, peer)
    g.mesh.removePeer(topic, peer)
    g.fanout.removePeer(topic, peer)
    if peerId in g.parameters.directPeers:
      g.explicit.removePeer(topic, peer)

    when defined(libp2p_expensive_metrics):
      libp2p_gossipsub_peers_per_topic_mesh
        .set(g.mesh.peers(topic).int64, labelValues = [topic])
      libp2p_gossipsub_peers_per_topic_fanout
        .set(g.fanout.peers(topic).int64, labelValues = [topic])

  when defined(libp2p_expensive_metrics):
    libp2p_gossipsub_peers_per_topic_gossipsub
      .set(g.gossipsub.peers(topic).int64, labelValues = [topic])

  trace "gossip peers", peers = g.gossipsub.peers(topic), topic

  # also rebalance current topic if we are subbed to
  if topic in g.topics:
    await g.rebalanceMesh(topic)

proc handleGraft(g: GossipSub,
                 peer: PubSubPeer,
                 grafts: seq[ControlGraft]): seq[ControlPrune] =
  for graft in grafts:
    let topic = graft.topicID
    logScope:
      peer = peer.id
      topic

    trace "peer grafted topic"

    # It is an error to GRAFT on a explicit peer
    if peer.peerId in g.parameters.directPeers:
      trace "attempt to graft an explicit peer",  peer=peer.id, 
                                                  topicID=graft.topicID
      # and such an attempt should be logged and rejected with a PRUNE
      result.add(ControlPrune(
        topicID: graft.topicID,
        peers: @[], # omitting heavy computation here as the remote did something illegal
        backoff: g.parameters.pruneBackoff.seconds.uint64))
      continue

    if peer.peerId in g.backingOff:
      trace "attempt to graft an backingOff peer",  peer=peer.id, 
                                                    topicID=graft.topicID,
                                                    expire=g.backingOff[peer.peerId]
      # and such an attempt should be logged and rejected with a PRUNE
      result.add(ControlPrune(
        topicID: graft.topicID,
        peers: @[], # omitting heavy computation here as the remote did something illegal
        backoff: g.parameters.pruneBackoff.seconds.uint64))
      continue
    
    if peer notin g.peerStats:
      g.peerStats[peer] = PeerStats()
    
    # If they send us a graft before they send us a subscribe, what should
    # we do? For now, we add them to mesh but don't add them to gossipsub.
    if topic in g.topics:
      if g.mesh.peers(topic) < GossipSubDHi or peer.outbound:
        # In the spec, there's no mention of DHi here, but implicitly, a
        # peer will be removed from the mesh on next rebalance, so we don't want
        # this peer to push someone else out
        if g.mesh.addPeer(topic, peer):
          g.grafted(peer, topic)
          g.fanout.removePeer(topic, peer)
        else:
          trace "peer already in mesh"
      else:
        result.add(ControlPrune(
          topicID: topic, 
          peers: g.peerExchangeList(topic),
          backoff: g.parameters.pruneBackoff.seconds.uint64))
    else:
      trace "peer grafting topic we're not interested in", topic
      # gossip 1.1, we do not send a control message prune anymore

    when defined(libp2p_expensive_metrics):
      libp2p_gossipsub_peers_per_topic_mesh
        .set(g.mesh.peers(topic).int64, labelValues = [topic])
      libp2p_gossipsub_peers_per_topic_fanout
        .set(g.fanout.peers(topic).int64, labelValues = [topic])

proc handlePrune(g: GossipSub, peer: PubSubPeer, prunes: seq[ControlPrune]) =
  for prune in prunes:
    trace "peer pruned topic", peer = peer.id, topic = prune.topicID

    # add peer backoff
    if prune.backoff > 0:
      let backoff = Moment.fromNow((prune.backoff + BackoffSlackTime).int64.seconds)
      let current = g.backingOff.getOrDefault(peer.peerId)
      if backoff > current:
        g.backingOff[peer.peerId] = backoff
    
    g.pruned(peer, prune.topicID)
    g.mesh.removePeer(prune.topicID, peer)
  
    when defined(libp2p_expensive_metrics):
      libp2p_gossipsub_peers_per_topic_mesh
        .set(g.mesh.peers(prune.topicID).int64, labelValues = [prune.topicID])

proc handleIHave(g: GossipSub,
                 peer: PubSubPeer,
                 ihaves: seq[ControlIHave]): ControlIWant =
  if peer.score < g.parameters.gossipThreshold:
    trace "ihave: ignoring low score peer", peer = $peer, score = peer.score
  elif peer.iHaveBudget == 0:
    trace "ihave: ignoring out of budget peer", peer = $peer, score = peer.score
  else:
    dec peer.iHaveBudget
    for ihave in ihaves:
      trace "peer sent ihave",
        peer = peer.id, topic = ihave.topicID, msgs = ihave.messageIDs

      if ihave.topicID in g.mesh:
        for m in ihave.messageIDs:
          if m notin g.seen:
            result.messageIDs.add(m)

proc handleIWant(g: GossipSub,
                 peer: PubSubPeer,
                 iwants: seq[ControlIWant]): seq[Message] =
  if peer.score < g.parameters.gossipThreshold:
    trace "iwant: ignoring low score peer", peer = $peer, score = peer.score
  else:
    for iwant in iwants:
      for mid in iwant.messageIDs:
        trace "peer sent iwant", peer = peer.id, messageID = mid
        let msg = g.mcache.get(mid)
        if msg.isSome:
          # avoid spam
          if peer.iWantBudget > 0:
            result.add(msg.get())
            dec peer.iWantBudget
          else:
            return

proc punishPeer(g: GossipSub, peer: PubSubPeer, msg: Message) =
  for t in msg.topicIDs:
    # ensure we init a new topic if unknown
    let _ = g.topicParams.mgetOrPut(t, TopicParams.init())
    # update stats
    var tstats = g.peerStats[peer].topicInfos.getOrDefault(t)
    tstats.invalidMessageDeliveries += 1
    g.peerStats[peer].topicInfos[t] = tstats

method rpcHandler*(g: GossipSub,
                  peer: PubSubPeer,
                  rpcMsgs: seq[RPCMsg]) {.async.} =
  await procCall PubSub(g).rpcHandler(peer, rpcMsgs)

  var userHandlers: seq[Future[void]]

  for m in rpcMsgs:                                  # for all RPC messages
    if m.messages.len > 0:                           # if there are any messages
      var toSendPeers: HashSet[PubSubPeer]
      for msg in m.messages:                         # for every message
        let msgId = g.msgIdProvider(msg)
        logScope: msgId

        if msgId in g.seen:
          trace "message already processed, skipping"

          # make sure to update score tho before continuing
          for t in msg.topicIDs:                     # for every topic in the message
            let topicParams = g.topicParams.mgetOrPut(t, TopicParams.init())
                                                    # if in mesh add more delivery score
            var stats = g.peerStats[peer].topicInfos.getOrDefault(t)
            if stats.inMesh:
              stats.meshMessageDeliveries += 1
              if stats.meshMessageDeliveries > topicParams.meshMessageDeliveriesCap:
                stats.meshMessageDeliveries = topicParams.meshMessageDeliveriesCap

                                                    # commit back to the table
            g.peerStats[peer].topicInfos[t] = stats
          continue

        trace "processing message"

        g.seen.put(msgId)                        # add the message to the seen cache

        if g.verifySignature and not msg.verify(peer.peerId):
          trace "dropping message due to failed signature verification"
          g.punishPeer(peer, msg)
          continue

        if not (await g.validate(msg)):
          trace "dropping message due to failed validation", peer
          g.punishPeer(peer, msg)
          continue

        # this shouldn't happen
        if g.peerInfo.peerId == msg.fromPeer:
          trace "skipping messages from self"
          continue

        for t in msg.topicIDs:                     # for every topic in the message
          let topicParams = g.topicParams.mgetOrPut(t, TopicParams.init())

                                                   # contribute to peer score first delivery
          var stats = g.peerStats[peer].topicInfos.getOrDefault(t)
          stats.firstMessageDeliveries += 1
          if stats.firstMessageDeliveries > topicParams.firstMessageDeliveriesCap:
            stats.firstMessageDeliveries = topicParams.firstMessageDeliveriesCap

                                                   # if in mesh add more delivery score
          if stats.inMesh:
            stats.meshMessageDeliveries += 1
            if stats.meshMessageDeliveries > topicParams.meshMessageDeliveriesCap:
              stats.meshMessageDeliveries = topicParams.meshMessageDeliveriesCap

                                                   # commit back to the table
          g.peerStats[peer].topicInfos[t] = stats

          if t in g.floodsub:
            toSendPeers.incl(g.floodsub[t])        # get all floodsub peers for topic

          if t in g.mesh:
            toSendPeers.incl(g.mesh[t])            # get all mesh peers for topic

          if t in g.explicit:
            toSendPeers.incl(g.explicit[t])        # always forward to explicit peers

          if t in g.topics:                        # if we're subscribed to the topic
            for h in g.topics[t].handler:
              trace "calling handler for message", topicId = t,
                                                   localPeer = g.peerInfo.id,
                                                   fromPeer = msg.fromPeer.pretty
              userHandlers &= h(t, msg.data)     # enqueue user provided handler

      # forward the message to all peers interested in it
      let published = await g.broadcast(
        toSeq(toSendPeers),
        RPCMsg(messages: m.messages),
        DefaultSendTimeout)

      trace "forwared message to peers", peers = published
    
    var respControl: ControlMessage
    if m.control.isSome:
      let control = m.control.get()
      g.handlePrune(peer, control.prune)

      respControl.iwant.add(g.handleIHave(peer, control.ihave))
      respControl.prune.add(g.handleGraft(peer, control.graft))
      let messages = g.handleIWant(peer, control.iwant)

      if respControl.graft.len > 0 or respControl.prune.len > 0 or
        respControl.ihave.len > 0:
        try:
          info "sending control message", msg = respControl
          await g.send(
            peer,
            RPCMsg(control: some(respControl), messages: messages),
            DefaultSendTimeout)
        except CancelledError as exc:
          raise exc
        except CatchableError as exc:
          trace "exception forwarding control messages", exc = exc.msg

  # await user tasks at the very end
  checkFutures(await allFinished(userHandlers));

method subscribe*(g: GossipSub,
                  topic: string,
                  handler: TopicHandler) {.async.} =
  await procCall PubSub(g).subscribe(topic, handler)
  
  # if we have a fanout on this topic break it
  if topic in g.fanout:
    g.fanout.del(topic)
  
  await g.rebalanceMesh(topic)

method unsubscribe*(g: GossipSub,
                    topics: seq[TopicPair]) {.async.} =
  await procCall PubSub(g).unsubscribe(topics)

  for (topic, handler) in topics:
    # delete from mesh only if no handlers are left
    if g.topics[topic].handler.len <= 0:
      if topic in g.mesh:
        let peers = g.mesh.getOrDefault(topic)
        g.mesh.del(topic)
        for peer in peers:
          g.pruned(peer, topic)
        let prune = RPCMsg(control: some(ControlMessage(
          prune: @[ControlPrune(
            topicID: topic, 
            peers: g.peerExchangeList(topic),
            backoff: g.parameters.pruneBackoff.seconds.uint64)])))
        discard await g.broadcast(toSeq(peers), prune, DefaultSendTimeout)

method unsubscribeAll*(g: GossipSub, topic: string) {.async.} =
  await procCall PubSub(g).unsubscribeAll(topic)

  if topic in g.mesh:
    let peers = g.mesh.getOrDefault(topic)
    g.mesh.del(topic)
    for peer in peers:
      g.pruned(peer, topic)
    let prune = RPCMsg(control: some(ControlMessage(
      prune: @[ControlPrune(
        topicID: topic, 
        peers: g.peerExchangeList(topic),
        backoff: g.parameters.pruneBackoff.seconds.uint64)])))
    discard await g.broadcast(toSeq(peers), prune, DefaultSendTimeout)

method publish*(g: GossipSub,
                topic: string,
                data: seq[byte],
                timeout: Duration = InfiniteDuration): Future[int] {.async.} =
  # base returns always 0
  discard await procCall PubSub(g).publish(topic, data, timeout)
  trace "publishing message on topic", topic, data = data.shortLog

  if topic.len <= 0: # data could be 0/empty
    return 0

<<<<<<< HEAD
  if g.parameters.floodPublish:
    # With flood publishing enabled, the mesh is used when propagating messages from other peers, 
    # but a peer's own messages will always be published to all known peers in the topic.
    for peer in g.gossipsub.getOrDefault(topic):
      if peer.score >= g.parameters.publishThreshold:
        trace "publish: including flood/high score peer", peer = $peer
        peers.incl(peer)

  # add always direct peers
  peers.incl(g.explicit.getOrDefault(topic))

=======
  var peers: HashSet[PubSubPeer]
>>>>>>> ab864fc7
  if topic in g.topics: # if we're subscribed use the mesh
    peers.incl(g.mesh.getOrDefault(topic))
  else: # not subscribed, send to fanout peers
    # try optimistically
    peers.incl(g.fanout.getOrDefault(topic))
    if peers.len == 0:
      # ok we had nothing.. let's try replenish inline
      g.replenishFanout(topic)
      peers.incl(g.fanout.getOrDefault(topic))

    # even if we couldn't publish,
    # we still attempted to publish
    # on the topic, so it makes sense
    # to update the last topic publish
    # time
    g.lastFanoutPubSub[topic] = Moment.fromNow(GossipSubFanoutTTL)

  inc g.msgSeqno
  let
    msg = Message.init(g.peerInfo, data, topic, g.msgSeqno, g.sign)
    msgId = g.msgIdProvider(msg)

  trace "created new message", msg, topic, peers = peers.len

  if msgId notin g.mcache:
    g.mcache.put(msgId, msg)

  if peers.len > 0:
    let published = await g.broadcast(toSeq(peers), RPCMsg(messages: @[msg]), timeout)
    when defined(libp2p_expensive_metrics):
      if published > 0:
        libp2p_pubsub_messages_published.inc(labelValues = [topic])

    trace "published message to peers", peers = published,
                                        msg = msg.shortLog()
    return published
  else:
    debug "No peers for gossip message", topic, msg = msg.shortLog()
    return 0

proc maintainDirectPeers(g: GossipSub) {.async.} =
  while g.heartbeatRunning:
    for id in g.parameters.directPeers:
      let peer = g.peers.getOrDefault(id)
      if peer == nil:
        # this creates a new peer and assigns the current switch to it
        # as a result the next time we try to Send we will as well try to open a connection
        # see pubsubpeer.nim send and such
        discard g.getOrCreatePeer(id, g.codec)

    await sleepAsync(1.minutes)

method start*(g: GossipSub) {.async.} =
  trace "gossipsub start"

  ## start pubsub
  ## start long running/repeating procedures

  withLock g.heartbeatLock:
    # setup the heartbeat interval
    g.heartbeatRunning = true
    g.heartbeatFut = g.heartbeat()
    g.directPeersLoop = g.maintainDirectPeers()

method stop*(g: GossipSub) {.async.} =
  trace "gossipsub stop"

  ## stop pubsub
  ## stop long running tasks

  withLock g.heartbeatLock:
    # stop heartbeat interval
    g.heartbeatRunning = false
    if not g.heartbeatFut.finished:
      trace "awaiting last heartbeat"
      await g.heartbeatFut
    await g.directPeersLoop.cancelAndWait()
    

method initPubSub*(g: GossipSub) =
  procCall FloodSub(g).initPubSub()

  if not g.parameters.explicit:
    g.parameters = GossipSubParams.init()
  
  g.parameters.validateParameters().tryGet()

  randomize()
  g.mcache = newMCache(GossipSubHistoryGossip, GossipSubHistoryLength)
  g.mesh = initTable[string, HashSet[PubSubPeer]]()     # meshes - topic to peer
  g.fanout = initTable[string, HashSet[PubSubPeer]]()   # fanout - topic to peer
  g.gossipsub = initTable[string, HashSet[PubSubPeer]]()# topic to peer map of all gossipsub peers
  g.lastFanoutPubSub = initTable[string, Moment]()  # last publish time for fanout topics
  g.gossip = initTable[string, seq[ControlIHave]]() # pending gossip
  g.control = initTable[string, ControlMessage]()   # pending control messages
  g.heartbeatLock = newAsyncLock()<|MERGE_RESOLUTION|>--- conflicted
+++ resolved
@@ -384,11 +384,6 @@
       g.mesh.getOrDefault(topic, initHashSet[PubSubPeer]())
     )
 
-<<<<<<< HEAD
-    logScope:
-      meshPeers = g.mesh.peers(topic)
-      grafts = grafts.len
-
     grafts.keepIf do (x: PubSubPeer) -> bool:
       # avoid negative score peers
       x.score >= 0.0 and
@@ -405,24 +400,17 @@
       if peerx < peery: -1
       elif peerx == peery: 0
       else: 1
-=======
-    shuffle(grafts)
->>>>>>> ab864fc7
 
     # Graft peers so we reach a count of D
     grafts.setLen(min(grafts.len, GossipSubD - g.mesh.peers(topic)))
 
-<<<<<<< HEAD
-    trace "grafting peers", topic
-=======
     trace "grafting", grafts = grafts.len
->>>>>>> ab864fc7
-
     for peer in grafts:
       if g.mesh.addPeer(topic, peer):
         g.grafted(peer, topic)
         g.fanout.removePeer(topic, peer)
         grafting &= peer
+    
   elif npeers < g.parameters.dOut:
     trace "replenishing mesh outbound quota", peers = g.mesh.peers(topic)
     # replenish the mesh if we're below Dlo
@@ -465,15 +453,6 @@
   if g.mesh.peers(topic) > GossipSubDhi:
     # prune peers if we've gone over Dhi
     prunes = toSeq(g.mesh[topic])
-<<<<<<< HEAD
-=======
-    shuffle(prunes)
-    prunes.setLen(prunes.len - GossipSubD) # .. down to D peers
-
-    trace "pruning", prunes = prunes.len
-    for peer in prunes:
-      g.mesh.removePeer(topic, peer)
->>>>>>> ab864fc7
 
     # sort peers by score (inverted)
     prunes.sort do (x, y: PubSubPeer) -> int:
@@ -514,7 +493,7 @@
           outbound.setLen(keepDOutLen)
         inbound &= outbound
 
-      trace "about to prune mesh", prunes = inbound.len
+      trace "pruning", prunes = inbound.len
       for peer in inbound:
         g.pruned(peer, topic)
         g.mesh.removePeer(topic, peer)
@@ -566,26 +545,18 @@
     libp2p_gossipsub_peers_per_topic_mesh
       .set(g.mesh.peers(topic).int64, labelValues = [topic])
 
-<<<<<<< HEAD
-  # Send changes to peers after table updates to avoid stale state
-  let graft = RPCMsg(control: some(ControlMessage(graft: @[ControlGraft(topicID: topic)])))
-  let prune = RPCMsg(control: some(ControlMessage(
-    prune: @[ControlPrune(
-      topicID: topic, 
-      peers: g.peerExchangeList(topic), 
-      backoff: g.parameters.pruneBackoff.seconds.uint64)])))
-  discard await g.broadcast(grafting, graft, DefaultSendTimeout)
-  discard await g.broadcast(prunes, prune, DefaultSendTimeout)
-=======
   trace "mesh balanced"
->>>>>>> ab864fc7
 
   # Send changes to peers after table updates to avoid stale state
   if grafts.len > 0:
     let graft = RPCMsg(control: some(ControlMessage(graft: @[ControlGraft(topicID: topic)])))
     discard await g.broadcast(grafts, graft, DefaultSendTimeout)
   if prunes.len > 0:
-    let prune = RPCMsg(control: some(ControlMessage(prune: @[ControlPrune(topicID: topic)])))
+    let prune = RPCMsg(control: some(ControlMessage(
+      prune: @[ControlPrune(
+        topicID: topic,
+        peers: g.peerExchangeList(topic), 
+        backoff: g.parameters.pruneBackoff.seconds.uint64)])))
     discard await g.broadcast(prunes, prune, DefaultSendTimeout)
 
 proc dropFanoutPeers(g: GossipSub) =
@@ -1229,8 +1200,9 @@
 
   if topic.len <= 0: # data could be 0/empty
     return 0
-
-<<<<<<< HEAD
+  
+  var peers: HashSet[PubSubPeer]
+
   if g.parameters.floodPublish:
     # With flood publishing enabled, the mesh is used when propagating messages from other peers, 
     # but a peer's own messages will always be published to all known peers in the topic.
@@ -1242,9 +1214,6 @@
   # add always direct peers
   peers.incl(g.explicit.getOrDefault(topic))
 
-=======
-  var peers: HashSet[PubSubPeer]
->>>>>>> ab864fc7
   if topic in g.topics: # if we're subscribed use the mesh
     peers.incl(g.mesh.getOrDefault(topic))
   else: # not subscribed, send to fanout peers
