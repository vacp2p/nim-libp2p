--- conflicted
+++ resolved
@@ -7,13 +7,8 @@
 ## This file may not be copied, modified, or distributed except according to
 ## those terms.
 
-<<<<<<< HEAD
-import std/[tables, sets, options, sequtils, random, algorithm]
+import std/[tables, sets, options, sequtils, strutils, random, algorithm]
 import chronos, chronicles, metrics, bearssl
-=======
-import std/[tables, sets, options, sequtils, strutils, random, algorithm]
-import chronos, chronicles, metrics
->>>>>>> b902c030
 import ./pubsub,
        ./floodsub,
        ./pubsubpeer,
@@ -175,25 +170,8 @@
 
     heartbeatEvents*: seq[AsyncEvent]
 
-<<<<<<< HEAD
     randomBytes: seq[byte]
 
-when defined(libp2p_expensive_metrics):
-  declareGauge(libp2p_gossipsub_peers_per_topic_mesh,
-    "gossipsub peers per topic in mesh",
-    labels = ["topic"])
-
-  declareGauge(libp2p_gossipsub_peers_per_topic_fanout,
-    "gossipsub peers per topic in fanout",
-    labels = ["topic"])
-
-  declareGauge(libp2p_gossipsub_peers_per_topic_gossipsub,
-    "gossipsub peers per topic in gossipsub",
-    labels = ["topic"])
-
-declareGauge(libp2p_gossipsub_peers_mesh_sum, "pubsub peers in mesh table summed")
-declareGauge(libp2p_gossipsub_peers_gossipsub_sum, "pubsub peers in gossipsub table summed")
-=======
   MeshMetrics = object
     # scratch buffers for metrics
     otherPeersPerTopicMesh: int64
@@ -228,7 +206,6 @@
 declareGauge(libp2p_gossipsub_no_peers_topics, "number of topics without peers available")
 
 declareCounter(libp2p_gossipsub_above_dhigh_condition, "number of above dhigh pruning branches ran", labels = ["topic"])
->>>>>>> b902c030
 
 proc init*(_: type[GossipSubParams]): GossipSubParams =
   GossipSubParams(
