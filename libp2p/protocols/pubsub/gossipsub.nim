--- conflicted
+++ resolved
@@ -7,11 +7,7 @@
 ## This file may not be copied, modified, or distributed except according to
 ## those terms.
 
-<<<<<<< HEAD
-import tables, sets, options, sequtils, random, algorithm
-=======
-import std/[tables, sets, options, sequtils, random]
->>>>>>> c76152f2
+import std/[tables, sets, options, sequtils, random, algorithm]
 import chronos, chronicles, metrics
 import pubsub,
        floodsub,
