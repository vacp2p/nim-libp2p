--- conflicted
+++ resolved
@@ -294,25 +294,5 @@
     onEvent: onEvent,
     codec: codec,
     peerId: peerId,
-<<<<<<< HEAD
     maxMessageSize: maxMessageSize
-  )
-
-proc newPubSubPeer*(
-  peerId: PeerID,
-  getConn: GetConn,
-  dropConn: DropConn,
-  onEvent: OnEvent,
-  codec: string,
-  maxMessageSize: int): PubSubPeer {.deprecated: "use PubSubPeer.new".} =
-
-  PubSubPeer.new(
-    peerId,
-    getConn,
-    dropConn,
-    onEvent,
-    codec,
-    maxMessageSize
-=======
->>>>>>> 846baf38
   )