## Nim-LibP2P
## Copyright (c) 2019 Status Research & Development GmbH
## Licensed under either of
##  * Apache License, version 2.0, ([LICENSE-APACHE](LICENSE-APACHE))
##  * MIT license ([LICENSE-MIT](LICENSE-MIT))
## at your option.
## This file may not be copied, modified, or distributed except according to
## those terms.

import options
import chronicles
import messages,
       ../../../peerid,
       ../../../utility,
       ../../../protobuf/minprotobuf

logScope:
<<<<<<< HEAD
  topics = "gossipsubrpc"
=======
  topics = "pubsubprotobuf"
>>>>>>> b0d86b95

proc write*(pb: var ProtoBuffer, field: int, graft: ControlGraft) =
  var ipb = initProtoBuffer()
  ipb.write(1, graft.topicID)
  ipb.finish()
  pb.write(field, ipb)

proc write*(pb: var ProtoBuffer, field: int, infoMsg: PeerInfoMsg) =
  var ipb = initProtoBuffer()
  ipb.write(1, infoMsg.peerID)
  ipb.write(2, infoMsg.signedPeerRecord)
  ipb.finish()
  pb.write(field, ipb)

proc write*(pb: var ProtoBuffer, field: int, prune: ControlPrune) =
  var ipb = initProtoBuffer()
  ipb.write(1, prune.topicID)
  for peer in prune.peers:
    ipb.write(2, peer)
  ipb.write(3, prune.backoff)
  ipb.finish()
  pb.write(field, ipb)

proc write*(pb: var ProtoBuffer, field: int, ihave: ControlIHave) =
  var ipb = initProtoBuffer()
  ipb.write(1, ihave.topicID)
  for mid in ihave.messageIDs:
    ipb.write(2, mid)
  ipb.finish()
  pb.write(field, ipb)

proc write*(pb: var ProtoBuffer, field: int, iwant: ControlIWant) =
  var ipb = initProtoBuffer()
  for mid in iwant.messageIDs:
    ipb.write(1, mid)
  if len(ipb.buffer) > 0:
    ipb.finish()
    pb.write(field, ipb)

proc write*(pb: var ProtoBuffer, field: int, control: ControlMessage) =
  var ipb = initProtoBuffer()
  for ihave in control.ihave:
    ipb.write(1, ihave)
  for iwant in control.iwant:
    ipb.write(2, iwant)
  for graft in control.graft:
    ipb.write(3, graft)
  for prune in control.prune:
    ipb.write(4, prune)
  if len(ipb.buffer) > 0:
    ipb.finish()
    pb.write(field, ipb)

proc write*(pb: var ProtoBuffer, field: int, subs: SubOpts) =
  var ipb = initProtoBuffer()
  ipb.write(1, uint64(subs.subscribe))
  ipb.write(2, subs.topic)
  ipb.finish()
  pb.write(field, ipb)

proc encodeMessage*(msg: Message): seq[byte] =
  var pb = initProtoBuffer()
  if len(msg.fromPeer) > 0:
    pb.write(1, msg.fromPeer)
  pb.write(2, msg.data)
  if len(msg.seqno) > 0:
    pb.write(3, msg.seqno)
  for topic in msg.topicIDs:
    pb.write(4, topic)
  if len(msg.signature) > 0:
    pb.write(5, msg.signature)
  if len(msg.key) > 0:
    pb.write(6, msg.key)
  pb.finish()
  pb.buffer

proc write*(pb: var ProtoBuffer, field: int, msg: Message) =
  pb.write(field, encodeMessage(msg))

proc decodeGraft*(pb: ProtoBuffer): ProtoResult[ControlGraft] {.
     inline.} =
  trace "decodeGraft: decoding message"
  var control = ControlGraft()
  if ? pb.getField(1, control.topicId):
    trace "decodeGraft: read topicId", topic_id = control.topicId
  else:
    trace "decodeGraft: topicId is missing"
  ok(control)

proc decodePrune*(pb: ProtoBuffer): ProtoResult[ControlPrune] {.
     inline.} =
  trace "decodePrune: decoding message"
  var control = ControlPrune()
  if ? pb.getField(1, control.topicId):
    trace "decodePrune: read topicId", topic_id = control.topicId
  else:
    trace "decodePrune: topicId is missing"
  # TODO gossip 1.1 fields
  ok(control)

proc decodeIHave*(pb: ProtoBuffer): ProtoResult[ControlIHave] {.
     inline.} =
  trace "decodeIHave: decoding message"
  var control = ControlIHave()
  if ? pb.getField(1, control.topicId):
    trace "decodeIHave: read topicId", topic_id = control.topicId
  else:
    trace "decodeIHave: topicId is missing"
  if ? pb.getRepeatedField(2, control.messageIDs):
    trace "decodeIHave: read messageIDs", message_ids = control.messageIDs
  else:
    trace "decodeIHave: no messageIDs"
  ok(control)

proc decodeIWant*(pb: ProtoBuffer): ProtoResult[ControlIWant] {.inline.} =
  trace "decodeIWant: decoding message"
  var control = ControlIWant()
  if ? pb.getRepeatedField(1, control.messageIDs):
    trace "decodeIWant: read messageIDs", message_ids = control.messageIDs
  else:
    trace "decodeIWant: no messageIDs"
  ok(control)

proc decodeControl*(pb: ProtoBuffer): ProtoResult[Option[ControlMessage]] {.
     inline.} =
  trace "decodeControl: decoding message"
  var buffer: seq[byte]
  if ? pb.getField(3, buffer):
    var control: ControlMessage
    var cpb = initProtoBuffer(buffer)
    var ihavepbs: seq[seq[byte]]
    var iwantpbs: seq[seq[byte]]
    var graftpbs: seq[seq[byte]]
    var prunepbs: seq[seq[byte]]
    if ? cpb.getRepeatedField(1, ihavepbs):
      for item in ihavepbs:
        control.ihave.add(? decodeIHave(initProtoBuffer(item)))
    if ? cpb.getRepeatedField(2, iwantpbs):
      for item in iwantpbs:
        control.iwant.add(? decodeIWant(initProtoBuffer(item)))
    if ? cpb.getRepeatedField(3, graftpbs):
      for item in graftpbs:
        control.graft.add(? decodeGraft(initProtoBuffer(item)))
    if ? cpb.getRepeatedField(4, prunepbs):
      for item in prunepbs:
        control.prune.add(? decodePrune(initProtoBuffer(item)))
    trace "decodeControl: message statistics", graft_count = len(control.graft),
                                               prune_count = len(control.prune),
                                               ihave_count = len(control.ihave),
                                               iwant_count = len(control.iwant)
    ok(some(control))
  else:
    ok(none[ControlMessage]())

proc decodeSubscription*(pb: ProtoBuffer): ProtoResult[SubOpts] {.inline.} =
  trace "decodeSubscription: decoding message"
  var subflag: uint64
  var sub = SubOpts()
  if ? pb.getField(1, subflag):
    sub.subscribe = bool(subflag)
    trace "decodeSubscription: read subscribe", subscribe = subflag
  else:
    trace "decodeSubscription: subscribe is missing"
  if ? pb.getField(2, sub.topic):
    trace "decodeSubscription: read topic", topic = sub.topic
  else:
    trace "decodeSubscription: topic is missing"
  ok(sub)

proc decodeSubscriptions*(pb: ProtoBuffer): ProtoResult[seq[SubOpts]] {.
     inline.} =
  trace "decodeSubscriptions: decoding message"
  var subpbs: seq[seq[byte]]
  var subs: seq[SubOpts]
  let res = ? pb.getRepeatedField(1, subpbs)
  if res:
    trace "decodeSubscriptions: read subscriptions", count = len(subpbs)
    for item in subpbs:
      subs.add(? decodeSubscription(initProtoBuffer(item)))
    if len(subs) == 0:
      trace "decodeSubscription: no subscriptions found"
  ok(subs)

proc decodeMessage*(pb: ProtoBuffer): ProtoResult[Message] {.inline.} =
  trace "decodeMessage: decoding message"
  var msg: Message
  if ? pb.getField(1, msg.fromPeer):
    trace "decodeMessage: read fromPeer", fromPeer = msg.fromPeer
  else:
    trace "decodeMessage: fromPeer is missing"
  if ? pb.getField(2, msg.data):
    trace "decodeMessage: read data", data = msg.data.shortLog()
  else:
    trace "decodeMessage: data is missing"
  if ? pb.getField(3, msg.seqno):
    trace "decodeMessage: read seqno", seqno = msg.seqno
  else:
    trace "decodeMessage: seqno is missing"
  if ? pb.getRepeatedField(4, msg.topicIDs):
    trace "decodeMessage: read topics", topic_ids = msg.topicIDs
  else:
    trace "decodeMessage: topics are missing"
  if ? pb.getField(5, msg.signature):
    trace "decodeMessage: read signature", signature = msg.signature.shortLog()
  else:
    trace "decodeMessage: signature is missing"
  if ? pb.getField(6, msg.key):
    trace "decodeMessage: read public key", key = msg.key.shortLog()
  else:
    trace "decodeMessage: public key is missing"
  ok(msg)

proc decodeMessages*(pb: ProtoBuffer): ProtoResult[seq[Message]] {.inline.} =
  trace "decodeMessages: decoding message"
  var msgpbs: seq[seq[byte]]
  var msgs: seq[Message]
  if ? pb.getRepeatedField(2, msgpbs):
    trace "decodeMessages: read messages", count = len(msgpbs)
    for item in msgpbs:
      msgs.add(? decodeMessage(initProtoBuffer(item)))
  else:
    trace "decodeMessages: no messages found"
  ok(msgs)

proc encodeRpcMsg*(msg: RPCMsg): seq[byte] =
  trace "encodeRpcMsg: encoding message", msg = msg.shortLog()
  var pb = initProtoBuffer()
  for item in msg.subscriptions:
    pb.write(1, item)
  for item in msg.messages:
    pb.write(2, item)
  if msg.control.isSome():
    pb.write(3, msg.control.get())
  if len(pb.buffer) > 0:
    pb.finish()
  pb.buffer

proc decodeRpcMsg*(msg: seq[byte]): ProtoResult[RPCMsg] {.inline.} =
  trace "decodeRpcMsg: decoding message", msg = msg.shortLog()
  var pb = initProtoBuffer(msg)
  var rpcMsg: RPCMsg
  rpcMsg.messages = ? pb.decodeMessages()
  rpcMsg.subscriptions = ? pb.decodeSubscriptions()
  rpcMsg.control = ? pb.decodeControl()
  ok(rpcMsg)<|MERGE_RESOLUTION|>--- conflicted
+++ resolved
@@ -15,11 +15,7 @@
        ../../../protobuf/minprotobuf
 
 logScope:
-<<<<<<< HEAD
-  topics = "gossipsubrpc"
-=======
   topics = "pubsubprotobuf"
->>>>>>> b0d86b95
 
 proc write*(pb: var ProtoBuffer, field: int, graft: ControlGraft) =
   var ipb = initProtoBuffer()
