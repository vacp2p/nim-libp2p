--- conflicted
+++ resolved
@@ -314,19 +314,14 @@
     pb.write(1, item)
   for item in msg.messages:
     pb.write(2, item, anonymize)
-<<<<<<< HEAD
   msg.control.withValue(control):
     pb.write(3, control)
-=======
-  if msg.control.isSome():
-    pb.write(3, msg.control.get())
   # nim-libp2p extension, using fields which are unlikely to be used
   # by other extensions
   if msg.ping.len > 0:
     pb.write(60, msg.ping)
   if msg.pong.len > 0:
     pb.write(61, msg.pong)
->>>>>>> 1c4d0832
   if len(pb.buffer) > 0:
     pb.finish()
   pb.buffer
@@ -334,18 +329,10 @@
 proc decodeRpcMsg*(msg: seq[byte]): ProtoResult[RPCMsg] {.inline.} =
   trace "decodeRpcMsg: decoding message", msg = msg.shortLog()
   var pb = initProtoBuffer(msg, maxSize = uint.high)
-<<<<<<< HEAD
   var rpcMsg = RPCMsg()
   assign(rpcMsg.messages, ? pb.decodeMessages())
   assign(rpcMsg.subscriptions, ? pb.decodeSubscriptions())
   assign(rpcMsg.control, ? pb.decodeControl())
-  ok(rpcMsg)
-=======
-  var rpcMsg = ok(RPCMsg())
-  assign(rpcMsg.get().messages, ? pb.decodeMessages())
-  assign(rpcMsg.get().subscriptions, ? pb.decodeSubscriptions())
-  assign(rpcMsg.get().control, ? pb.decodeControl())
-  discard ? pb.getField(60, rpcMsg.get().ping)
-  discard ? pb.getField(61, rpcMsg.get().pong)
-  rpcMsg
->>>>>>> 1c4d0832
+  discard ? pb.getField(60, rpcMsg.ping)
+  discard ? pb.getField(61, rpcMsg.pong)
+  ok(rpcMsg)