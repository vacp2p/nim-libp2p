## Nim-LibP2P
## Copyright (c) 2019 Status Research & Development GmbH
## Licensed under either of
##  * Apache License, version 2.0, ([LICENSE-APACHE](LICENSE-APACHE))
##  * MIT license ([LICENSE-MIT](LICENSE-MIT))
## at your option.
## This file may not be copied, modified, or distributed except according to
## those terms.

import options
import chronicles
import messages,
       ../../../peerid,
       ../../../utility,
       ../../../protobuf/minprotobuf

<<<<<<< HEAD
proc encodeGraft*(graft: ControlGraft, pb: var ProtoBuffer) {.gcsafe.} =
  pb.write(initProtoField(1, graft.topicID))

proc decodeGraft*(pb: var ProtoBuffer): seq[ControlGraft] {.gcsafe.} =
  trace "decoding graft msg", buffer = pb.buffer.shortLog
  while true:
    var topic: string
    if pb.getString(1, topic) < 0:
      break

    trace "read topic field from graft msg", topicID = topic
    result.add(ControlGraft(topicID: topic))

proc encodePeerInfo*(info: PeerInfoMsg, pb: var ProtoBuffer) {.gcsafe.} =
  pb.write(initProtoField(1, info.peerID))
  pb.write(initProtoField(2, info.signedPeerRecord))

proc encodePrune*(prune: ControlPrune, pb: var ProtoBuffer) {.gcsafe.} =
  pb.write(initProtoField(1, prune.topicID))

  var peers = initProtoBuffer()
  for p in prune.peers:
    p.encodePeerInfo(peers)
  peers.finish()
  pb.write(initProtoField(2, peers))
  
  pb.write(initProtoField(3, prune.backoff))

proc decodePrune*(pb: var ProtoBuffer): seq[ControlPrune] {.gcsafe.} =
  trace "decoding prune msg"
  while true:
    var topic: string
    if pb.getString(1, topic) < 0:
      break

    trace "read topic field from prune msg", topicID = topic
    result.add(ControlPrune(topicID: topic))

proc encodeIHave*(ihave: ControlIHave, pb: var ProtoBuffer) {.gcsafe.} =
  pb.write(initProtoField(1, ihave.topicID))
=======
proc write*(pb: var ProtoBuffer, field: int, graft: ControlGraft) =
  var ipb = initProtoBuffer()
  ipb.write(1, graft.topicID)
  ipb.finish()
  pb.write(field, ipb)

proc write*(pb: var ProtoBuffer, field: int, prune: ControlPrune) =
  var ipb = initProtoBuffer()
  ipb.write(1, prune.topicID)
  ipb.finish()
  pb.write(field, ipb)

proc write*(pb: var ProtoBuffer, field: int, ihave: ControlIHave) =
  var ipb = initProtoBuffer()
  ipb.write(1, ihave.topicID)
>>>>>>> b8b0a2b4
  for mid in ihave.messageIDs:
    ipb.write(2, mid)
  ipb.finish()
  pb.write(field, ipb)

proc write*(pb: var ProtoBuffer, field: int, iwant: ControlIWant) =
  var ipb = initProtoBuffer()
  for mid in iwant.messageIDs:
    ipb.write(1, mid)
  if len(ipb.buffer) > 0:
    ipb.finish()
    pb.write(field, ipb)

proc write*(pb: var ProtoBuffer, field: int, control: ControlMessage) =
  var ipb = initProtoBuffer()
  for ihave in control.ihave:
    ipb.write(1, ihave)
  for iwant in control.iwant:
    ipb.write(2, iwant)
  for graft in control.graft:
    ipb.write(3, graft)
  for prune in control.prune:
    ipb.write(4, prune)
  if len(ipb.buffer) > 0:
    ipb.finish()
    pb.write(field, ipb)

proc write*(pb: var ProtoBuffer, field: int, subs: SubOpts) =
  var ipb = initProtoBuffer()
  ipb.write(1, uint64(subs.subscribe))
  ipb.write(2, subs.topic)
  ipb.finish()
  pb.write(field, ipb)

proc encodeMessage*(msg: Message): seq[byte] =
  var pb = initProtoBuffer()
  pb.write(1, msg.fromPeer)
  pb.write(2, msg.data)
  pb.write(3, msg.seqno)
  for topic in msg.topicIDs:
    pb.write(4, topic)
  if len(msg.signature) > 0:
    pb.write(5, msg.signature)
  if len(msg.key) > 0:
    pb.write(6, msg.key)
  pb.finish()
  pb.buffer

proc write*(pb: var ProtoBuffer, field: int, msg: Message) =
  pb.write(field, encodeMessage(msg))

proc decodeGraft*(pb: ProtoBuffer): ControlGraft {.inline.} =
  trace "decodeGraft: decoding message"
  var control = ControlGraft()
  var topicId: string
  if pb.getField(1, topicId):
    control.topicId = topicId
    trace "decodeGraft: read topicId", topic_id = topicId
  else:
    trace "decodeGraft: topicId is missing"
  control

proc decodePrune*(pb: ProtoBuffer): ControlPrune {.inline.} =
  trace "decodePrune: decoding message"
  var control = ControlPrune()
  var topicId: string
  if pb.getField(1, topicId):
    control.topicId = topicId
    trace "decodePrune: read topicId", topic_id = topicId
  else:
    trace "decodePrune: topicId is missing"
  control

proc decodeIHave*(pb: ProtoBuffer): ControlIHave {.inline.} =
  trace "decodeIHave: decoding message"
  var control = ControlIHave()
  var topicId: string
  if pb.getField(1, topicId):
    control.topicId = topicId
    trace "decodeIHave: read topicId", topic_id = topicId
  else:
    trace "decodeIHave: topicId is missing"
  if pb.getRepeatedField(2, control.messageIDs):
    trace "decodeIHave: read messageIDs", message_ids = control.messageIDs
  else:
    trace "decodeIHave: no messageIDs"
  control

proc decodeIWant*(pb: ProtoBuffer): ControlIWant {.inline.} =
  trace "decodeIWant: decoding message"
  var control = ControlIWant()
  if pb.getRepeatedField(1, control.messageIDs):
    trace "decodeIWant: read messageIDs", message_ids = control.messageIDs
  else:
    trace "decodeIWant: no messageIDs"

proc decodeControl*(pb: ProtoBuffer): Option[ControlMessage] {.inline.} =
  trace "decodeControl: decoding message"
  var buffer: seq[byte]
  if pb.getField(3, buffer):
    var control: ControlMessage
    var cpb = initProtoBuffer(buffer)
    var ihavepbs: seq[seq[byte]]
    var iwantpbs: seq[seq[byte]]
    var graftpbs: seq[seq[byte]]
    var prunepbs: seq[seq[byte]]

    discard cpb.getRepeatedField(1, ihavepbs)
    discard cpb.getRepeatedField(2, iwantpbs)
    discard cpb.getRepeatedField(3, graftpbs)
    discard cpb.getRepeatedField(4, prunepbs)

    for item in ihavepbs:
      control.ihave.add(decodeIHave(initProtoBuffer(item)))
    for item in iwantpbs:
      control.iwant.add(decodeIWant(initProtoBuffer(item)))
    for item in graftpbs:
      control.graft.add(decodeGraft(initProtoBuffer(item)))
    for item in prunepbs:
      control.prune.add(decodePrune(initProtoBuffer(item)))

    trace "decodeControl: "
    some(control)
  else:
    none[ControlMessage]()

proc decodeSubscription*(pb: ProtoBuffer): SubOpts {.inline.} =
  trace "decodeSubscription: decoding message"
  var subflag: uint64
  var sub = SubOpts()
  if pb.getField(1, subflag):
    sub.subscribe = bool(subflag)
    trace "decodeSubscription: read subscribe", subscribe = subflag
  else:
    trace "decodeSubscription: subscribe is missing"
  if pb.getField(2, sub.topic):
    trace "decodeSubscription: read topic", topic = sub.topic
  else:
    trace "decodeSubscription: topic is missing"

  sub

proc decodeSubscriptions*(pb: ProtoBuffer): seq[SubOpts] {.inline.} =
  trace "decodeSubscriptions: decoding message"
  var subpbs: seq[seq[byte]]
  var subs: seq[SubOpts]
  if pb.getRepeatedField(1, subpbs):
    trace "decodeSubscriptions: read subscriptions", count = len(subpbs)
    for item in subpbs:
      let sub = decodeSubscription(initProtoBuffer(item))
      subs.add(sub)

  if len(subs) == 0:
    trace "decodeSubscription: no subscriptions found"

  subs

proc decodeMessage*(pb: ProtoBuffer): Message {.inline.} =
  trace "decodeMessage: decoding message"
  var msg: Message
  if pb.getField(1, msg.fromPeer):
    trace "decodeMessage: read fromPeer", fromPeer = msg.fromPeer.pretty()
  else:
    trace "decodeMessage: fromPeer is missing"

  if pb.getField(2, msg.data):
    trace "decodeMessage: read data", data = msg.data.shortLog()
  else:
    trace "decodeMessage: data is missing"

  if pb.getField(3, msg.seqno):
    trace "decodeMessage: read seqno", seqno = msg.data.shortLog()
  else:
    trace "decodeMessage: seqno is missing"

  if pb.getRepeatedField(4, msg.topicIDs):
    trace "decodeMessage: read topics", topic_ids = msg.topicIDs
  else:
    trace "decodeMessage: topics are missing"

  if pb.getField(5, msg.signature):
    trace "decodeMessage: read signature", signature = msg.signature.shortLog()
  else:
    trace "decodeMessage: signature is missing"

  if pb.getField(6, msg.key):
    trace "decodeMessage: read public key", key = msg.key.shortLog()
  else:
    trace "decodeMessage: public key is missing"

  msg

proc decodeMessages*(pb: ProtoBuffer): seq[Message] {.inline.} =
  trace "decodeMessages: decoding message"
  var msgpbs: seq[seq[byte]]
  var msgs: seq[Message]
  if pb.getRepeatedField(2, msgpbs):
    trace "decodeMessages: read messages", count = len(msgpbs)
    for item in msgpbs:
      let msg = decodeMessage(initProtoBuffer(item))
      msgs.add(msg)

  if len(msgs) == 0:
    trace "decodeMessages: no messages found"

  msgs

proc encodeRpcMsg*(msg: RPCMsg): ProtoBuffer =
  trace "encodeRpcMsg: encoding message", msg = msg.shortLog()
  var pb = initProtoBuffer()
  for item in msg.subscriptions:
    pb.write(1, item)
  for item in msg.messages:
    pb.write(2, item)
  if msg.control.isSome():
    pb.write(3, msg.control.get())
  if len(pb.buffer) > 0:
    pb.finish()
  result = pb

proc decodeRpcMsg*(msg: seq[byte]): RPCMsg =
  trace "decodeRpcMsg: decoding message", msg = msg.shortLog()
  var pb = initProtoBuffer(msg)
  var rpcMsg: RPCMsg
  rpcMsg.messages = pb.decodeMessages()
  rpcMsg.subscriptions = pb.decodeSubscriptions()
  rpcMsg.control = pb.decodeControl()

  rpcMsg<|MERGE_RESOLUTION|>--- conflicted
+++ resolved
@@ -14,48 +14,6 @@
        ../../../utility,
        ../../../protobuf/minprotobuf
 
-<<<<<<< HEAD
-proc encodeGraft*(graft: ControlGraft, pb: var ProtoBuffer) {.gcsafe.} =
-  pb.write(initProtoField(1, graft.topicID))
-
-proc decodeGraft*(pb: var ProtoBuffer): seq[ControlGraft] {.gcsafe.} =
-  trace "decoding graft msg", buffer = pb.buffer.shortLog
-  while true:
-    var topic: string
-    if pb.getString(1, topic) < 0:
-      break
-
-    trace "read topic field from graft msg", topicID = topic
-    result.add(ControlGraft(topicID: topic))
-
-proc encodePeerInfo*(info: PeerInfoMsg, pb: var ProtoBuffer) {.gcsafe.} =
-  pb.write(initProtoField(1, info.peerID))
-  pb.write(initProtoField(2, info.signedPeerRecord))
-
-proc encodePrune*(prune: ControlPrune, pb: var ProtoBuffer) {.gcsafe.} =
-  pb.write(initProtoField(1, prune.topicID))
-
-  var peers = initProtoBuffer()
-  for p in prune.peers:
-    p.encodePeerInfo(peers)
-  peers.finish()
-  pb.write(initProtoField(2, peers))
-  
-  pb.write(initProtoField(3, prune.backoff))
-
-proc decodePrune*(pb: var ProtoBuffer): seq[ControlPrune] {.gcsafe.} =
-  trace "decoding prune msg"
-  while true:
-    var topic: string
-    if pb.getString(1, topic) < 0:
-      break
-
-    trace "read topic field from prune msg", topicID = topic
-    result.add(ControlPrune(topicID: topic))
-
-proc encodeIHave*(ihave: ControlIHave, pb: var ProtoBuffer) {.gcsafe.} =
-  pb.write(initProtoField(1, ihave.topicID))
-=======
 proc write*(pb: var ProtoBuffer, field: int, graft: ControlGraft) =
   var ipb = initProtoBuffer()
   ipb.write(1, graft.topicID)
@@ -71,7 +29,6 @@
 proc write*(pb: var ProtoBuffer, field: int, ihave: ControlIHave) =
   var ipb = initProtoBuffer()
   ipb.write(1, ihave.topicID)
->>>>>>> b8b0a2b4
   for mid in ihave.messageIDs:
     ipb.write(2, mid)
   ipb.finish()
