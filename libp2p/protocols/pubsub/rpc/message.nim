## Nim-LibP2P
## Copyright (c) 2019 Status Research & Development GmbH
## Licensed under either of
##  * Apache License, version 2.0, ([LICENSE-APACHE](LICENSE-APACHE))
##  * MIT license ([LICENSE-MIT](LICENSE-MIT))
## at your option.
## This file may not be copied, modified, or distributed except according to
## those terms.

import options
<<<<<<< HEAD
import chronicles
import metrics
=======
import chronicles, stew/byteutils
>>>>>>> 5960d42c
import nimcrypto/sysrand
import messages, protobuf,
       ../../../peer,
       ../../../peerinfo,
       ../../../crypto/crypto,
       ../../../protobuf/minprotobuf

logScope:
  topic = "PubSubMessage"

const PubSubPrefix = "libp2p-pubsub:"

declareGauge(libp2p_pubsub_sig_verify_success, "pubsub successfully validated messages")
declareGauge(libp2p_pubsub_sig_verify_failure, "pubsub failed validated messages")

proc msgIdProvider(m: Message): string =
  ## default msg id provider
  crypto.toHex(m.seqno) & PeerID.init(m.fromPeer).pretty

template msgId*(m: Message): string =
  ## calls the ``msgIdProvider`` from
  ## the instantiation scope
  ##
  mixin msgIdProvider
  m.msgIdProvider()

proc fromPeerId*(m: Message): PeerId =
  PeerID.init(m.fromPeer)

proc sign*(msg: Message, p: PeerInfo): Message {.gcsafe.} =
  var buff = initProtoBuffer()
  encodeMessage(msg, buff)
  if buff.buffer.len > 0:
    result = msg
    result.signature = p.privateKey.
                       sign(PubSubPrefix.toBytes() & buff.buffer).tryGet().
                       getBytes()

proc verify*(m: Message, p: PeerInfo): bool =
  if m.signature.len > 0 and m.key.len > 0:
    var msg = m
    msg.signature = @[]
    msg.key = @[]

    var buff = initProtoBuffer()
    encodeMessage(msg, buff)

    var remote: Signature
    var key: PublicKey
    if remote.init(m.signature) and key.init(m.key):
      trace "verifying signature", remoteSignature = remote
<<<<<<< HEAD
      result = remote.verify(cast[seq[byte]](PubSubPrefix) & buff.buffer, key)
  
  if result:
    libp2p_pubsub_sig_verify_success.inc()
  else:
    libp2p_pubsub_sig_verify_failure.inc()
=======
      result = remote.verify(PubSubPrefix.toBytes() & buff.buffer, key)
>>>>>>> 5960d42c

proc newMessage*(p: PeerInfo,
                 data: seq[byte],
                 topic: string,
                 sign: bool = true): Message {.gcsafe.} =
  var seqno: seq[byte] = newSeq[byte](8)
  if randomBytes(addr seqno[0], 8) > 0:
    if p.publicKey.isSome:
      var key: seq[byte] = p.publicKey.get().getBytes().tryGet()

      result = Message(fromPeer: p.peerId.getBytes(),
                      data: data,
                      seqno: seqno,
                      topicIDs: @[topic])
      if sign:
        result = result.sign(p)

      result.key = key<|MERGE_RESOLUTION|>--- conflicted
+++ resolved
@@ -8,12 +8,8 @@
 ## those terms.
 
 import options
-<<<<<<< HEAD
-import chronicles
+import chronicles, stew/byteutils
 import metrics
-=======
-import chronicles, stew/byteutils
->>>>>>> 5960d42c
 import nimcrypto/sysrand
 import messages, protobuf,
        ../../../peer,
@@ -65,16 +61,12 @@
     var key: PublicKey
     if remote.init(m.signature) and key.init(m.key):
       trace "verifying signature", remoteSignature = remote
-<<<<<<< HEAD
-      result = remote.verify(cast[seq[byte]](PubSubPrefix) & buff.buffer, key)
-  
+      result = remote.verify(PubSubPrefix.toBytes() & buff.buffer, key)
+    
   if result:
     libp2p_pubsub_sig_verify_success.inc()
   else:
     libp2p_pubsub_sig_verify_failure.inc()
-=======
-      result = remote.verify(PubSubPrefix.toBytes() & buff.buffer, key)
->>>>>>> 5960d42c
 
 proc newMessage*(p: PeerInfo,
                  data: seq[byte],
