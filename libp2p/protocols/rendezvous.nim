--- conflicted
+++ resolved
@@ -9,12 +9,8 @@
 
 {.push raises: [].}
 
-<<<<<<< HEAD
 import tables, sequtils, sugar, sets
-=======
-import tables, sequtils, sugar, sets, options
 import metrics except collect
->>>>>>> eb78292d
 import chronos,
        chronicles,
        bearssl/rand,
