# Nim-LibP2P
# Copyright (c) 2022 Status Research & Development GmbH
# Licensed under either of
#  * Apache License, version 2.0, ([LICENSE-APACHE](LICENSE-APACHE))
#  * MIT license ([LICENSE-MIT](LICENSE-MIT))
# at your option.
# This file may not be copied, modified, or distributed except according to
# those terms.

## `Ping <https://docs.libp2p.io/concepts/protocols/#ping>`_ protocol implementation

{.push raises: [Defect].}

import chronos, chronicles
import bearssl/[rand, hash]
import ../protobuf/minprotobuf,
       ../peerinfo,
       ../stream/connection,
       ../peerid,
       ../crypto/crypto,
       ../multiaddress,
       ../protocols/protocol,
       ../utility,
       ../errors

export chronicles, rand, connection

logScope:
  topics = "libp2p ping"

const
  PingCodec* = "/ipfs/ping/1.0.0"
  PingSize = 32

type
  PingError* = object of LPError
  WrongPingAckError* = object of PingError

  PingHandler* {.public.} = proc (
    peer: PeerId):
    Future[void]
    {.gcsafe, raises: [Defect].}

  Ping* = ref object of LPProtocol
    pingHandler*: PingHandler
    rng: ref HmacDrbgContext

<<<<<<< HEAD
proc new*(T: typedesc[Ping], handler: PingHandler = nil, rng: ref BrHmacDrbgContext = newRng()): T {.public.} =
  ## Create a Ping protocol. The optional `handler` will be called
  ## every time a peer pings us.
=======
proc new*(T: typedesc[Ping], handler: PingHandler = nil, rng: ref HmacDrbgContext = newRng()): T =
>>>>>>> 0ece5eaf
  let ping = Ping(pinghandler: handler, rng: rng)
  ping.init()
  ping

method init*(p: Ping) =
  proc handle(conn: Connection, proto: string) {.async, gcsafe, closure.} =
    try:
      trace "handling ping", conn
      var buf: array[PingSize, byte]
      await conn.readExactly(addr buf[0], PingSize)
      trace "echoing ping", conn
      await conn.write(@buf)
      if not isNil(p.pingHandler):
        await p.pingHandler(conn.peerId)
    except CancelledError as exc:
      raise exc
    except CatchableError as exc:
      trace "exception in ping handler", exc = exc.msg, conn

  p.handler = handle
  p.codec = PingCodec

proc ping*(
  p: Ping,
  conn: Connection,
  ): Future[Duration] {.async, gcsafe, public.} =
  ## Sends ping to `conn`, returns the delay

  trace "initiating ping", conn

  var
    randomBuf: array[PingSize, byte]
    resultBuf: array[PingSize, byte]

  hmacDrbgGenerate(p.rng[], randomBuf)

  let startTime = Moment.now()

  trace "sending ping", conn
  await conn.write(@randomBuf)

  await conn.readExactly(addr resultBuf[0], PingSize)

  let responseDur = Moment.now() - startTime

  trace "got ping response", conn, responseDur

  for i in 0..<randomBuf.len:
    if randomBuf[i] != resultBuf[i]:
      raise newException(WrongPingAckError, "Incorrect ping data from peer!")

  trace "valid ping response", conn
  return responseDur<|MERGE_RESOLUTION|>--- conflicted
+++ resolved
@@ -45,13 +45,7 @@
     pingHandler*: PingHandler
     rng: ref HmacDrbgContext
 
-<<<<<<< HEAD
-proc new*(T: typedesc[Ping], handler: PingHandler = nil, rng: ref BrHmacDrbgContext = newRng()): T {.public.} =
-  ## Create a Ping protocol. The optional `handler` will be called
-  ## every time a peer pings us.
-=======
-proc new*(T: typedesc[Ping], handler: PingHandler = nil, rng: ref HmacDrbgContext = newRng()): T =
->>>>>>> 0ece5eaf
+proc new*(T: typedesc[Ping], handler: PingHandler = nil, rng: ref HmacDrbgContext = newRng()): T {.public.} =
   let ping = Ping(pinghandler: handler, rng: rng)
   ping.init()
   ping
