# Nim-LibP2P
# Copyright (c) 2023 Status Research & Development GmbH
# Licensed under either of
#  * Apache License, version 2.0, ([LICENSE-APACHE](LICENSE-APACHE))
#  * MIT license ([LICENSE-MIT](LICENSE-MIT))
# at your option.
# This file may not be copied, modified, or distributed except according to
# those terms.

{.push raises: [].}

import std/[sets, sequtils]
import stew/results
import chronos, chronicles
import
  ../../protocol,
  ../../../switch,
  ../../../multiaddress,
  ../../../multicodec,
  ../../../peerid,
  ../../../utils/[semaphore, future],
  ../../../errors
import core

export core

logScope:
  topics = "libp2p autonat"

type Autonat* = ref object of LPProtocol
  sem: AsyncSemaphore
  switch*: Switch
  dialTimeout: Duration

proc sendDial(conn: Connection, pid: PeerId, addrs: seq[MultiAddress]) {.async.} =
  let pb = AutonatDial(
    peerInfo: Opt.some(AutonatPeerInfo(id: Opt.some(pid), addrs: addrs))
  ).encode()
  await conn.writeLp(pb.buffer)

proc sendResponseError(
    conn: Connection, status: ResponseStatus, text: string = ""
) {.async: (raises: [CancelledError]).} =
  let pb = AutonatDialResponse(
    status: status,
    text:
      if text == "":
        Opt.none(string)
      else:
        Opt.some(text),
    ma: Opt.none(MultiAddress),
  ).encode()
  try:
    await conn.writeLp(pb.buffer)
  except LPStreamError as exc:
    trace "autonat failed to send response error", description = exc.msg, conn

proc sendResponseOk(
    conn: Connection, ma: MultiAddress
) {.async: (raises: [CancelledError]).} =
  let pb = AutonatDialResponse(
    status: ResponseStatus.Ok, text: Opt.some("Ok"), ma: Opt.some(ma)
  ).encode()
  try:
    await conn.writeLp(pb.buffer)
  except LPStreamError as exc:
    trace "autonat failed to send response ok", description = exc.msg, conn

proc tryDial(
    autonat: Autonat, conn: Connection, addrs: seq[MultiAddress]
) {.async: (raises: [DialFailedError, CancelledError]).} =
  await autonat.sem.acquire()
  var futs: seq[Future[Opt[MultiAddress]].Raising([DialFailedError, CancelledError])]
  try:
    # This is to bypass the per peer max connections limit
    let outgoingConnection =
      autonat.switch.connManager.expectConnection(conn.peerId, Out)
    if outgoingConnection.failed() and
        outgoingConnection.error of AlreadyExpectingConnectionError:
      await conn.sendResponseError(DialRefused, outgoingConnection.error.msg)
      return
    # Safer to always try to cancel cause we aren't sure if the connection was established
    defer:
      outgoingConnection.cancelSoon()

    # tryDial is to bypass the global max connections limit
    futs = addrs.mapIt(autonat.switch.dialer.tryDial(conn.peerId, @[it]))
    let fut = await anyCompleted(futs).wait(autonat.dialTimeout)
    let ma = await fut
    ma.withValue(maddr):
      await conn.sendResponseOk(maddr)
    else:
      await conn.sendResponseError(DialError, "Missing observed address")
  except CancelledError as exc:
    raise exc
  except AllFuturesFailedError as exc:
    debug "All dial attempts failed", addrs, description = exc.msg
    await conn.sendResponseError(DialError, "All dial attempts failed")
  except AsyncTimeoutError as exc:
    debug "Dial timeout", addrs, description = exc.msg
    await conn.sendResponseError(DialError, "Dial timeout")
  finally:
    autonat.sem.release()
    for f in futs:
      if not f.finished():
        f.cancel()

proc handleDial(autonat: Autonat, conn: Connection, msg: AutonatMsg): Future[void] =
  let dial = msg.dial.valueOr:
    return conn.sendResponseError(BadRequest, "Missing Dial")
  let peerInfo = dial.peerInfo.valueOr:
    return conn.sendResponseError(BadRequest, "Missing Peer Info")
  peerInfo.id.withValue(id):
    if id != conn.peerId:
      return conn.sendResponseError(BadRequest, "PeerId mismatch")

  let observedAddr = conn.observedAddr.valueOr:
    return conn.sendResponseError(BadRequest, "Missing observed address")

  var isRelayed = observedAddr.contains(multiCodec("p2p-circuit")).valueOr:
    return conn.sendResponseError(DialRefused, "Invalid observed address")
  if isRelayed:
    return
      conn.sendResponseError(DialRefused, "Refused to dial a relayed observed address")
  let hostIp = observedAddr[0].valueOr:
    return conn.sendResponseError(InternalError, "Wrong observed address")
  if not IP.match(hostIp):
    return conn.sendResponseError(InternalError, "Expected an IP address")
  var addrs = initHashSet[MultiAddress]()
  addrs.incl(observedAddr)
  trace "addrs received", addrs = peerInfo.addrs
  for ma in peerInfo.addrs:
    isRelayed = ma.contains(multiCodec("p2p-circuit")).valueOr:
      continue
    let maFirst = ma[0].valueOr:
      continue
    if not DNS_OR_IP.match(maFirst):
      continue

    try:
      addrs.incl(
        if maFirst == hostIp:
          ma
        else:
          let maEnd = ma[1 ..^ 1].valueOr:
            continue
          hostIp & maEnd
      )
    except LPError as exc:
      continue
    if len(addrs) >= AddressLimit:
      break

  if len(addrs) == 0:
    return conn.sendResponseError(DialRefused, "No dialable address")
  let addrsSeq = toSeq(addrs)
  trace "trying to dial", addrs = addrsSeq
  return autonat.tryDial(conn, addrsSeq)

proc new*(
    T: typedesc[Autonat], switch: Switch, semSize: int = 1, dialTimeout = 15.seconds
): T =
  let autonat =
    T(switch: switch, sem: newAsyncSemaphore(semSize), dialTimeout: dialTimeout)
  proc handleStream(conn: Connection, proto: string) {.async: (raises: []).} =
    try:
      let msg = AutonatMsg.decode(await conn.readLp(1024)).valueOr:
        raise newException(AutonatError, "Received malformed message")
      if msg.msgType != MsgType.Dial:
        raise newException(AutonatError, "Message type should be dial")
      await autonat.handleDial(conn, msg)
    except CancelledError as exc:
<<<<<<< HEAD
      trace "cancelled autonat handler"
    except CatchableError as exc:
      debug "exception in autonat handler", description = exc.msg, conn
=======
      raise exc
>>>>>>> f4c94ddb
    finally:
      trace "exiting autonat handler", conn
      await conn.close()

  autonat.handler = handleStream
  autonat.codec = AutonatCodec
  autonat<|MERGE_RESOLUTION|>--- conflicted
+++ resolved
@@ -170,13 +170,9 @@
         raise newException(AutonatError, "Message type should be dial")
       await autonat.handleDial(conn, msg)
     except CancelledError as exc:
-<<<<<<< HEAD
       trace "cancelled autonat handler"
     except CatchableError as exc:
       debug "exception in autonat handler", description = exc.msg, conn
-=======
-      raise exc
->>>>>>> f4c94ddb
     finally:
       trace "exiting autonat handler", conn
       await conn.close()
