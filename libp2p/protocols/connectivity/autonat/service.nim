--- conflicted
+++ resolved
@@ -136,10 +136,6 @@
   if not isNil(self.statusAndConfidenceHandler):
     await self.statusAndConfidenceHandler(self.networkReachability, self.confidence)
   await switch.peerInfo.update()
-<<<<<<< HEAD
-  echo switch.peerStore.getMostObservedIPsAndPorts()
-=======
->>>>>>> af5299f2
   return ans
 
 proc askConnectedPeers(self: AutonatService, switch: Switch) {.async.} =
@@ -165,27 +161,16 @@
   peerStore: PeerStore,
   listenAddrs: seq[MultiAddress]): Future[seq[MultiAddress]] {.gcsafe, async.} =
 
-<<<<<<< HEAD
-=======
   if self.networkReachability != NetworkReachability.Reachable:
     return listenAddrs
 
->>>>>>> af5299f2
   var addrs = newSeq[MultiAddress]()
   for listenAddr in listenAddrs:
     var processedMA = listenAddr
     try:
       let hostIP = initTAddress(listenAddr).get()
-<<<<<<< HEAD
-      if not hostIP.isGlobal():
-        if self.networkReachability == NetworkReachability.Reachable:
-          let maOpt = peerStore.replaceMAIpByMostObserved(listenAddr) # handle manual port forwarding
-          if maOpt.isSome():
-            processedMA = maOpt.get()
-=======
       if not hostIP.isGlobal() and self.networkReachability == NetworkReachability.Reachable:
         processedMA = peerStore.guessDialableAddr(listenAddr) # handle manual port forwarding
->>>>>>> af5299f2
     except CatchableError as exc:
       debug "Error while handling address mapper", msg = exc.msg
     addrs.add(processedMA)
@@ -204,12 +189,8 @@
       switch.connManager.addPeerEventHandler(self.newConnectedPeerHandler, PeerEventKind.Joined)
     if self.scheduleInterval.isSome():
       self.scheduleHandle = schedule(self, switch, self.scheduleInterval.get())
-<<<<<<< HEAD
-    switch.peerInfo.addressMappers.add(self.addressMapper)
-=======
     if self.enableAddressMapper:
       switch.peerInfo.addressMappers.add(self.addressMapper)
->>>>>>> af5299f2
   return hasBeenSetup
 
 method run*(self: AutonatService, switch: Switch) {.async, public.} =
@@ -226,12 +207,8 @@
       self.scheduleHandle = nil
     if not isNil(self.newConnectedPeerHandler):
       switch.connManager.removePeerEventHandler(self.newConnectedPeerHandler, PeerEventKind.Joined)
-<<<<<<< HEAD
-    switch.peerInfo.addressMappers.keepItIf(it != self.addressMapper)
-=======
     if self.enableAddressMapper:
       switch.peerInfo.addressMappers.keepItIf(it != self.addressMapper)
->>>>>>> af5299f2
     await switch.peerInfo.update()
   return hasBeenStopped
 
