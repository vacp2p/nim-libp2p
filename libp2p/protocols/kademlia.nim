--- conflicted
+++ resolved
@@ -18,7 +18,6 @@
 logScope:
   topics = "kad-dht"
 
-<<<<<<< HEAD
 proc bootstrapNode*(
     kad: KadDHT, peerId: PeerId, addrs: seq[MultiAddress]
 ) {.async: (raises: [CancelledError]).} =
@@ -54,39 +53,6 @@
 proc bootstrap*(kad: KadDHT) {.async: (raises: [CancelledError]).} =
   for (peerId, addrs) in kad.bootstrapNodes:
     await kad.bootstrapNode(peerId, addrs)
-=======
-proc bootstrap*(
-    kad: KadDHT, bootstrapNodes: seq[(PeerId, seq[MultiAddress])]
-) {.async: (raises: [CancelledError]).} =
-  for (peerId, addrs) in bootstrapNodes:
-    try:
-      await kad.switch.connect(peerId, addrs)
-      debug "Connected to bootstrap peer", peerId = peerId
-    except DialFailedError as exc:
-      # at some point will want to bubble up a Result[void, SomeErrorEnum]
-      error "failed to dial to bootstrap peer", peerId = peerId, error = exc.msg
-      continue
-
-    let msg =
-      try:
-        await kad.sendFindNode(peerId, addrs, kad.rtable.selfId).wait(
-          kad.config.timeout
-        )
-      except CatchableError as exc:
-        debug "Send find node exception during bootstrap",
-          target = peerId, addrs = addrs, err = exc.msg
-        continue
-    for peer in msg.closerPeers:
-      let p = PeerId.init(peer.id).valueOr:
-        debug "Invalid peer id received", error = error
-        continue
-      discard kad.rtable.insert(p)
-
-      kad.switch.peerStore[AddressBook][p] = peer.addrs
-
-    # bootstrap node replied succesfully. Adding to routing table
-    discard kad.rtable.insert(peerId)
->>>>>>> 113266e5
 
   let key = PeerId.random(kad.rng).valueOr:
     doAssert(false, "this should never happen")
