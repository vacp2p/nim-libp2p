# Nim-LibP2P
# Copyright (c) 2023-2025 Status Research & Development GmbH
# Licensed under either of
#  * Apache License, version 2.0 ([LICENSE-APACHE](LICENSE-APACHE))
#  * MIT license ([LICENSE-MIT](LICENSE-MIT))
# at your option.
# This file may not be copied, modified, or distributed except according to
# those terms.

import chronos, chronicles, results
import ../utils/heartbeat
import ../[peerid, switch, multihash]
import ./protocol
import ./kademlia/[routingtable, protobuf, types, find, get, put, provider, ping]

export routingtable, protobuf, types, find, get, put, provider, ping

logScope:
  topics = "kad-dht"

proc bootstrapNode*(
    kad: KadDHT, peerId: PeerId, addrs: seq[MultiAddress]
) {.async: (raises: [CancelledError]).} =
  ## Uses node with `peerId` and `addrs` as a bootstrap node

  try:
    await kad.switch.connect(peerId, addrs)
    debug "Connected to bootstrap peer", peerId = peerId
  except DialFailedError as exc:
    # at some point will want to bubble up a Result[void, SomeErrorEnum]
    error "failed to dial to bootstrap peer", peerId = peerId, error = exc.msg
    return

  let msg =
    try:
      await kad.sendFindNode(peerId, addrs, kad.rtable.selfId).wait(kad.config.timeout)
    except CatchableError as exc:
      debug "Send find node exception during bootstrap",
        target = peerId, addrs = addrs, err = exc.msg
      return

  for peer in msg.closerPeers:
    let p = PeerId.init(peer.id).valueOr:
      debug "Invalid peer id received", error = error
      return
    discard kad.rtable.insert(p)

    kad.switch.peerStore[AddressBook][p] = peer.addrs

  # bootstrap node replied succesfully, add to routing table
  discard kad.rtable.insert(peerId)

proc bootstrap*(kad: KadDHT) {.async: (raises: [CancelledError]).} =
  for (peerId, addrs) in kad.bootstrapNodes:
    await kad.bootstrapNode(peerId, addrs)

  let key = PeerId.random(kad.rng).valueOr:
    doAssert(false, "this should never happen")
    return

  discard await kad.findNode(key.toKey())
<<<<<<< HEAD

  info "Bootstrap lookup complete"
=======
>>>>>>> 7d59b2bc

  info "Bootstrap lookup complete"

proc refreshBuckets(kad: KadDHT) {.async: (raises: [CancelledError]).} =
  for i in 0 ..< kad.rtable.buckets.len:
    if kad.rtable.buckets[i].isStale():
      let randomKey = randomKeyInBucketRange(kad.rtable.selfId, i, kad.rng)
      discard await kad.findNode(randomKey)

proc maintainBuckets(kad: KadDHT) {.async: (raises: [CancelledError]).} =
  heartbeat "refresh buckets", kad.config.bucketRefreshTime:
    await kad.refreshBuckets()

proc new*(
    T: typedesc[KadDHT],
    switch: Switch,
    bootstrapNodes: seq[(PeerId, seq[MultiAddress])] = @[],
    config: KadDHTConfig = KadDHTConfig.new(),
    rng: ref HmacDrbgContext = newRng(),
    client: bool = false,
): T {.raises: [].} =
  var rtable = RoutingTable.new(
    switch.peerInfo.peerId.toKey(),
    config = RoutingTableConfig.new(replication = config.replication),
  )
  let kad = T(
    rng: rng,
    switch: switch,
    bootstrapNodes: bootstrapNodes,
    rtable: rtable,
    config: config,
    providerManager:
      ProviderManager.new(config.providerRecordCapacity, config.providedKeyCapacity),
  )

  kad.codec = KadCodec
  if not client:
    kad.handler = proc(
        conn: Connection, proto: string
    ) {.async: (raises: [CancelledError]).} =
      defer:
        await conn.close()
      while not conn.atEof:
        let buf =
          try:
            await conn.readLp(MaxMsgSize)
          except LPStreamEOFError:
            return
          except LPStreamError as exc:
            debug "Read error when handling kademlia RPC", conn = conn, err = exc.msg
            return
        let msg = Message.decode(buf).valueOr:
          debug "Failed to decode message", err = error
          return

        case msg.msgType
        of MessageType.findNode:
          await kad.handleFindNode(conn, msg)
        of MessageType.putValue:
          await kad.handlePutValue(conn, msg)
        of MessageType.getValue:
          await kad.handleGetValue(conn, msg)
        of MessageType.addProvider:
          await kad.handleAddProvider(conn, msg)
        of MessageType.getProviders:
          await kad.handleGetProviders(conn, msg)
        of MessageType.ping:
          await kad.handlePing(conn, msg)
        else:
          error "Unhandled kad-dht message type", msg = msg
          return
  return kad

method start*(kad: KadDHT) {.async: (raises: [CancelledError]).} =
  if kad.started:
    warn "Starting kad-dht twice"
    return

  kad.maintenanceLoop = kad.maintainBuckets()
  kad.republishLoop = kad.manageRepublishProvidedKeys()
  kad.expiredLoop = kad.manageExpiredProviders()

  await kad.bootstrap()

  kad.started = true

  info "Kad DHT started"

method stop*(kad: KadDHT) {.async: (raises: []).} =
  if not kad.started:
    return

  kad.started = false

  kad.maintenanceLoop.cancelSoon()
  kad.maintenanceLoop = nil

  kad.republishLoop.cancelSoon()
  kad.republishLoop = nil

  kad.expiredLoop.cancelSoon()
  kad.expiredLoop = nil<|MERGE_RESOLUTION|>--- conflicted
+++ resolved
@@ -59,11 +59,6 @@
     return
 
   discard await kad.findNode(key.toKey())
-<<<<<<< HEAD
-
-  info "Bootstrap lookup complete"
-=======
->>>>>>> 7d59b2bc
 
   info "Bootstrap lookup complete"
 
