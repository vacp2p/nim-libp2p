# Nim-Libp2p
# Copyright (c) 2022 Status Research & Development GmbH
# Licensed under either of
#  * Apache License, version 2.0, ([LICENSE-APACHE](LICENSE-APACHE))
#  * MIT license ([LICENSE-MIT](LICENSE-MIT))
# at your option.
# This file may not be copied, modified, or distributed except according to
# those terms.

## This module contains a Switch Building helper.
runnableExamples:
  let switch =
   SwitchBuilder.new()
   .withRng(rng)
   .withAddresses(multiaddress)
   # etc
   .build()

when (NimMajor, NimMinor) < (1, 4):
  {.push raises: [Defect].}
else:
  {.push raises: [].}

import
  options, tables, chronos, chronicles, sequtils,
  switch, peerid, peerinfo, stream/connection, multiaddress,
  crypto/crypto, transports/[transport, tcptransport],
  muxers/[muxer, mplex/mplex, yamux/yamux],
<<<<<<< HEAD
  protocols/[identify, secure/secure, secure/noise, autonat, rendezvous],
  protocols/relay/[relay, client, rtransport],
=======
  protocols/[identify, secure/secure, secure/noise],
  protocols/connectivity/[autonat, relay/relay, relay/client, relay/rtransport],
>>>>>>> 5e7e0094
  connmanager, upgrademngrs/muxedupgrade,
  nameresolving/nameresolver,
  errors, utility

export
  switch, peerid, peerinfo, connection, multiaddress, crypto, errors

type
  TransportProvider* {.public.} = proc(upgr: Upgrade): Transport {.gcsafe, raises: [Defect].}

  SecureProtocol* {.pure.} = enum
    Noise,
    Secio {.deprecated.}

  SwitchBuilder* = ref object
    privKey: Option[PrivateKey]
    addresses: seq[MultiAddress]
    secureManagers: seq[SecureProtocol]
    muxers: seq[MuxerProvider]
    transports: seq[TransportProvider]
    rng: ref HmacDrbgContext
    maxConnections: int
    maxIn: int
    sendSignedPeerRecord: bool
    maxOut: int
    maxConnsPerPeer: int
    protoVersion: string
    agentVersion: string
    nameResolver: NameResolver
    peerStoreCapacity: Option[int]
    autonat: bool
    circuitRelay: Relay
    rdv: RendezVous

proc new*(T: type[SwitchBuilder]): T {.public.} =
  ## Creates a SwitchBuilder

  let address = MultiAddress
  .init("/ip4/127.0.0.1/tcp/0")
  .expect("Should initialize to default")

  SwitchBuilder(
    privKey: none(PrivateKey),
    addresses: @[address],
    secureManagers: @[],
    maxConnections: MaxConnections,
    maxIn: -1,
    maxOut: -1,
    maxConnsPerPeer: MaxConnectionsPerPeer,
    protoVersion: ProtoVersion,
    agentVersion: AgentVersion)

proc withPrivateKey*(b: SwitchBuilder, privateKey: PrivateKey): SwitchBuilder {.public.} =
  ## Set the private key of the switch. Will be used to
  ## generate a PeerId

  b.privKey = some(privateKey)
  b

proc withAddress*(b: SwitchBuilder, address: MultiAddress): SwitchBuilder {.public.} =
  ## | Set the listening address of the switch
  ## | Calling it multiple time will override the value

  b.addresses = @[address]
  b

proc withAddresses*(b: SwitchBuilder, addresses: seq[MultiAddress]): SwitchBuilder {.public.} =
  ## | Set the listening addresses of the switch
  ## | Calling it multiple time will override the value

  b.addresses = addresses
  b

proc withSignedPeerRecord*(b: SwitchBuilder, sendIt = true): SwitchBuilder {.public.} =
  b.sendSignedPeerRecord = sendIt
  b

proc withMplex*(
    b: SwitchBuilder,
    inTimeout = 5.minutes,
    outTimeout = 5.minutes,
    maxChannCount = 200): SwitchBuilder {.public.} =
  ## | Uses `Mplex <https://docs.libp2p.io/concepts/stream-multiplexing/#mplex>`_ as a multiplexer
  ## | `Timeout` is the duration after which a inactive connection will be closed
  proc newMuxer(conn: Connection): Muxer =
    Mplex.new(
      conn,
      inTimeout,
      outTimeout,
      maxChannCount)

  assert b.muxers.countIt(it.codec == MplexCodec) == 0, "Mplex build multiple times"
  b.muxers.add(MuxerProvider.new(newMuxer, MplexCodec))
  b

proc withYamux*(b: SwitchBuilder): SwitchBuilder =
  proc newMuxer(conn: Connection): Muxer = Yamux.new(conn)

  assert b.muxers.countIt(it.codec == YamuxCodec) == 0, "Yamux build multiple times"
  b.muxers.add(MuxerProvider.new(newMuxer, YamuxCodec))
  b

proc withNoise*(b: SwitchBuilder): SwitchBuilder {.public.} =
  b.secureManagers.add(SecureProtocol.Noise)
  b

proc withTransport*(b: SwitchBuilder, prov: TransportProvider): SwitchBuilder {.public.} =
  ## Use a custom transport
  runnableExamples:
    let switch =
      SwitchBuilder.new()
      .withTransport(proc(upgr: Upgrade): Transport = TcpTransport.new(flags, upgr))
      .build()
  b.transports.add(prov)
  b

proc withTcpTransport*(b: SwitchBuilder, flags: set[ServerFlags] = {}): SwitchBuilder {.public.} =
  b.withTransport(proc(upgr: Upgrade): Transport = TcpTransport.new(flags, upgr))

proc withRng*(b: SwitchBuilder, rng: ref HmacDrbgContext): SwitchBuilder {.public.} =
  b.rng = rng
  b

proc withMaxConnections*(b: SwitchBuilder, maxConnections: int): SwitchBuilder {.public.} =
  ## Maximum concurrent connections of the switch. You should either use this, or
  ## `withMaxIn <#withMaxIn,SwitchBuilder,int>`_ & `withMaxOut<#withMaxOut,SwitchBuilder,int>`_
  b.maxConnections = maxConnections
  b

proc withMaxIn*(b: SwitchBuilder, maxIn: int): SwitchBuilder {.public.} =
  ## Maximum concurrent incoming connections. Should be used with `withMaxOut<#withMaxOut,SwitchBuilder,int>`_
  b.maxIn = maxIn
  b

proc withMaxOut*(b: SwitchBuilder, maxOut: int): SwitchBuilder {.public.} =
  ## Maximum concurrent outgoing connections. Should be used with `withMaxIn<#withMaxIn,SwitchBuilder,int>`_
  b.maxOut = maxOut
  b

proc withMaxConnsPerPeer*(b: SwitchBuilder, maxConnsPerPeer: int): SwitchBuilder {.public.} =
  b.maxConnsPerPeer = maxConnsPerPeer
  b

proc withPeerStore*(b: SwitchBuilder, capacity: int): SwitchBuilder {.public.} =
  b.peerStoreCapacity = some(capacity)
  b

proc withProtoVersion*(b: SwitchBuilder, protoVersion: string): SwitchBuilder {.public.} =
  b.protoVersion = protoVersion
  b

proc withAgentVersion*(b: SwitchBuilder, agentVersion: string): SwitchBuilder {.public.} =
  b.agentVersion = agentVersion
  b

proc withNameResolver*(b: SwitchBuilder, nameResolver: NameResolver): SwitchBuilder {.public.} =
  b.nameResolver = nameResolver
  b

proc withAutonat*(b: SwitchBuilder): SwitchBuilder =
  b.autonat = true
  b

proc withCircuitRelay*(b: SwitchBuilder, r: Relay = Relay.new()): SwitchBuilder =
  b.circuitRelay = r
  b

proc withRendezVous*(b: SwitchBuilder, rdv: RendezVous = RendezVous.new()): SwitchBuilder =
  b.rdv = rdv
  b

proc build*(b: SwitchBuilder): Switch
  {.raises: [Defect, LPError], public.} =

  if b.rng == nil: # newRng could fail
    raise newException(Defect, "Cannot initialize RNG")

  let pkRes = PrivateKey.random(b.rng[])
  let
    seckey = b.privKey.get(otherwise = pkRes.expect("Expected default Private Key"))

  var
    secureManagerInstances: seq[Secure]
  if SecureProtocol.Noise in b.secureManagers:
    secureManagerInstances.add(Noise.new(b.rng, seckey).Secure)

  let
    peerInfo = PeerInfo.new(
      seckey,
      b.addresses,
      protoVersion = b.protoVersion,
      agentVersion = b.agentVersion)

  let
    identify = Identify.new(peerInfo, b.sendSignedPeerRecord)
    connManager = ConnManager.new(b.maxConnsPerPeer, b.maxConnections, b.maxIn, b.maxOut)
    ms = MultistreamSelect.new()
    muxedUpgrade = MuxedUpgrade.new(identify, b.muxers, secureManagerInstances, connManager, ms)

  let
    transports = block:
      var transports: seq[Transport]
      for tProvider in b.transports:
        transports.add(tProvider(muxedUpgrade))
      transports

  if b.secureManagers.len == 0:
    b.secureManagers &= SecureProtocol.Noise

  if isNil(b.rng):
    b.rng = newRng()

  let peerStore =
    if isSome(b.peerStoreCapacity):
      PeerStore.new(b.peerStoreCapacity.get())
    else:
      PeerStore.new()

  let switch = newSwitch(
    peerInfo = peerInfo,
    transports = transports,
    identity = identify,
    secureManagers = secureManagerInstances,
    connManager = connManager,
    ms = ms,
    nameResolver = b.nameResolver,
    peerStore = peerStore)

  if b.autonat:
    let autonat = Autonat.new(switch)
    switch.mount(autonat)

  if not isNil(b.circuitRelay):
    if b.circuitRelay of RelayClient:
      switch.addTransport(RelayTransport.new(RelayClient(b.circuitRelay), muxedUpgrade))
    b.circuitRelay.setup(switch)
    switch.mount(b.circuitRelay)

  if not isNil(b.rdv):
    b.rdv.setup(switch)
    switch.mount(b.rdv)

  return switch

proc newStandardSwitch*(
  privKey = none(PrivateKey),
  addrs: MultiAddress | seq[MultiAddress] = MultiAddress.init("/ip4/127.0.0.1/tcp/0").tryGet(),
  secureManagers: openArray[SecureProtocol] = [
      SecureProtocol.Noise,
    ],
  transportFlags: set[ServerFlags] = {},
  rng = newRng(),
  inTimeout: Duration = 5.minutes,
  outTimeout: Duration = 5.minutes,
  maxConnections = MaxConnections,
  maxIn = -1,
  maxOut = -1,
  maxConnsPerPeer = MaxConnectionsPerPeer,
  nameResolver: NameResolver = nil,
  sendSignedPeerRecord = false,
  peerStoreCapacity = 1000): Switch
  {.raises: [Defect, LPError], public.} =
  ## Helper for common switch configurations.

  if SecureProtocol.Secio in secureManagers:
      quit("Secio is deprecated!") # use of secio is unsafe

  let addrs = when addrs is MultiAddress: @[addrs] else: addrs
  var b = SwitchBuilder
    .new()
    .withAddresses(addrs)
    .withRng(rng)
    .withSignedPeerRecord(sendSignedPeerRecord)
    .withMaxConnections(maxConnections)
    .withMaxIn(maxIn)
    .withMaxOut(maxOut)
    .withMaxConnsPerPeer(maxConnsPerPeer)
    .withPeerStore(capacity=peerStoreCapacity)
    .withMplex(inTimeout, outTimeout)
    .withTcpTransport(transportFlags)
    .withNameResolver(nameResolver)
    .withNoise()

  if privKey.isSome():
    b = b.withPrivateKey(privKey.get())

  b.build()<|MERGE_RESOLUTION|>--- conflicted
+++ resolved
@@ -26,13 +26,8 @@
   switch, peerid, peerinfo, stream/connection, multiaddress,
   crypto/crypto, transports/[transport, tcptransport],
   muxers/[muxer, mplex/mplex, yamux/yamux],
-<<<<<<< HEAD
-  protocols/[identify, secure/secure, secure/noise, autonat, rendezvous],
-  protocols/relay/[relay, client, rtransport],
-=======
-  protocols/[identify, secure/secure, secure/noise],
+  protocols/[identify, secure/secure, secure/noise, rendezvous],
   protocols/connectivity/[autonat, relay/relay, relay/client, relay/rtransport],
->>>>>>> 5e7e0094
   connmanager, upgrademngrs/muxedupgrade,
   nameresolving/nameresolver,
   errors, utility
