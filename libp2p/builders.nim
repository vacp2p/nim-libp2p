--- conflicted
+++ resolved
@@ -244,16 +244,11 @@
   maxIn = -1,
   maxOut = -1,
   maxConnsPerPeer = MaxConnectionsPerPeer,
-<<<<<<< HEAD
-  nameResolver: NameResolver = nil): Switch
+  nameResolver: NameResolver = nil,
+  sendSignedPeerRecord = false): Switch
   {.raises: [Defect, LPError], public.} =
   ## Helper for common switch configurations.
 
-=======
-  nameResolver: NameResolver = nil,
-  sendSignedPeerRecord = false): Switch
-  {.raises: [Defect, LPError].} =
->>>>>>> 9ba5c069
   if SecureProtocol.Secio in secureManagers:
       quit("Secio is deprecated!") # use of secio is unsafe
 
