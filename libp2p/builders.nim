--- conflicted
+++ resolved
@@ -48,12 +48,9 @@
     protoVersion: string
     agentVersion: string
     nameResolver: NameResolver
-<<<<<<< HEAD
-    peerStore: PeerStore
-=======
+    peerStoreCapacity: Option[int]
     isCircuitRelay: bool
     circuitRelayCanHop: bool
->>>>>>> 13503f37
 
 proc new*(T: type[SwitchBuilder]): T =
 
@@ -134,8 +131,8 @@
   b.maxConnsPerPeer = maxConnsPerPeer
   b
 
-proc withPeerStore*(b: SwitchBuilder, store: PeerStore): SwitchBuilder =
-  b.peerStore = store
+proc withPeerStore*(b: SwitchBuilder, capacity: int): SwitchBuilder =
+  b.peerStoreCapacity = some(capacity)
   b
 
 proc withProtoVersion*(b: SwitchBuilder, protoVersion: string): SwitchBuilder =
@@ -203,8 +200,11 @@
   if isNil(b.rng):
     b.rng = newRng()
 
-  if isNil(b.peerStore):
-    b.peerStore = PeerStore.new()
+  let peerStore =
+    if isSome(b.peerStoreCapacity):
+      PeerStore.new(b.peerStoreCapacity.get())
+    else:
+      PeerStore.new()
 
   let switch = newSwitch(
     peerInfo = peerInfo,
@@ -215,7 +215,7 @@
     connManager = connManager,
     ms = ms,
     nameResolver = b.nameResolver,
-    peerStore = b.peerStore)
+    peerStore = peerStore)
 
   if b.isCircuitRelay:
     let relay = Relay.new(switch, b.circuitRelayCanHop)
@@ -239,8 +239,7 @@
   maxOut = -1,
   maxConnsPerPeer = MaxConnectionsPerPeer,
   nameResolver: NameResolver = nil,
-  sendSignedPeerRecord = false,
-  peerStore = PeerStore.new()): Switch
+  sendSignedPeerRecord = false): Switch
   {.raises: [Defect, LPError].} =
   if SecureProtocol.Secio in secureManagers:
       quit("Secio is deprecated!") # use of secio is unsafe
@@ -258,7 +257,6 @@
     .withMplex(inTimeout, outTimeout)
     .withTcpTransport(transportFlags)
     .withNameResolver(nameResolver)
-    .withPeerStore(peerStore)
     .withNoise()
 
   if privKey.isSome():
