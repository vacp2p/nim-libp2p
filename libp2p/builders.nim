--- conflicted
+++ resolved
@@ -23,12 +23,8 @@
   switch, peerid, peerinfo, stream/connection, multiaddress,
   crypto/crypto, transports/[transport, tcptransport],
   muxers/[muxer, mplex/mplex, yamux/yamux],
-<<<<<<< HEAD
-  protocols/[identify, secure/secure, secure/noise, relay, autonat],
-=======
-  protocols/[identify, secure/secure, secure/noise],
+  protocols/[identify, secure/secure, secure/noise, autonat],
   protocols/relay/[relay, client, rtransport],
->>>>>>> a9a7e7eb
   connmanager, upgrademngrs/muxedupgrade,
   nameresolving/nameresolver,
   errors, utility
@@ -59,13 +55,8 @@
     agentVersion: string
     nameResolver: NameResolver
     peerStoreCapacity: Option[int]
-<<<<<<< HEAD
     autonat: bool
-    isCircuitRelay: bool
-    circuitRelayCanHop: bool
-=======
     circuitRelay: Relay
->>>>>>> a9a7e7eb
 
 proc new*(T: type[SwitchBuilder]): T {.public.} =
   ## Creates a SwitchBuilder
@@ -192,18 +183,12 @@
   b.nameResolver = nameResolver
   b
 
-<<<<<<< HEAD
 proc withAutonat*(b: SwitchBuilder): SwitchBuilder =
   b.autonat = true
   b
 
-proc withRelayTransport*(b: SwitchBuilder, canHop: bool): SwitchBuilder =
-  b.isCircuitRelay = true
-  b.circuitRelayCanHop = canHop
-=======
 proc withCircuitRelay*(b: SwitchBuilder, r: Relay = Relay.new()): SwitchBuilder =
   b.circuitRelay = r
->>>>>>> a9a7e7eb
   b
 
 proc build*(b: SwitchBuilder): Switch
@@ -263,22 +248,15 @@
     nameResolver = b.nameResolver,
     peerStore = peerStore)
 
-<<<<<<< HEAD
   if b.autonat:
     let autonat = Autonat.new(switch)
     switch.mount(autonat)
 
-  if b.isCircuitRelay:
-    let relay = Relay.new(switch, b.circuitRelayCanHop)
-    switch.mount(relay)
-    switch.addTransport(RelayTransport.new(relay, muxedUpgrade))
-=======
   if not isNil(b.circuitRelay):
     if b.circuitRelay of RelayClient:
       switch.addTransport(RelayTransport.new(RelayClient(b.circuitRelay), muxedUpgrade))
     b.circuitRelay.setup(switch)
     switch.mount(b.circuitRelay)
->>>>>>> a9a7e7eb
 
   return switch
 
