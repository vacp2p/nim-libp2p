# Nim-Libp2p
# Copyright (c) 2020 Status Research & Development GmbH
# Licensed under either of
#  * Apache License, version 2.0, ([LICENSE-APACHE](LICENSE-APACHE))
#  * MIT license ([LICENSE-MIT](LICENSE-MIT))
# at your option.
# This file may not be copied, modified, or distributed except according to
# those terms.

## This module contains a Switch Building helper.
runnableExamples:
  let switch =
   SwitchBuilder.new()
   .withRng(rng)
   .withAddresses(multiaddress)
   # etc
   .build()

{.push raises: [Defect].}

import
  options, tables, chronos, chronicles, bearssl,
  switch, peerid, peerinfo, stream/connection, multiaddress,
  crypto/crypto, transports/[transport, tcptransport],
  muxers/[muxer, mplex/mplex],
  protocols/[identify, secure/secure, secure/noise, relay],
  connmanager, upgrademngrs/muxedupgrade,
  nameresolving/nameresolver,
  errors, utility

export
  switch, peerid, peerinfo, connection, multiaddress, crypto, errors

type
  TransportProvider* {.public.} = proc(upgr: Upgrade): Transport {.gcsafe, raises: [Defect].}

  SecureProtocol* {.pure.} = enum
    Noise,
    Secio {.deprecated.}

  MplexOpts = object
    enable: bool
    newMuxer: MuxerConstructor

  SwitchBuilder* = ref object
    privKey: Option[PrivateKey]
    addresses: seq[MultiAddress]
    secureManagers: seq[SecureProtocol]
    mplexOpts: MplexOpts
    transports: seq[TransportProvider]
    rng: ref BrHmacDrbgContext
    maxConnections: int
    maxIn: int
    sendSignedPeerRecord: bool
    maxOut: int
    maxConnsPerPeer: int
    protoVersion: string
    agentVersion: string
    nameResolver: NameResolver
    peerStoreCapacity: Option[int]
    isCircuitRelay: bool
    circuitRelayCanHop: bool

proc new*(T: type[SwitchBuilder]): T {.public.} =
  ## Creates a SwitchBuilder

  let address = MultiAddress
  .init("/ip4/127.0.0.1/tcp/0")
  .expect("Should initialize to default")

  SwitchBuilder(
    privKey: none(PrivateKey),
    addresses: @[address],
    secureManagers: @[],
    maxConnections: MaxConnections,
    maxIn: -1,
    maxOut: -1,
    maxConnsPerPeer: MaxConnectionsPerPeer,
    protoVersion: ProtoVersion,
    agentVersion: AgentVersion,
    isCircuitRelay: false)

proc withPrivateKey*(b: SwitchBuilder, privateKey: PrivateKey): SwitchBuilder {.public.} =
  ## Set the private key of the switch. Will be used to
  ## generate a PeerId

  b.privKey = some(privateKey)
  b

proc withAddress*(b: SwitchBuilder, address: MultiAddress): SwitchBuilder {.public.} =
  ## | Set the listening address of the switch
  ## | Calling it multiple time will override the value

  b.addresses = @[address]
  b

proc withAddresses*(b: SwitchBuilder, addresses: seq[MultiAddress]): SwitchBuilder {.public.} =
  ## | Set the listening addresses of the switch
  ## | Calling it multiple time will override the value

  b.addresses = addresses
  b

proc withSignedPeerRecord*(b: SwitchBuilder, sendIt = true): SwitchBuilder =
  b.sendSignedPeerRecord = sendIt
  b

<<<<<<< HEAD
proc withMplex*(b: SwitchBuilder, inTimeout = 5.minutes, outTimeout = 5.minutes): SwitchBuilder {.public.} =
  ## | Uses `Mplex <https://docs.libp2p.io/concepts/stream-multiplexing/#mplex>`_ as a multiplexer
  ## | `Timeout` is the duration after which a inactive connection will be closed
=======
proc withMplex*(
    b: SwitchBuilder,
    inTimeout = 5.minutes,
    outTimeout = 5.minutes,
    maxChannCount = 200): SwitchBuilder =
>>>>>>> 36f3132d
  proc newMuxer(conn: Connection): Muxer =
    Mplex.new(
      conn,
      inTimeout,
      outTimeout,
      maxChannCount)

  b.mplexOpts = MplexOpts(
    enable: true,
    newMuxer: newMuxer,
  )

  b

proc withNoise*(b: SwitchBuilder): SwitchBuilder {.public.} =
  b.secureManagers.add(SecureProtocol.Noise)
  b

proc withTransport*(b: SwitchBuilder, prov: TransportProvider): SwitchBuilder {.public.} =
  ## Use a custom transport
  runnableExamples:
    let switch =
      SwitchBuilder.new()
      .withTransport(proc(upgr: Upgrade): Transport = TcpTransport.new(flags, upgr))
      .build()
  b.transports.add(prov)
  b

proc withTcpTransport*(b: SwitchBuilder, flags: set[ServerFlags] = {}): SwitchBuilder {.public.} =
  b.withTransport(proc(upgr: Upgrade): Transport = TcpTransport.new(flags, upgr))

proc withRng*(b: SwitchBuilder, rng: ref BrHmacDrbgContext): SwitchBuilder {.public.} =
  b.rng = rng
  b

proc withMaxConnections*(b: SwitchBuilder, maxConnections: int): SwitchBuilder {.public.} =
  ## Maximum concurrent connections of the switch. You should either use this, or
  ## `withMaxIn <#withMaxIn,SwitchBuilder,int>`_ & `withMaxOut<#withMaxOut,SwitchBuilder,int>`_
  b.maxConnections = maxConnections
  b

proc withMaxIn*(b: SwitchBuilder, maxIn: int): SwitchBuilder {.public.} =
  ## Maximum concurrent incoming connections. Should be used with `withMaxOut<#withMaxOut,SwitchBuilder,int>`_
  b.maxIn = maxIn
  b

proc withMaxOut*(b: SwitchBuilder, maxOut: int): SwitchBuilder {.public.} =
  ## Maximum concurrent outgoing connections. Should be used with `withMaxIn<#withMaxIn,SwitchBuilder,int>`_
  b.maxOut = maxOut
  b

proc withMaxConnsPerPeer*(b: SwitchBuilder, maxConnsPerPeer: int): SwitchBuilder {.public.} =
  b.maxConnsPerPeer = maxConnsPerPeer
  b

<<<<<<< HEAD
proc withProtoVersion*(b: SwitchBuilder, protoVersion: string): SwitchBuilder {.public.} =
=======
proc withPeerStore*(b: SwitchBuilder, capacity: int): SwitchBuilder =
  b.peerStoreCapacity = some(capacity)
  b

proc withProtoVersion*(b: SwitchBuilder, protoVersion: string): SwitchBuilder =
>>>>>>> 36f3132d
  b.protoVersion = protoVersion
  b

proc withAgentVersion*(b: SwitchBuilder, agentVersion: string): SwitchBuilder {.public.} =
  b.agentVersion = agentVersion
  b

proc withNameResolver*(b: SwitchBuilder, nameResolver: NameResolver): SwitchBuilder {.public.} =
  b.nameResolver = nameResolver
  b

proc withRelayTransport*(b: SwitchBuilder, canHop: bool): SwitchBuilder =
  b.isCircuitRelay = true
  b.circuitRelayCanHop = canHop
  b

proc build*(b: SwitchBuilder): Switch
  {.raises: [Defect, LPError], public.} =

  if b.rng == nil: # newRng could fail
    raise newException(Defect, "Cannot initialize RNG")

  let pkRes = PrivateKey.random(b.rng[])
  let
    seckey = b.privKey.get(otherwise = pkRes.expect("Expected default Private Key"))

  var
    secureManagerInstances: seq[Secure]
  if SecureProtocol.Noise in b.secureManagers:
    secureManagerInstances.add(Noise.new(b.rng, seckey).Secure)

  let
    peerInfo = PeerInfo.new(
      seckey,
      b.addresses,
      protoVersion = b.protoVersion,
      agentVersion = b.agentVersion)

  let
    muxers = block:
      var muxers: Table[string, MuxerProvider]
      if b.mplexOpts.enable:
        muxers[MplexCodec] = MuxerProvider.new(b.mplexOpts.newMuxer, MplexCodec)
      muxers

  let
    identify = Identify.new(peerInfo, b.sendSignedPeerRecord)
    connManager = ConnManager.new(b.maxConnsPerPeer, b.maxConnections, b.maxIn, b.maxOut)
    ms = MultistreamSelect.new()
    muxedUpgrade = MuxedUpgrade.new(identify, muxers, secureManagerInstances, connManager, ms)

  let
    transports = block:
      var transports: seq[Transport]
      for tProvider in b.transports:
        transports.add(tProvider(muxedUpgrade))
      transports

  if b.secureManagers.len == 0:
    b.secureManagers &= SecureProtocol.Noise

  if isNil(b.rng):
    b.rng = newRng()

  let peerStore =
    if isSome(b.peerStoreCapacity):
      PeerStore.new(b.peerStoreCapacity.get())
    else:
      PeerStore.new()

  let switch = newSwitch(
    peerInfo = peerInfo,
    transports = transports,
    identity = identify,
    muxers = muxers,
    secureManagers = secureManagerInstances,
    connManager = connManager,
    ms = ms,
    nameResolver = b.nameResolver,
    peerStore = peerStore)

  if b.isCircuitRelay:
    let relay = Relay.new(switch, b.circuitRelayCanHop)
    switch.mount(relay)
    switch.addTransport(RelayTransport.new(relay, muxedUpgrade))

  return switch

proc newStandardSwitch*(
  privKey = none(PrivateKey),
  addrs: MultiAddress | seq[MultiAddress] = MultiAddress.init("/ip4/127.0.0.1/tcp/0").tryGet(),
  secureManagers: openArray[SecureProtocol] = [
      SecureProtocol.Noise,
    ],
  transportFlags: set[ServerFlags] = {},
  rng = newRng(),
  inTimeout: Duration = 5.minutes,
  outTimeout: Duration = 5.minutes,
  maxConnections = MaxConnections,
  maxIn = -1,
  maxOut = -1,
  maxConnsPerPeer = MaxConnectionsPerPeer,
  nameResolver: NameResolver = nil,
<<<<<<< HEAD
  sendSignedPeerRecord = false): Switch
  {.raises: [Defect, LPError], public.} =
  ## Helper for common switch configurations.

=======
  sendSignedPeerRecord = false,
  peerStoreCapacity = 1000): Switch
  {.raises: [Defect, LPError].} =
>>>>>>> 36f3132d
  if SecureProtocol.Secio in secureManagers:
      quit("Secio is deprecated!") # use of secio is unsafe

  let addrs = when addrs is MultiAddress: @[addrs] else: addrs
  var b = SwitchBuilder
    .new()
    .withAddresses(addrs)
    .withRng(rng)
    .withSignedPeerRecord(sendSignedPeerRecord)
    .withMaxConnections(maxConnections)
    .withMaxIn(maxIn)
    .withMaxOut(maxOut)
    .withMaxConnsPerPeer(maxConnsPerPeer)
    .withPeerStore(capacity=peerStoreCapacity)
    .withMplex(inTimeout, outTimeout)
    .withTcpTransport(transportFlags)
    .withNameResolver(nameResolver)
    .withNoise()

  if privKey.isSome():
    b = b.withPrivateKey(privKey.get())

  b.build()<|MERGE_RESOLUTION|>--- conflicted
+++ resolved
@@ -101,21 +101,17 @@
   b.addresses = addresses
   b
 
-proc withSignedPeerRecord*(b: SwitchBuilder, sendIt = true): SwitchBuilder =
+proc withSignedPeerRecord*(b: SwitchBuilder, sendIt = true): SwitchBuilder {.public.} =
   b.sendSignedPeerRecord = sendIt
   b
 
-<<<<<<< HEAD
-proc withMplex*(b: SwitchBuilder, inTimeout = 5.minutes, outTimeout = 5.minutes): SwitchBuilder {.public.} =
-  ## | Uses `Mplex <https://docs.libp2p.io/concepts/stream-multiplexing/#mplex>`_ as a multiplexer
-  ## | `Timeout` is the duration after which a inactive connection will be closed
-=======
 proc withMplex*(
     b: SwitchBuilder,
     inTimeout = 5.minutes,
     outTimeout = 5.minutes,
-    maxChannCount = 200): SwitchBuilder =
->>>>>>> 36f3132d
+    maxChannCount = 200): SwitchBuilder {.public.} =
+  ## | Uses `Mplex <https://docs.libp2p.io/concepts/stream-multiplexing/#mplex>`_ as a multiplexer
+  ## | `Timeout` is the duration after which a inactive connection will be closed
   proc newMuxer(conn: Connection): Muxer =
     Mplex.new(
       conn,
@@ -171,15 +167,11 @@
   b.maxConnsPerPeer = maxConnsPerPeer
   b
 
-<<<<<<< HEAD
+proc withPeerStore*(b: SwitchBuilder, capacity: int): SwitchBuilder {.public.} =
+  b.peerStoreCapacity = some(capacity)
+  b
+
 proc withProtoVersion*(b: SwitchBuilder, protoVersion: string): SwitchBuilder {.public.} =
-=======
-proc withPeerStore*(b: SwitchBuilder, capacity: int): SwitchBuilder =
-  b.peerStoreCapacity = some(capacity)
-  b
-
-proc withProtoVersion*(b: SwitchBuilder, protoVersion: string): SwitchBuilder =
->>>>>>> 36f3132d
   b.protoVersion = protoVersion
   b
 
@@ -283,16 +275,11 @@
   maxOut = -1,
   maxConnsPerPeer = MaxConnectionsPerPeer,
   nameResolver: NameResolver = nil,
-<<<<<<< HEAD
-  sendSignedPeerRecord = false): Switch
+  sendSignedPeerRecord = false,
+  peerStoreCapacity = 1000): Switch
   {.raises: [Defect, LPError], public.} =
   ## Helper for common switch configurations.
 
-=======
-  sendSignedPeerRecord = false,
-  peerStoreCapacity = 1000): Switch
-  {.raises: [Defect, LPError].} =
->>>>>>> 36f3132d
   if SecureProtocol.Secio in secureManagers:
       quit("Secio is deprecated!") # use of secio is unsafe
 
