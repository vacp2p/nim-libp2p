--- conflicted
+++ resolved
@@ -143,11 +143,7 @@
 proc withTcpTransport*(b: SwitchBuilder, flags: set[ServerFlags] = {}): SwitchBuilder {.public.} =
   b.withTransport(proc(upgr: Upgrade): Transport = TcpTransport.new(flags, upgr))
 
-<<<<<<< HEAD
-proc withRng*(b: SwitchBuilder, rng: ref BrHmacDrbgContext): SwitchBuilder {.public.} =
-=======
-proc withRng*(b: SwitchBuilder, rng: ref HmacDrbgContext): SwitchBuilder =
->>>>>>> 0ece5eaf
+proc withRng*(b: SwitchBuilder, rng: ref HmacDrbgContext): SwitchBuilder {.public.} =
   b.rng = rng
   b
 
