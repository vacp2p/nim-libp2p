# Nim-Libp2p
# Copyright (c) 2022 Status Research & Development GmbH
# Licensed under either of
#  * Apache License, version 2.0, ([LICENSE-APACHE](LICENSE-APACHE))
#  * MIT license ([LICENSE-MIT](LICENSE-MIT))
# at your option.
# This file may not be copied, modified, or distributed except according to
# those terms.

## This module contains a Switch Building helper.
runnableExamples:
  let switch =
   SwitchBuilder.new()
   .withRng(rng)
   .withAddresses(multiaddress)
   # etc
   .build()

{.push raises: [Defect].}

import
  options, tables, chronos, chronicles, sequtils,
  switch, peerid, peerinfo, stream/connection, multiaddress,
  crypto/crypto, transports/[transport, tcptransport],
<<<<<<< HEAD
  muxers/[muxer, mplex/mplex],
  protocols/[identify, secure/secure, secure/noise],
  protocols/relay/[relay, client, rtransport],
=======
  muxers/[muxer, mplex/mplex, yamux/yamux],
  protocols/[identify, secure/secure, secure/noise, relay],
>>>>>>> 83ad8905
  connmanager, upgrademngrs/muxedupgrade,
  nameresolving/nameresolver,
  errors, utility

export
  switch, peerid, peerinfo, connection, multiaddress, crypto, errors

type
  TransportProvider* {.public.} = proc(upgr: Upgrade): Transport {.gcsafe, raises: [Defect].}

  SecureProtocol* {.pure.} = enum
    Noise,
    Secio {.deprecated.}

  SwitchBuilder* = ref object
    privKey: Option[PrivateKey]
    addresses: seq[MultiAddress]
    secureManagers: seq[SecureProtocol]
    muxers: seq[MuxerProvider]
    transports: seq[TransportProvider]
    rng: ref HmacDrbgContext
    maxConnections: int
    maxIn: int
    sendSignedPeerRecord: bool
    maxOut: int
    maxConnsPerPeer: int
    protoVersion: string
    agentVersion: string
    nameResolver: NameResolver
    peerStoreCapacity: Option[int]
    circuitRelay: Relay

proc new*(T: type[SwitchBuilder]): T {.public.} =
  ## Creates a SwitchBuilder

  let address = MultiAddress
  .init("/ip4/127.0.0.1/tcp/0")
  .expect("Should initialize to default")

  SwitchBuilder(
    privKey: none(PrivateKey),
    addresses: @[address],
    secureManagers: @[],
    maxConnections: MaxConnections,
    maxIn: -1,
    maxOut: -1,
    maxConnsPerPeer: MaxConnectionsPerPeer,
    protoVersion: ProtoVersion,
    agentVersion: AgentVersion)

proc withPrivateKey*(b: SwitchBuilder, privateKey: PrivateKey): SwitchBuilder {.public.} =
  ## Set the private key of the switch. Will be used to
  ## generate a PeerId

  b.privKey = some(privateKey)
  b

proc withAddress*(b: SwitchBuilder, address: MultiAddress): SwitchBuilder {.public.} =
  ## | Set the listening address of the switch
  ## | Calling it multiple time will override the value

  b.addresses = @[address]
  b

proc withAddresses*(b: SwitchBuilder, addresses: seq[MultiAddress]): SwitchBuilder {.public.} =
  ## | Set the listening addresses of the switch
  ## | Calling it multiple time will override the value

  b.addresses = addresses
  b

proc withSignedPeerRecord*(b: SwitchBuilder, sendIt = true): SwitchBuilder {.public.} =
  b.sendSignedPeerRecord = sendIt
  b

proc withMplex*(
    b: SwitchBuilder,
    inTimeout = 5.minutes,
    outTimeout = 5.minutes,
    maxChannCount = 200): SwitchBuilder {.public.} =
  ## | Uses `Mplex <https://docs.libp2p.io/concepts/stream-multiplexing/#mplex>`_ as a multiplexer
  ## | `Timeout` is the duration after which a inactive connection will be closed
  proc newMuxer(conn: Connection): Muxer =
    Mplex.new(
      conn,
      inTimeout,
      outTimeout,
      maxChannCount)

  assert b.muxers.countIt(it.codec == MplexCodec) == 0, "Mplex build multiple times"
  b.muxers.add(MuxerProvider.new(newMuxer, MplexCodec))
  b

proc withYamux*(b: SwitchBuilder): SwitchBuilder =
  proc newMuxer(conn: Connection): Muxer = Yamux.new(conn)

  assert b.muxers.countIt(it.codec == YamuxCodec) == 0, "Yamux build multiple times"
  b.muxers.add(MuxerProvider.new(newMuxer, YamuxCodec))
  b

proc withNoise*(b: SwitchBuilder): SwitchBuilder {.public.} =
  b.secureManagers.add(SecureProtocol.Noise)
  b

proc withTransport*(b: SwitchBuilder, prov: TransportProvider): SwitchBuilder {.public.} =
  ## Use a custom transport
  runnableExamples:
    let switch =
      SwitchBuilder.new()
      .withTransport(proc(upgr: Upgrade): Transport = TcpTransport.new(flags, upgr))
      .build()
  b.transports.add(prov)
  b

proc withTcpTransport*(b: SwitchBuilder, flags: set[ServerFlags] = {}): SwitchBuilder {.public.} =
  b.withTransport(proc(upgr: Upgrade): Transport = TcpTransport.new(flags, upgr))

proc withRng*(b: SwitchBuilder, rng: ref HmacDrbgContext): SwitchBuilder {.public.} =
  b.rng = rng
  b

proc withMaxConnections*(b: SwitchBuilder, maxConnections: int): SwitchBuilder {.public.} =
  ## Maximum concurrent connections of the switch. You should either use this, or
  ## `withMaxIn <#withMaxIn,SwitchBuilder,int>`_ & `withMaxOut<#withMaxOut,SwitchBuilder,int>`_
  b.maxConnections = maxConnections
  b

proc withMaxIn*(b: SwitchBuilder, maxIn: int): SwitchBuilder {.public.} =
  ## Maximum concurrent incoming connections. Should be used with `withMaxOut<#withMaxOut,SwitchBuilder,int>`_
  b.maxIn = maxIn
  b

proc withMaxOut*(b: SwitchBuilder, maxOut: int): SwitchBuilder {.public.} =
  ## Maximum concurrent outgoing connections. Should be used with `withMaxIn<#withMaxIn,SwitchBuilder,int>`_
  b.maxOut = maxOut
  b

proc withMaxConnsPerPeer*(b: SwitchBuilder, maxConnsPerPeer: int): SwitchBuilder {.public.} =
  b.maxConnsPerPeer = maxConnsPerPeer
  b

proc withPeerStore*(b: SwitchBuilder, capacity: int): SwitchBuilder {.public.} =
  b.peerStoreCapacity = some(capacity)
  b

proc withProtoVersion*(b: SwitchBuilder, protoVersion: string): SwitchBuilder {.public.} =
  b.protoVersion = protoVersion
  b

proc withAgentVersion*(b: SwitchBuilder, agentVersion: string): SwitchBuilder {.public.} =
  b.agentVersion = agentVersion
  b

proc withNameResolver*(b: SwitchBuilder, nameResolver: NameResolver): SwitchBuilder {.public.} =
  b.nameResolver = nameResolver
  b

proc withCircuitRelay*(b: SwitchBuilder, r: Relay = Relay.new()): SwitchBuilder =
  b.circuitRelay = r
  b

proc build*(b: SwitchBuilder): Switch
  {.raises: [Defect, LPError], public.} =

  if b.rng == nil: # newRng could fail
    raise newException(Defect, "Cannot initialize RNG")

  let pkRes = PrivateKey.random(b.rng[])
  let
    seckey = b.privKey.get(otherwise = pkRes.expect("Expected default Private Key"))

  var
    secureManagerInstances: seq[Secure]
  if SecureProtocol.Noise in b.secureManagers:
    secureManagerInstances.add(Noise.new(b.rng, seckey).Secure)

  let
    peerInfo = PeerInfo.new(
      seckey,
      b.addresses,
      protoVersion = b.protoVersion,
      agentVersion = b.agentVersion)

  let
    identify = Identify.new(peerInfo, b.sendSignedPeerRecord)
    connManager = ConnManager.new(b.maxConnsPerPeer, b.maxConnections, b.maxIn, b.maxOut)
    ms = MultistreamSelect.new()
    muxedUpgrade = MuxedUpgrade.new(identify, b.muxers, secureManagerInstances, connManager, ms)

  let
    transports = block:
      var transports: seq[Transport]
      for tProvider in b.transports:
        transports.add(tProvider(muxedUpgrade))
      transports

  if b.secureManagers.len == 0:
    b.secureManagers &= SecureProtocol.Noise

  if isNil(b.rng):
    b.rng = newRng()

  let peerStore =
    if isSome(b.peerStoreCapacity):
      PeerStore.new(b.peerStoreCapacity.get())
    else:
      PeerStore.new()

  let switch = newSwitch(
    peerInfo = peerInfo,
    transports = transports,
    identity = identify,
    secureManagers = secureManagerInstances,
    connManager = connManager,
    ms = ms,
    nameResolver = b.nameResolver,
    peerStore = peerStore)

  if not isNil(b.circuitRelay):
    if b.circuitRelay of RelayClient:
      switch.addTransport(RelayTransport.new(RelayClient(b.circuitRelay), muxedUpgrade))
    b.circuitRelay.setup(switch)
    switch.mount(b.circuitRelay)

  return switch

proc newStandardSwitch*(
  privKey = none(PrivateKey),
  addrs: MultiAddress | seq[MultiAddress] = MultiAddress.init("/ip4/127.0.0.1/tcp/0").tryGet(),
  secureManagers: openArray[SecureProtocol] = [
      SecureProtocol.Noise,
    ],
  transportFlags: set[ServerFlags] = {},
  rng = newRng(),
  inTimeout: Duration = 5.minutes,
  outTimeout: Duration = 5.minutes,
  maxConnections = MaxConnections,
  maxIn = -1,
  maxOut = -1,
  maxConnsPerPeer = MaxConnectionsPerPeer,
  nameResolver: NameResolver = nil,
  sendSignedPeerRecord = false,
  peerStoreCapacity = 1000): Switch
  {.raises: [Defect, LPError], public.} =
  ## Helper for common switch configurations.

  if SecureProtocol.Secio in secureManagers:
      quit("Secio is deprecated!") # use of secio is unsafe

  let addrs = when addrs is MultiAddress: @[addrs] else: addrs
  var b = SwitchBuilder
    .new()
    .withAddresses(addrs)
    .withRng(rng)
    .withSignedPeerRecord(sendSignedPeerRecord)
    .withMaxConnections(maxConnections)
    .withMaxIn(maxIn)
    .withMaxOut(maxOut)
    .withMaxConnsPerPeer(maxConnsPerPeer)
    .withPeerStore(capacity=peerStoreCapacity)
    .withMplex(inTimeout, outTimeout)
    .withTcpTransport(transportFlags)
    .withNameResolver(nameResolver)
    .withNoise()

  if privKey.isSome():
    b = b.withPrivateKey(privKey.get())

  b.build()<|MERGE_RESOLUTION|>--- conflicted
+++ resolved
@@ -22,14 +22,9 @@
   options, tables, chronos, chronicles, sequtils,
   switch, peerid, peerinfo, stream/connection, multiaddress,
   crypto/crypto, transports/[transport, tcptransport],
-<<<<<<< HEAD
-  muxers/[muxer, mplex/mplex],
+  muxers/[muxer, mplex/mplex, yamux/yamux],
   protocols/[identify, secure/secure, secure/noise],
   protocols/relay/[relay, client, rtransport],
-=======
-  muxers/[muxer, mplex/mplex, yamux/yamux],
-  protocols/[identify, secure/secure, secure/noise, relay],
->>>>>>> 83ad8905
   connmanager, upgrademngrs/muxedupgrade,
   nameresolving/nameresolver,
   errors, utility
