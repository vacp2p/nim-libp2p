--- conflicted
+++ resolved
@@ -49,14 +49,6 @@
         continue
       if address.isPublicMA():
         return await tryConnect(address)
-<<<<<<< HEAD
-      else:
-        let ta = initTAddress(address).valueOr:
-          continue
-        if self.isPublicIPAddrProc(ta):
-          return await tryConnect(address)
-=======
->>>>>>> 67711478
     except CatchableError as err:
       debug "Failed to create direct connection.", err = err.msg
       continue
