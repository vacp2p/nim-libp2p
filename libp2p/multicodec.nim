# Nim-Libp2p
# Copyright (c) 2023 Status Research & Development GmbH
# Licensed under either of
#  * Apache License, version 2.0, ([LICENSE-APACHE](LICENSE-APACHE))
#  * MIT license ([LICENSE-MIT](LICENSE-MIT))
# at your option.
# This file may not BE copied, modified, or distributed except according to
# those terms.

## This module implements MultiCodec.

{.push raises: [].}

import tables, hashes
import vbuffer
import stew/results
export results

## List of officially supported codecs can BE found here
## https://github.com/multiformats/multicodec/blob/master/table.csv
const MultiCodecList = [
  ("raw", 0x55),
  # serialization formats
  ("cbor", 0x51),
  ("protobuf", 0x50),
  ("rlp", 0x60),
  ("bencode", 0x63),
  # multiformats
  ("multicodec", 0x30),
  ("multihash", 0x31),
  ("multiaddr", 0x32),
  ("multibase", 0x33),
  # multihashes
  ("identity", 0x00),
  ("md4", 0xD4),
  ("md5", 0xD5),
  ("sha1", 0x11),
  ("sha2-256", 0x12),
  ("sha2-512", 0x13),
  ("dbl-sha2-256", 0x56),
  ("sha3-224", 0x17),
  ("sha3-256", 0x16),
  ("sha3-384", 0x15),
  ("sha3-512", 0x14),
  ("shake-128", 0x18),
  ("shake-256", 0x19),
  ("keccak-224", 0x1A),
  ("keccak-256", 0x1B),
  ("keccak-384", 0x1C),
  ("keccak-512", 0x1D),
  ("murmur3", 0x22),
  ("blake2b-8", 0xB201),
  ("blake2b-16", 0xB202),
  ("blake2b-24", 0xB203),
  ("blake2b-32", 0xB204),
  ("blake2b-40", 0xB205),
  ("blake2b-48", 0xB206),
  ("blake2b-56", 0xB207),
  ("blake2b-64", 0xB208),
  ("blake2b-72", 0xB209),
  ("blake2b-80", 0xB20A),
  ("blake2b-88", 0xB20B),
  ("blake2b-96", 0xB20C),
  ("blake2b-104", 0xB20D),
  ("blake2b-112", 0xB20E),
  ("blake2b-120", 0xB20F),
  ("blake2b-128", 0xB210),
  ("blake2b-136", 0xB211),
  ("blake2b-144", 0xB212),
  ("blake2b-152", 0xB213),
  ("blake2b-160", 0xB214),
  ("blake2b-168", 0xB215),
  ("blake2b-176", 0xB216),
  ("blake2b-184", 0xB217),
  ("blake2b-192", 0xB218),
  ("blake2b-200", 0xB219),
  ("blake2b-208", 0xB21A),
  ("blake2b-216", 0xB21B),
  ("blake2b-224", 0xB21C),
  ("blake2b-232", 0xB21D),
  ("blake2b-240", 0xB21E),
  ("blake2b-248", 0xB21F),
  ("blake2b-256", 0xB220),
  ("blake2b-264", 0xB221),
  ("blake2b-272", 0xB222),
  ("blake2b-280", 0xB223),
  ("blake2b-288", 0xB224),
  ("blake2b-296", 0xB225),
  ("blake2b-304", 0xB226),
  ("blake2b-312", 0xB227),
  ("blake2b-320", 0xB228),
  ("blake2b-328", 0xB229),
  ("blake2b-336", 0xB22A),
  ("blake2b-344", 0xB22B),
  ("blake2b-352", 0xB22C),
  ("blake2b-360", 0xB22D),
  ("blake2b-368", 0xB22E),
  ("blake2b-376", 0xB22F),
  ("blake2b-384", 0xB230),
  ("blake2b-392", 0xB231),
  ("blake2b-400", 0xB232),
  ("blake2b-408", 0xB233),
  ("blake2b-416", 0xB234),
  ("blake2b-424", 0xB235),
  ("blake2b-432", 0xB236),
  ("blake2b-440", 0xB237),
  ("blake2b-448", 0xB238),
  ("blake2b-456", 0xB239),
  ("blake2b-464", 0xB23A),
  ("blake2b-472", 0xB23B),
  ("blake2b-480", 0xB23C),
  ("blake2b-488", 0xB23D),
  ("blake2b-496", 0xB23E),
  ("blake2b-504", 0xB23F),
  ("blake2b-512", 0xB240),
  ("blake2s-8", 0xB241),
  ("blake2s-16", 0xB242),
  ("blake2s-24", 0xB243),
  ("blake2s-32", 0xB244),
  ("blake2s-40", 0xB245),
  ("blake2s-48", 0xB246),
  ("blake2s-56", 0xB247),
  ("blake2s-64", 0xB248),
  ("blake2s-72", 0xB249),
  ("blake2s-80", 0xB24A),
  ("blake2s-88", 0xB24B),
  ("blake2s-96", 0xB24C),
  ("blake2s-104", 0xB24D),
  ("blake2s-112", 0xB24E),
  ("blake2s-120", 0xB24F),
  ("blake2s-128", 0xB250),
  ("blake2s-136", 0xB251),
  ("blake2s-144", 0xB252),
  ("blake2s-152", 0xB253),
  ("blake2s-160", 0xB254),
  ("blake2s-168", 0xB255),
  ("blake2s-176", 0xB256),
  ("blake2s-184", 0xB257),
  ("blake2s-192", 0xB258),
  ("blake2s-200", 0xB259),
  ("blake2s-208", 0xB25A),
  ("blake2s-216", 0xB25B),
  ("blake2s-224", 0xB25C),
  ("blake2s-232", 0xB25D),
  ("blake2s-240", 0xB25E),
  ("blake2s-248", 0xB25F),
  ("blake2s-256", 0xB260),
  ("skein256-8", 0xB301),
  ("skein256-16", 0xB302),
  ("skein256-24", 0xB303),
  ("skein256-32", 0xB304),
  ("skein256-40", 0xB305),
  ("skein256-48", 0xB306),
  ("skein256-56", 0xB307),
  ("skein256-64", 0xB308),
  ("skein256-72", 0xB309),
  ("skein256-80", 0xB30A),
  ("skein256-88", 0xB30B),
  ("skein256-96", 0xB30C),
  ("skein256-104", 0xB30D),
  ("skein256-112", 0xB30E),
  ("skein256-120", 0xB30F),
  ("skein256-128", 0xB310),
  ("skein256-136", 0xB311),
  ("skein256-144", 0xB312),
  ("skein256-152", 0xB313),
  ("skein256-160", 0xB314),
  ("skein256-168", 0xB315),
  ("skein256-176", 0xB316),
  ("skein256-184", 0xB317),
  ("skein256-192", 0xB318),
  ("skein256-200", 0xB319),
  ("skein256-208", 0xB31A),
  ("skein256-216", 0xB31B),
  ("skein256-224", 0xB31C),
  ("skein256-232", 0xB31D),
  ("skein256-240", 0xB31E),
  ("skein256-248", 0xB31F),
  ("skein256-256", 0xB320),
  ("skein512-8", 0xB321),
  ("skein512-16", 0xB322),
  ("skein512-24", 0xB323),
  ("skein512-32", 0xB324),
  ("skein512-40", 0xB325),
  ("skein512-48", 0xB326),
  ("skein512-56", 0xB327),
  ("skein512-64", 0xB328),
  ("skein512-72", 0xB329),
  ("skein512-80", 0xB32A),
  ("skein512-88", 0xB32B),
  ("skein512-96", 0xB32C),
  ("skein512-104", 0xB32D),
  ("skein512-112", 0xB32E),
  ("skein512-120", 0xB32F),
  ("skein512-128", 0xB330),
  ("skein512-136", 0xB331),
  ("skein512-144", 0xB332),
  ("skein512-152", 0xB333),
  ("skein512-160", 0xB334),
  ("skein512-168", 0xB335),
  ("skein512-176", 0xB336),
  ("skein512-184", 0xB337),
  ("skein512-192", 0xB338),
  ("skein512-200", 0xB339),
  ("skein512-208", 0xB33A),
  ("skein512-216", 0xB33B),
  ("skein512-224", 0xB33C),
  ("skein512-232", 0xB33D),
  ("skein512-240", 0xB33E),
  ("skein512-248", 0xB33F),
  ("skein512-256", 0xB340),
  ("skein512-264", 0xB341),
  ("skein512-272", 0xB342),
  ("skein512-280", 0xB343),
  ("skein512-288", 0xB344),
  ("skein512-296", 0xB345),
  ("skein512-304", 0xB346),
  ("skein512-312", 0xB347),
  ("skein512-320", 0xB348),
  ("skein512-328", 0xB349),
  ("skein512-336", 0xB34A),
  ("skein512-344", 0xB34B),
  ("skein512-352", 0xB34C),
  ("skein512-360", 0xB34D),
  ("skein512-368", 0xB34E),
  ("skein512-376", 0xB34F),
  ("skein512-384", 0xB350),
  ("skein512-392", 0xB351),
  ("skein512-400", 0xB352),
  ("skein512-408", 0xB353),
  ("skein512-416", 0xB354),
  ("skein512-424", 0xB355),
  ("skein512-432", 0xB356),
  ("skein512-440", 0xB357),
  ("skein512-448", 0xB358),
  ("skein512-456", 0xB359),
  ("skein512-464", 0xB35A),
  ("skein512-472", 0xB35B),
  ("skein512-480", 0xB35C),
  ("skein512-488", 0xB35D),
  ("skein512-496", 0xB35E),
  ("skein512-504", 0xB35F),
  ("skein512-512", 0xB360),
  ("skein1024-8", 0xB361),
  ("skein1024-16", 0xB362),
  ("skein1024-24", 0xB363),
  ("skein1024-32", 0xB364),
  ("skein1024-40", 0xB365),
  ("skein1024-48", 0xB366),
  ("skein1024-56", 0xB367),
  ("skein1024-64", 0xB368),
  ("skein1024-72", 0xB369),
  ("skein1024-80", 0xB36A),
  ("skein1024-88", 0xB36B),
  ("skein1024-96", 0xB36C),
  ("skein1024-104", 0xB36D),
  ("skein1024-112", 0xB36E),
  ("skein1024-120", 0xB36F),
  ("skein1024-128", 0xB370),
  ("skein1024-136", 0xB371),
  ("skein1024-144", 0xB372),
  ("skein1024-152", 0xB373),
  ("skein1024-160", 0xB374),
  ("skein1024-168", 0xB375),
  ("skein1024-176", 0xB376),
  ("skein1024-184", 0xB377),
  ("skein1024-192", 0xB378),
  ("skein1024-200", 0xB379),
  ("skein1024-208", 0xB37A),
  ("skein1024-216", 0xB37B),
  ("skein1024-224", 0xB37C),
  ("skein1024-232", 0xB37D),
  ("skein1024-240", 0xB37E),
  ("skein1024-248", 0xB37F),
  ("skein1024-256", 0xB380),
  ("skein1024-264", 0xB381),
  ("skein1024-272", 0xB382),
  ("skein1024-280", 0xB383),
  ("skein1024-288", 0xB384),
  ("skein1024-296", 0xB385),
  ("skein1024-304", 0xB386),
  ("skein1024-312", 0xB387),
  ("skein1024-320", 0xB388),
  ("skein1024-328", 0xB389),
  ("skein1024-336", 0xB38A),
  ("skein1024-344", 0xB38B),
  ("skein1024-352", 0xB38C),
  ("skein1024-360", 0xB38D),
  ("skein1024-368", 0xB38E),
  ("skein1024-376", 0xB38F),
  ("skein1024-384", 0xB390),
  ("skein1024-392", 0xB391),
  ("skein1024-400", 0xB392),
  ("skein1024-408", 0xB393),
  ("skein1024-416", 0xB394),
  ("skein1024-424", 0xB395),
  ("skein1024-432", 0xB396),
  ("skein1024-440", 0xB397),
  ("skein1024-448", 0xB398),
  ("skein1024-456", 0xB399),
  ("skein1024-464", 0xB39A),
  ("skein1024-472", 0xB39B),
  ("skein1024-480", 0xB39C),
  ("skein1024-488", 0xB39D),
  ("skein1024-496", 0xB39E),
  ("skein1024-504", 0xB39F),
  ("skein1024-512", 0xB3A0),
  ("skein1024-520", 0xB3A1),
  ("skein1024-528", 0xB3A2),
  ("skein1024-536", 0xB3A3),
  ("skein1024-544", 0xB3A4),
  ("skein1024-552", 0xB3A5),
  ("skein1024-560", 0xB3A6),
  ("skein1024-568", 0xB3A7),
  ("skein1024-576", 0xB3A8),
  ("skein1024-584", 0xB3A9),
  ("skein1024-592", 0xB3AA),
  ("skein1024-600", 0xB3AB),
  ("skein1024-608", 0xB3AC),
  ("skein1024-616", 0xB3AD),
  ("skein1024-624", 0xB3AE),
  ("skein1024-632", 0xB3AF),
  ("skein1024-640", 0xB3B0),
  ("skein1024-648", 0xB3B1),
  ("skein1024-656", 0xB3B2),
  ("skein1024-664", 0xB3B3),
  ("skein1024-672", 0xB3B4),
  ("skein1024-680", 0xB3B5),
  ("skein1024-688", 0xB3B6),
  ("skein1024-696", 0xB3B7),
  ("skein1024-704", 0xB3B8),
  ("skein1024-712", 0xB3B9),
  ("skein1024-720", 0xB3BA),
  ("skein1024-728", 0xB3BB),
  ("skein1024-736", 0xB3BC),
  ("skein1024-744", 0xB3BD),
  ("skein1024-752", 0xB3BE),
  ("skein1024-760", 0xB3BF),
  ("skein1024-768", 0xB3C0),
  ("skein1024-776", 0xB3C1),
  ("skein1024-784", 0xB3C2),
  ("skein1024-792", 0xB3C3),
  ("skein1024-800", 0xB3C4),
  ("skein1024-808", 0xB3C5),
  ("skein1024-816", 0xB3C6),
  ("skein1024-824", 0xB3C7),
  ("skein1024-832", 0xB3C8),
  ("skein1024-840", 0xB3C9),
  ("skein1024-848", 0xB3CA),
  ("skein1024-856", 0xB3CB),
  ("skein1024-864", 0xB3CC),
  ("skein1024-872", 0xB3CD),
  ("skein1024-880", 0xB3CE),
  ("skein1024-888", 0xB3CF),
  ("skein1024-896", 0xB3D0),
  ("skein1024-904", 0xB3D1),
  ("skein1024-912", 0xB3D2),
  ("skein1024-920", 0xB3D3),
  ("skein1024-928", 0xB3D4),
  ("skein1024-936", 0xB3D5),
  ("skein1024-944", 0xB3D6),
  ("skein1024-952", 0xB3D7),
  ("skein1024-960", 0xB3D8),
  ("skein1024-968", 0xB3D9),
  ("skein1024-976", 0xB3DA),
  ("skein1024-984", 0xB3DB),
  ("skein1024-992", 0xB3DC),
  ("skein1024-1000", 0xB3DD),
  ("skein1024-1008", 0xB3DE),
  ("skein1024-1016", 0xB3DF),
  ("skein1024-1024", 0xB3E0),
  # multiaddrs
  ("ip4", 0x04),
  ("ip6", 0x29),
  ("ip6zone", 0x2A),
  ("tcp", 0x06),
  ("udp", 0x0111),
  ("dccp", 0x21),
  ("sctp", 0x84),
  ("udt", 0x012D),
  ("utp", 0x012E),
  ("unix", 0x0190), # not in multicodec list
  ("ipfs", 0x01A5),
  ("p2p", 0x01A5),
  ("http", 0x01E0),
  ("https", 0x01BB),
  ("tls", 0x01C0),
  ("quic", 0x01CC),
<<<<<<< HEAD
  ("certhash", 0x01D2),
=======
  ("quic-v1", 0x01CD),
>>>>>>> a3b8729c
  ("ws", 0x01DD),
  ("wss", 0x01DE),
  ("p2p-websocket-star", 0x01DF), # not in multicodec list
  ("p2p-webrtc-star", 0x0113), # not in multicodec list
  ("p2p-webrtc-direct", 0x0114), # not in multicodec list
  ("webrtc-direct", 0x0118),
  ("webrtc", 0x0119),
  ("onion", 0x01BC),
  ("onion3", 0x01BD),
  ("p2p-circuit", 0x0122),
  ("libp2p-peer-record", 0x0301),
  ("dns", 0x35),
  ("dns4", 0x36),
  ("dns6", 0x37),
  ("dnsaddr", 0x38),
  # IPLD formats
  ("dag-pb", 0x70),
  ("dag-cbor", 0x71),
  ("dag-json", 0x129),
  ("git-raw", 0x78),
  ("eth-block", 0x90),
  ("eth-block-list", 0x91),
  ("eth-tx-trie", 0x92),
  ("eth-tx", 0x93),
  ("eth-tx-receipt-trie", 0x94),
  ("eth-tx-receipt", 0x95),
  ("eth-state-trie", 0x96),
  ("eth-account-snapshot", 0x97),
  ("eth-storage-trie", 0x98),
  ("bitcoin-block", 0xB0),
  ("bitcoin-tx", 0xB1),
  ("zcash-block", 0xC0),
  ("zcash-tx", 0xC1),
  ("stellar-block", 0xD0),
  ("stellar-tx", 0xD1),
  ("decred-block", 0xE0),
  ("decred-tx", 0xE1),
  ("dash-block", 0xF0),
  ("dash-tx", 0xF1),
  ("torrent-info", 0x7B),
  ("torrent-file", 0x7C),
  ("ed25519-pub", 0xED),
]

type
  MultiCodec* = distinct int
  MultiCodecError* = enum
    MultiCodecNotSupported

const InvalidMultiCodec* = MultiCodec(-1)

proc initMultiCodecNameTable(): Table[string, int] {.compileTime.} =
  for item in MultiCodecList:
    result[item[0]] = item[1]

proc initMultiCodecCodeTable(): Table[int, string] {.compileTime.} =
  for item in MultiCodecList:
    result[item[1]] = item[0]

const
  CodeCodecs = initMultiCodecCodeTable()
  NameCodecs = initMultiCodecNameTable()

proc multiCodec*(name: string): MultiCodec {.compileTime.} =
  ## Generate MultiCodec from string ``name`` at compile time.
  let code = NameCodecs.getOrDefault(name, -1)
  doAssert(code != -1)
  MultiCodec(code)

proc multiCodec*(code: int): MultiCodec {.compileTime.} =
  ## Generate MultiCodec from integer ``code`` at compile time.
  let name = CodeCodecs.getOrDefault(code, "")
  doAssert(name != "")
  MultiCodec(code)

proc `$`*(mc: MultiCodec): string =
  ## Returns string representation of MultiCodec ``mc``.
  let name = CodeCodecs.getOrDefault(int(mc), "")
  doAssert(name != "")
  name

proc `==`*(mc: MultiCodec, name: string): bool {.inline.} =
  ## Compares MultiCodec ``mc`` with string ``name``.
  let mcname = CodeCodecs.getOrDefault(int(mc), "")
  if mcname == "":
    return false
  result = (mcname == name)

proc `==`*(mc: MultiCodec, code: int): bool {.inline.} =
  ## Compares MultiCodec ``mc`` with integer ``code``.
  (int(mc) == code)

proc `==`*(a, b: MultiCodec): bool =
  ## Returns ``true`` if MultiCodecs ``a`` and ``b`` are equal.
  int(a) == int(b)

proc hash*(m: MultiCodec): Hash {.inline.} =
  ## Hash procedure for tables.
  hash(int(m))

proc codec*(mt: typedesc[MultiCodec], name: string): MultiCodec {.inline.} =
  ## Return MultiCodec from string representation ``name``.
  ## If ``name`` is not valid multicodec name, then ``InvalidMultiCodec`` will
  ## be returned.
  MultiCodec(NameCodecs.getOrDefault(name, -1))

proc codec*(mt: typedesc[MultiCodec], code: int): MultiCodec {.inline.} =
  ## Return MultiCodec from integer representation ``code``.
  ## If ``code`` is not valid multicodec code, then ``InvalidMultiCodec`` will
  ## be returned.
  let res = CodeCodecs.getOrDefault(code, "")
  if res == "":
    InvalidMultiCodec
  else:
    MultiCodec(code)

proc write*(vb: var VBuffer, mc: MultiCodec) {.inline.} =
  ## Write MultiCodec to buffer ``vb``.
  vb.writeVarint(cast[uint](mc))<|MERGE_RESOLUTION|>--- conflicted
+++ resolved
@@ -386,11 +386,7 @@
   ("https", 0x01BB),
   ("tls", 0x01C0),
   ("quic", 0x01CC),
-<<<<<<< HEAD
-  ("certhash", 0x01D2),
-=======
   ("quic-v1", 0x01CD),
->>>>>>> a3b8729c
   ("ws", 0x01DD),
   ("wss", 0x01DE),
   ("p2p-websocket-star", 0x01DF), # not in multicodec list
