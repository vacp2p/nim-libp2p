strategy:
  maxParallel: 10
  matrix:
    # Nim requires enforcing ARCH="x86" and UCPU
    # for 32-bit targets as it seems like Azure machines are 64-bit
    # TEST_LANG env variable support TODO
    Windows_32bit:
      VM: 'windows-latest'
      ARCH: x86
      PLATFORM: x86
      TEST_LANG: c
    Windows_64bit:
      VM: 'windows-latest'
      PLATFORM: x64
      TEST_LANG: c

pool:
  vmImage: $(VM)

variables:
  V: 0 # Scripts verbosity, 1 for debugging build scripts

steps:
  - task: CacheBeta@1
    displayName: 'cache Nim binaries'
    inputs:
      key: NimBinaries | $(Agent.OS) | $(PLATFORM) | "$(Build.SourceBranchName)" | "v4"
      path: NimBinaries

  - task: CacheBeta@1
    displayName: 'cache Go libp2p daemon'
    inputs:
<<<<<<< HEAD
      key: p2pdCache | $(Agent.OS) | $(PLATFORM) | v0.2.4
=======
      key: p2pdCache | $(Agent.OS) | $(PLATFORM) | "v3"
>>>>>>> 8d2577ca
      path: p2pdCache

  - task: CacheBeta@1
    displayName: 'cache MinGW-w64'
    inputs:
      key: mingwCache | 8_1_0 | $(PLATFORM) | "v1"
      path: mingwCache

  - powershell: |
      Set-ItemProperty -Path 'HKLM:\SYSTEM\CurrentControlSet\Control\FileSystem' -Name 'LongPathsEnabled' -Value 1
    displayName: 'long path support'

  - bash: |
      set -e

      # custom MinGW-w64 versions for both 32-bit and 64-bit, since we need a 64-bit build of p2pd
      echo "Installing MinGW-w64"

      install_mingw() {
        mkdir -p mingwCache
        cd mingwCache
        if [[ ! -e "$MINGW_FILE" ]]; then
          rm -f *.7z
          curl -OLsS "$MINGW_URL"
        fi
        7z x -y -bd "$MINGW_FILE" >/dev/null
        mkdir -p /c/custom
        mv "$MINGW_DIR" /c/custom/
        cd ..
      }

      # 32-bit
      MINGW_FILE="i686-8.1.0-release-posix-dwarf-rt_v6-rev0.7z"
      MINGW_URL="https://sourceforge.net/projects/mingw-w64/files/Toolchains%20targetting%20Win32/Personal%20Builds/mingw-builds/8.1.0/threads-posix/dwarf/${MINGW_FILE}"
      MINGW_DIR="mingw32"
      install_mingw

      # 64-bit
      MINGW_FILE="x86_64-8.1.0-release-posix-seh-rt_v6-rev0.7z"
      MINGW_URL="https://sourceforge.net/projects/mingw-w64/files/Toolchains%20targetting%20Win64/Personal%20Builds/mingw-builds/8.1.0/threads-posix/seh/${MINGW_FILE}"
      MINGW_DIR="mingw64"
      install_mingw

      if [[ $PLATFORM == "x86" ]]; then
        MINGW_DIR="mingw32"
      else
        MINGW_DIR="mingw64"
      fi
      export PATH="/c/custom/${MINGW_DIR}/bin:${PATH}"
      echo "PATH=${PATH}"
      which gcc
      gcc -v

      # detect number of cores
      export ncpu="$NUMBER_OF_PROCESSORS"
      [[ -z "$ncpu" || $ncpu -le 0 ]] && ncpu=2
      echo "Found ${ncpu} cores"

      # build nim from our own branch - this to avoid the day-to-day churn and
      # regressions of the fast-paced Nim development while maintaining the
      # flexibility to apply patches
      curl -OLsS https://raw.githubusercontent.com/status-im/nimbus-build-system/master/scripts/build_nim.sh
      env MAKE="mingw32-make -j${ncpu}" ARCH_OVERRIDE=$(PLATFORM) bash build_nim.sh Nim csources dist/nimble NimBinaries

      export PATH="${PWD}/Nim/bin:${PATH}"
      echo "PATH=${PATH}"

      # install and build go-libp2p-daemon
      go version

<<<<<<< HEAD
      echo "##vso[task.prependpath]$(GOPATH)/bin"
      curl -O -L -s -S https://raw.githubusercontent.com/status-im/nimbus-build-system/master/scripts/build_p2pd.sh
      bash build_p2pd.sh p2pdCache v0.2.4
    displayName: 'Building Go libp2p daemon'

  - bash: |
      set -e
=======
      export GOPATH="${PWD}/go"
      export PATH="${GOPATH}/bin:${PATH}"
>>>>>>> 8d2577ca
      echo "PATH=${PATH}"

      curl -OLsS https://raw.githubusercontent.com/status-im/nimbus-build-system/master/scripts/build_p2pd.sh
      # we can't seem to be able to build a 32-bit p2pd
      env PATH="/c/custom/mingw64/bin:${PATH}" bash build_p2pd.sh p2pdCache v0.2.4

      # install dependencies
      nimble refresh
      nimble install -y --depsOnly

      # run tests
      nimble test
      nimble examples_build
    displayName: 'build and test'
<|MERGE_RESOLUTION|>--- conflicted
+++ resolved
@@ -30,11 +30,7 @@
   - task: CacheBeta@1
     displayName: 'cache Go libp2p daemon'
     inputs:
-<<<<<<< HEAD
-      key: p2pdCache | $(Agent.OS) | $(PLATFORM) | v0.2.4
-=======
       key: p2pdCache | $(Agent.OS) | $(PLATFORM) | "v3"
->>>>>>> 8d2577ca
       path: p2pdCache
 
   - task: CacheBeta@1
@@ -105,18 +101,8 @@
       # install and build go-libp2p-daemon
       go version
 
-<<<<<<< HEAD
-      echo "##vso[task.prependpath]$(GOPATH)/bin"
-      curl -O -L -s -S https://raw.githubusercontent.com/status-im/nimbus-build-system/master/scripts/build_p2pd.sh
-      bash build_p2pd.sh p2pdCache v0.2.4
-    displayName: 'Building Go libp2p daemon'
-
-  - bash: |
-      set -e
-=======
       export GOPATH="${PWD}/go"
       export PATH="${GOPATH}/bin:${PATH}"
->>>>>>> 8d2577ca
       echo "PATH=${PATH}"
 
       curl -OLsS https://raw.githubusercontent.com/status-im/nimbus-build-system/master/scripts/build_p2pd.sh
