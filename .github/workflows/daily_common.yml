name: Daily Common
# Serves as base workflow for daily tasks, it's not run by itself.

on:
  workflow_call:
    inputs:
      nim:
        description: 'Nim Configuration'
        required: true
        type: string # Following this format: [{"ref": ..., "memory_management": ...}, ...]
      cpu:
        description: 'CPU'
        required: true
        type: string
      exclude:
        description: 'Exclude matrix configurations'
        required: false
        type: string
        default: "[]"

concurrency:
  group: ${{ github.workflow }}-${{ github.event.pull_request.number || github.ref }}
  cancel-in-progress: true

jobs:
  delete_cache:
    name: Delete github action's branch cache
    runs-on: ubuntu-latest
    steps:
      - uses: snnaplab/delete-branch-cache-action@v1

  test:
    needs: delete_cache
    timeout-minutes: 40
    strategy:
      fail-fast: false
      matrix:
        platform:
          - os: linux
            builder: ubuntu-22.04
            shell: bash
          - os: macos
            builder: macos-13
            shell: bash
          - os: windows
            builder: windows-2022
            shell: msys2 {0}
        nim: ${{ fromJSON(inputs.nim) }}
        cpu: ${{ fromJSON(inputs.cpu) }}
        exclude: ${{ fromJSON(inputs.exclude) }}

    defaults:
      run:
        shell: ${{ matrix.platform.shell }}

    name: '${{ matrix.platform.os }}-${{ matrix.cpu }} (Nim ${{ matrix.nim.ref }})'
    runs-on: ${{ matrix.platform.builder }}
    steps:
      - name: Checkout
        uses: actions/checkout@v4

      - name: Setup Nim
        uses: "./.github/actions/install_nim"
        with:
          os: ${{ matrix.platform.os }}
          shell: ${{ matrix.platform.shell }}
          nim_ref: ${{ matrix.nim.ref }}
          cpu: ${{ matrix.cpu }}

      - name: Setup Go
        uses: actions/setup-go@v5
        with:
          go-version: '~1.16.0'
          cache: false

      - name: Install p2pd
        run: |
          V=1 bash scripts/build_p2pd.sh p2pdCache 124530a3
        
      - name: Install dependencies
        run: |
          nimble install -y --depsOnly

      - name: Run tests
        run: |
          nim --version
          nimble --version

<<<<<<< HEAD
          export NIMFLAGS="${NIMFLAGS} -d:libp2p_quic_support --mm:${{ matrix.nim.memory_management }}"
=======
          if [[ "${{ inputs.use_sat_solver }}" == "true" ]]; then
            dependency_solver="sat"
          else
            dependency_solver="legacy"
          fi

          export NIMFLAGS="${NIMFLAGS} --mm:${{ matrix.nim.memory_management }} --solver:${dependency_solver}"
>>>>>>> 584710bd
          nimble test<|MERGE_RESOLUTION|>--- conflicted
+++ resolved
@@ -86,15 +86,5 @@
           nim --version
           nimble --version
 
-<<<<<<< HEAD
-          export NIMFLAGS="${NIMFLAGS} -d:libp2p_quic_support --mm:${{ matrix.nim.memory_management }}"
-=======
-          if [[ "${{ inputs.use_sat_solver }}" == "true" ]]; then
-            dependency_solver="sat"
-          else
-            dependency_solver="legacy"
-          fi
-
-          export NIMFLAGS="${NIMFLAGS} --mm:${{ matrix.nim.memory_management }} --solver:${dependency_solver}"
->>>>>>> 584710bd
+          export NIMFLAGS="${NIMFLAGS} --mm:${{ matrix.nim.memory_management }}"
           nimble test