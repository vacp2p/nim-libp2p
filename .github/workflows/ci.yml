--- conflicted
+++ resolved
@@ -22,35 +22,27 @@
             cpu: amd64
           - os: linux
             cpu: i386
-          - os: ubuntu-24-gcc-14
+          - os: linux-gcc-14
             cpu: amd64
           - os: macos
             cpu: amd64
           - os: windows
             cpu: amd64
-<<<<<<< HEAD
         nim: 
           - branch: version-1-6
             memory_management: refc
           - branch: version-2-0
             memory_management: refc
-=======
-        branch: [version-1-6, version-2-0]
->>>>>>> a60f0c55
         include:
           - platform:
               os: linux
-            builder: ubuntu-22.04
+            builder: ubuntu-24.04
             shell: bash
-<<<<<<< HEAD
           - platform:
-=======
-          - target:
-              os: ubuntu-24-gcc-14
+              os: linux-gcc-14
             builder: ubuntu-24.04
             shell: bash
           - target:
->>>>>>> a60f0c55
               os: macos
             builder: macos-13
             shell: bash
@@ -95,7 +87,7 @@
           path: nimbledeps
           # Using nim.branch as a simple way to differentiate between nimble using the "pkgs" or "pkgs2" directories.
           # The change happened on Nimble v0.14.0.
-          key: nimbledeps-${{ matrix.branch }}-${{ hashFiles('.pinned') }} # hashFiles returns a different value on windows
+          key: nimbledeps-${{ matrix.nim.branch }}-${{ hashFiles('.pinned') }} # hashFiles returns a different value on windows
 
       - name: Install deps
         if: ${{ steps.deps-cache.outputs.cache-hit != 'true' }}
@@ -103,7 +95,7 @@
           nimble install_pinned
 
       - name: Use gcc 14
-        if : ${{ matrix.target.os == 'ubuntu-24-gcc-14'}}
+        if : ${{ matrix.target.os == 'linux-gcc-14'}}
         run: |
           # Add GCC-14 to alternatives
           sudo update-alternatives --install /usr/bin/gcc gcc /usr/bin/gcc-14 14
@@ -115,32 +107,6 @@
         run: |
           nim --version
           nimble --version
-<<<<<<< HEAD
+          gcc --version
           NIMFLAGS="${NIMFLAGS} --mm:${{ matrix.nim.memory_management }}"
-          nimble test
-=======
-          gcc --version
-          nimble test
-
-  lint:
-    name: "Lint"
-    runs-on: ubuntu-latest
-    steps:
-      - name: Checkout
-        uses: actions/checkout@v4
-        with:
-          fetch-depth: 2  # In PR, has extra merge commit: ^1 = PR, ^2 = base
-
-      - name: Check nph formatting
-        # Pin nph to a specific version to avoid sudden style differences.
-        # Updating nph version should be accompanied with running the new
-        # version on the fluffy directory.
-        run: |
-          VERSION="v0.5.1"
-          ARCHIVE="nph-linux_x64.tar.gz"
-          curl -L "https://github.com/arnetheduck/nph/releases/download/${VERSION}/${ARCHIVE}" -o ${ARCHIVE}
-          tar -xzf ${ARCHIVE}
-          shopt -s extglob  # Enable extended globbing
-          ./nph examples libp2p tests tools *.@(nim|nims|nimble)
-          git diff --exit-code
->>>>>>> a60f0c55
+          nimble test