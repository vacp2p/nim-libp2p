name: Daily
on:
  schedule:
    - cron: "30 6 * * *"
  workflow_dispatch:

jobs:
  delete-cache:
    runs-on: ubuntu-latest
    steps:
      - uses: snnaplab/delete-branch-cache-action@v1

  build:
    needs: delete-cache
    timeout-minutes: 120
    strategy:
      fail-fast: false
      matrix:
        target:
          - os: linux
            cpu: amd64
          - os: linux
            cpu: i386
          - os: macos
            cpu: amd64
          - os: windows
            cpu: amd64
          #- os: windows
            #cpu: i386
        branch: [version-1-2, version-1-6, devel]
        include:
          - target:
              os: linux
            builder: ubuntu-20.04
            shell: bash
          - target:
              os: macos
            builder: macos-12
            shell: bash
          - target:
              os: windows
            builder: windows-2019
            shell: msys2 {0}

    defaults:
      run:
        shell: ${{ matrix.shell }}

    name: '${{ matrix.target.os }}-${{ matrix.target.cpu }} (Nim ${{ matrix.branch }})'
    runs-on: ${{ matrix.builder }}
    continue-on-error: ${{ matrix.branch == 'devel' }}
    steps:
      - name: Checkout
        uses: actions/checkout@v2
<<<<<<< HEAD
=======
        with:
          submodules: true

      - name: Install build dependencies (Linux i386)
        if: runner.os == 'Linux' && matrix.target.cpu == 'i386'
        run: |
          sudo dpkg --add-architecture i386
          sudo apt-get update -qq
          sudo DEBIAN_FRONTEND='noninteractive' apt-get install \
            --no-install-recommends -yq gcc-multilib g++-multilib \
            libssl-dev:i386
          mkdir -p external/bin
          cat << EOF > external/bin/gcc
          #!/bin/bash
          exec $(which gcc) -m32 "\$@"
          EOF
          cat << EOF > external/bin/g++
          #!/bin/bash
          exec $(which g++) -m32 "\$@"
          EOF
          chmod 755 external/bin/gcc external/bin/g++
          echo '${{ github.workspace }}/external/bin' >> $GITHUB_PATH

      - name: MSYS2 (Windows i386)
        if: runner.os == 'Windows' && matrix.target.cpu == 'i386'
        uses: msys2/setup-msys2@v2
        with:
          path-type: inherit
          msystem: MINGW32
          install: >-
            base-devel
            git
            mingw-w64-i686-toolchain

      - name: MSYS2 (Windows amd64)
        if: runner.os == 'Windows' && matrix.target.cpu == 'amd64'
        uses: msys2/setup-msys2@v2
        with:
          path-type: inherit
          install: >-
            base-devel
            git
            mingw-w64-x86_64-toolchain
>>>>>>> cc3c637c

      - name: Setup Nim
        uses: "./.github/actions/install_nim"
        with:
          os: ${{ matrix.target.os }}
          shell: ${{ matrix.shell }}
          nim_branch: ${{ matrix.branch }}
          cpu: ${{ matrix.target.branch }}

      - name: Setup Go
        uses: actions/setup-go@v2
        with:
          go-version: '~1.15.5'

      - name: Install p2pd
        run: |
          V=1 bash scripts/build_p2pd.sh p2pdCache 124530a3

      - name: Run tests
        run: |
          nim --version
          nimble --version
          nimble install -y --depsOnly
          NIMFLAGS="${NIMFLAGS} --gc:refc" nimble test
          if [[ "${{ matrix.branch }}" == "devel" ]]; then
            echo -e "\nTesting with '--gc:orc':\n"
            NIMFLAGS="${NIMFLAGS} --gc:orc" nimble test
          fi<|MERGE_RESOLUTION|>--- conflicted
+++ resolved
@@ -52,52 +52,6 @@
     steps:
       - name: Checkout
         uses: actions/checkout@v2
-<<<<<<< HEAD
-=======
-        with:
-          submodules: true
-
-      - name: Install build dependencies (Linux i386)
-        if: runner.os == 'Linux' && matrix.target.cpu == 'i386'
-        run: |
-          sudo dpkg --add-architecture i386
-          sudo apt-get update -qq
-          sudo DEBIAN_FRONTEND='noninteractive' apt-get install \
-            --no-install-recommends -yq gcc-multilib g++-multilib \
-            libssl-dev:i386
-          mkdir -p external/bin
-          cat << EOF > external/bin/gcc
-          #!/bin/bash
-          exec $(which gcc) -m32 "\$@"
-          EOF
-          cat << EOF > external/bin/g++
-          #!/bin/bash
-          exec $(which g++) -m32 "\$@"
-          EOF
-          chmod 755 external/bin/gcc external/bin/g++
-          echo '${{ github.workspace }}/external/bin' >> $GITHUB_PATH
-
-      - name: MSYS2 (Windows i386)
-        if: runner.os == 'Windows' && matrix.target.cpu == 'i386'
-        uses: msys2/setup-msys2@v2
-        with:
-          path-type: inherit
-          msystem: MINGW32
-          install: >-
-            base-devel
-            git
-            mingw-w64-i686-toolchain
-
-      - name: MSYS2 (Windows amd64)
-        if: runner.os == 'Windows' && matrix.target.cpu == 'amd64'
-        uses: msys2/setup-msys2@v2
-        with:
-          path-type: inherit
-          install: >-
-            base-devel
-            git
-            mingw-w64-x86_64-toolchain
->>>>>>> cc3c637c
 
       - name: Setup Nim
         uses: "./.github/actions/install_nim"
