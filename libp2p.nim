# Nim-LibP2P
# Copyright (c) 2023 Status Research & Development GmbH
# Licensed under either of
#  * Apache License, version 2.0, ([LICENSE-APACHE](LICENSE-APACHE))
#  * MIT license ([LICENSE-MIT](LICENSE-MIT))
# at your option.
# This file may not be copied, modified, or distributed except according to
# those terms.

when defined(nimdoc):
  ## Welcome to the nim-libp2p reference!
  ##
  ## On the left, you'll find a switch that allows you to see private
  ## procedures. By default, you'll only see the public one (marked with `{.public.}`)
  ##
  ## The difference between public and private procedures is that public procedure
  ## stay backward compatible during the Major version, whereas private ones can
  ## change at each new Minor version.
  ##
  ## If you're new to nim-libp2p, you can find a tutorial `here<https://status-im.github.io/nim-libp2p/docs/tutorial_1_connect/>`_
  ## that can help you get started.

  # Import stuff for doc
  import
    libp2p/[
      protobuf/minprotobuf,
      switch,
      stream/lpstream,
      builders,
      transports/tcptransport,
      transports/wstransport,
      protocols/ping,
      protocols/pubsub,
      peerid,
      peerinfo,
      peerstore,
      multiaddress,
    ]

  proc dummyPrivateProc*() =
    ## A private proc example
    discard

else:
  import
<<<<<<< HEAD
    libp2p/[protobuf/minprotobuf,
            muxers/muxer,
            muxers/mplex/mplex,
            stream/lpstream,
            stream/bufferstream,
            stream/connection,
            transports/transport,
            transports/tcptransport,
            transports/quictransport,
            transports/wstransport,
            protocols/secure/noise,
            protocols/ping,
            cid,
            multihash,
            multibase,
            multicodec,
            errors,
            switch,
            peerid,
            peerinfo,
            multiaddress,
            builders,
            crypto/crypto,
            protocols/pubsub]
=======
    libp2p/[
      protobuf/minprotobuf,
      muxers/muxer,
      muxers/mplex/mplex,
      stream/lpstream,
      stream/bufferstream,
      stream/connection,
      transports/transport,
      transports/tcptransport,
      protocols/secure/noise,
      cid,
      multihash,
      multicodec,
      errors,
      switch,
      peerid,
      peerinfo,
      multiaddress,
      builders,
      crypto/crypto,
      protocols/pubsub,
    ]
>>>>>>> 2195313d

  export
    minprotobuf, switch, peerid, peerinfo, connection, multiaddress, crypto, lpstream,
    bufferstream, muxer, mplex, transport, tcptransport, noise, errors, cid, multihash,
    multicodec, builders, pubsub<|MERGE_RESOLUTION|>--- conflicted
+++ resolved
@@ -43,32 +43,6 @@
 
 else:
   import
-<<<<<<< HEAD
-    libp2p/[protobuf/minprotobuf,
-            muxers/muxer,
-            muxers/mplex/mplex,
-            stream/lpstream,
-            stream/bufferstream,
-            stream/connection,
-            transports/transport,
-            transports/tcptransport,
-            transports/quictransport,
-            transports/wstransport,
-            protocols/secure/noise,
-            protocols/ping,
-            cid,
-            multihash,
-            multibase,
-            multicodec,
-            errors,
-            switch,
-            peerid,
-            peerinfo,
-            multiaddress,
-            builders,
-            crypto/crypto,
-            protocols/pubsub]
-=======
     libp2p/[
       protobuf/minprotobuf,
       muxers/muxer,
@@ -78,6 +52,7 @@
       stream/connection,
       transports/transport,
       transports/tcptransport,
+      transports/quictransport,
       protocols/secure/noise,
       cid,
       multihash,
@@ -91,7 +66,6 @@
       crypto/crypto,
       protocols/pubsub,
     ]
->>>>>>> 2195313d
 
   export
     minprotobuf, switch, peerid, peerinfo, connection, multiaddress, crypto, lpstream,
